job-supervisors-centcom = CentCom official
job-supervisors-captain = the captain
job-supervisors-hop = the station representative
job-supervisors-hos = the sheriff
job-supervisors-ce = the chief engineer
job-supervisors-cmo = the chief medical officer
job-supervisors-rd = the research director
job-supervisors-qm = the quartermaster
job-supervisors-service = chefs, botanists, the bartender, and the head of personnel
<<<<<<< HEAD
job-supervisors-engineering = station engineers, atmospheric technicians, the senior engineer, and the chief engineer
job-supervisors-medicine = medical doctors, chemists, the senior physician, and the chief medical officer
job-supervisors-security = deputies, the bailiff, and the sheriff
job-supervisors-science = scientists, the senior researcher, and the research director
=======
job-supervisors-engineering = station engineers, atmospheric technicians, and the chief engineer
job-supervisors-medicine = medical doctors, chemists, and the chief medical officer
job-supervisors-security = security officers, the warden, and the head of security
job-supervisors-science = scientists, and the research director
>>>>>>> dfbf47c3
job-supervisors-hire = whoever hires you
job-supervisors-everyone = absolutely everyone<|MERGE_RESOLUTION|>--- conflicted
+++ resolved
@@ -7,16 +7,9 @@
 job-supervisors-rd = the research director
 job-supervisors-qm = the quartermaster
 job-supervisors-service = chefs, botanists, the bartender, and the head of personnel
-<<<<<<< HEAD
 job-supervisors-engineering = station engineers, atmospheric technicians, the senior engineer, and the chief engineer
 job-supervisors-medicine = medical doctors, chemists, the senior physician, and the chief medical officer
 job-supervisors-security = deputies, the bailiff, and the sheriff
 job-supervisors-science = scientists, the senior researcher, and the research director
-=======
-job-supervisors-engineering = station engineers, atmospheric technicians, and the chief engineer
-job-supervisors-medicine = medical doctors, chemists, and the chief medical officer
-job-supervisors-security = security officers, the warden, and the head of security
-job-supervisors-science = scientists, and the research director
->>>>>>> dfbf47c3
 job-supervisors-hire = whoever hires you
 job-supervisors-everyone = absolutely everyone