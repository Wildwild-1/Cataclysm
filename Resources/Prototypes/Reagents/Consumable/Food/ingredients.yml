--- conflicted
+++ resolved
@@ -274,7 +274,6 @@
   metabolisms:
     Food:
       effects:
-<<<<<<< HEAD
 #      - !type:AdjustReagent # Frontier
 #        reagent: Nutriment # Frontier
 #        amount: 0.75 # Frontier
@@ -284,10 +283,6 @@
           reagent: Nutriment # Frontier
           min: 0.1 # Frontier
         factor: 1 # Frontier
-=======
-      - !type:AdjustReagent
-        reagent: Nutriment
-        amount: 0.75
 
 - type: reagent
   id: TeaPowder
@@ -304,5 +299,4 @@
         factor: -0.2
       - !type:AdjustReagent
         reagent: Nutriment
-        amount: 0.1
->>>>>>> 9a68cf0b
+        amount: 0.1