--- conflicted
+++ resolved
@@ -137,13 +137,10 @@
           Amount: 2
           DefaultPrototype: Beaker
           ExamineName: Glass Beaker
-<<<<<<< HEAD
+    - type: StealTarget
+      stealGroup: MedicalTechFabCircuitboard
     - type: StaticPrice
       price: 500
-=======
-    - type: StealTarget
-      stealGroup: MedicalTechFabCircuitboard
->>>>>>> dfbf47c3
 
 - type: entity
   id: CircuitImprinterMachineCircuitboard
