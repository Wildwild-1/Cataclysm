--- conflicted
+++ resolved
@@ -1229,96 +1229,6 @@
       Uranium: 2
 
 - type: entity
-<<<<<<< HEAD
-  id: ShuttleGunSvalinnMachineGunCircuitboard
-  parent: BaseMachineCircuitboard
-  name: LSE-400c "Svalinn machine gun" machine board
-  description: A machine printed circuit board for an LSE-400c "Svalinn machine gun"
-  components:
-  - type: Sprite
-    state: security
-  - type: MachineBoard
-    prototype: ShuttleGunSvalinnMachineGun
-    requirements:
-      MatterBin: 2
-      Manipulator: 4
-    materialRequirements:
-      Steel: 5
-      CableHV: 5
-
-- type: entity
-  id: ShuttleGunPerforatorCircuitboard
-  parent: BaseMachineCircuitboard
-  name: LSE-1200c "Perforator" machine board
-  description: A machine printed circuit board for an LSE-1200c "Perforator"
-  components:
-  - type: Sprite
-    state: security
-  - type: MachineBoard
-    prototype: ShuttleGunPerforator
-    requirements:
-      MatterBin: 4
-      Manipulator: 6
-    materialRequirements:
-      Steel: 10
-      CableHV: 5
-
-- type: entity
-  id: ShuttleGunFriendshipCircuitboard
-  parent: BaseMachineCircuitboard
-  name: EXP-320g "Friendship" machine board
-  description: A machine printed circuit board for an EXP-320g "Friendship"
-  components:
-  - type: Sprite
-    state: security
-  - type: MachineBoard
-    prototype: ShuttleGunFriendship
-    requirements:
-      MatterBin: 3
-      Manipulator: 2
-    materialRequirements:
-      Steel: 7
-      CableHV: 5
-
-- type: entity
-  id: ShuttleGunDusterCircuitboard
-  parent: BaseMachineCircuitboard
-  name: EXP-2100g "Duster" machine board
-  description: A machine printed circuit board for an EXP-2100g "Duster"
-  components:
-  - type: Sprite
-    state: security
-  - type: MachineBoard
-    prototype: ShuttleGunDuster
-    requirements:
-      MatterBin: 6
-      Manipulator: 4
-    materialRequirements:
-      Steel: 10
-      CableHV: 5
-      Uranium: 2
-
-- type: entity
-  id: ShuttleGunKineticCircuitboard
-  parent: BaseMachineCircuitboard
-  name: PTK-800 "Matter Dematerializer" machine board
-  description: A machine printed circuit board for an PTK-800 "Matter Dematerializer"
-  components:
-  - type: Sprite
-    state: security
-  - type: MachineBoard
-    prototype: ShuttleGunKinetic
-    requirements:
-      MatterBin: 2
-      Manipulator: 3
-    materialRequirements:
-      Steel: 5
-      CableHV: 2
-
-
-- type: entity
-=======
->>>>>>> 6829630d
   parent: BaseMachineCircuitboard
   id: ReagentGrinderIndustrialMachineCircuitboard
   name: industrial reagent grinder machine board
