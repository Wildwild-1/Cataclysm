- type: entity
  abstract: true
  parent: BaseItem
  id: EncryptionKey
  name: encryption key
  description: A small cypher chip for headsets.
  components:
  - type: EncryptionKey
  - type: Item
    size: Tiny # Frontier
    sprite: Objects/Devices/encryption_keys.rsi
  - type: Sprite
    sprite: Objects/Devices/encryption_keys.rsi
  - type: StaticPrice # Frontier
    price: 2 # Frontier

- type: entity
  parent: [EncryptionKey, RecyclableItemDeviceTiny] # Frontier: added RecyclableItemDeviceTiny
  id: EncryptionKeyCommon
  name: common encryption key
  description: An encryption key used by anyone.
  components:
  - type: EncryptionKey
    channels:
    - Common
    defaultChannel: Common
  - type: Sprite
    sprite: _NF/Objects/Devices/encryption_keys.rsi # Frontier
    layers:
    - state: crypt_gray
    - state: common_label

- type: entity
  parent: [EncryptionKey, RecyclableItemDeviceTiny] # Frontier: added RecyclableItemDeviceTiny, removed BaseCargoContraband
  id: EncryptionKeyCargo
  name: cargo encryption key
  suffix: DO NOT MAP # Frontier - Add DO NOT MAP suffix
  description: An encryption key used by supply employees.
  components:
  - type: EncryptionKey
    channels:
    - Supply
    defaultChannel: Supply
  - type: Sprite
    layers:
    - state: crypt_gray
    - state: cargo_label

- type: entity
  parent: [EncryptionKey, BaseCentcommContraband]
  id: EncryptionKeyCentCom
  name: central command encryption key
  suffix: DO NOT MAP # Frontier - Add DO NOT MAP suffix
  description: An encryption key used by captain's bosses.
  components:
  - type: EncryptionKey
    channels:
    - CentCom
    defaultChannel: CentCom
  - type: Sprite
    layers:
    - state: crypt_blue
    - state: nano_label

- type: entity
  parent: [EncryptionKey, BaseC2ContrabandUnredeemable] # Frontier: BaseCentcommCommandContraband<BaseC2ContrabandUnredeemable
  id: EncryptionKeyStationMaster
  name: station master encryption key
  suffix: DO NOT MAP # Frontier - Add DO NOT MAP suffix
  description: An encryption key used by station's bosses.
  components:
  - type: EncryptionKey
    channels:
    - Common
    - Command
    - Engineering
    - Medical
    - Science
    - Security
    - Nfsd # Frontier
    - Service
    - Supply
    - Traffic # Frontier
    defaultChannel: Command
  - type: Sprite
    layers:
    - state: crypt_gold
    - state: cap_label

- type: entity
  parent: [EncryptionKey, BaseC2ContrabandUnredeemable] # Frontier: BaseCommandContraband<BaseC2ContrabandUnredeemable
  id: EncryptionKeyCommand
  name: command encryption key
  suffix: DO NOT MAP # Frontier - Add DO NOT MAP suffix
  description: An encryption key used by crew's bosses.
  components:
  - type: EncryptionKey
    channels:
    - Command
    defaultChannel: Command
  - type: Sprite
    layers:
    - state: crypt_silver
    - state: com_label

- type: entity
  parent: [EncryptionKey, RecyclableItemDeviceTiny] # Frontier: added RecyclableItemDeviceTiny, removed BaseEngineeringContraband
  id: EncryptionKeyEngineering
  name: engineering encryption key
  suffix: DO NOT MAP # Frontier - Add DO NOT MAP suffix
  description: An encryption key used by the engineers.
  components:
  - type: EncryptionKey
    channels:
    - Engineering
    defaultChannel: Engineering
  - type: Sprite
    layers:
    - state: crypt_gray
    - state: eng_label

- type: entity
  parent: [EncryptionKey, RecyclableItemDeviceTiny] # Frontier: added RecyclableItemDeviceTiny, removed BaseMedicalContraband
  id: EncryptionKeyMedical
  name: medical encryption key
  description: An encryption key used by those who save lives.
  components:
  - type: EncryptionKey
    channels:
    - Medical
    defaultChannel: Medical
  - type: Sprite
    layers:
    - state: crypt_gray
    - state: med_label

- type: entity
  parent: [EncryptionKey, RecyclableItemDeviceTiny] # Frontier: added RecyclableItemDeviceTiny, removed BaseMedicalScienceContraband
  id: EncryptionKeyMedicalScience
  name: med-sci encryption key
  suffix: DO NOT MAP # Frontier - Add DO NOT MAP suffix
  description: An encryption key used by someone who hasn't decided which side to take.
  components:
  - type: EncryptionKey
    channels:
    - Medical
    - Science
    defaultChannel: Science
  - type: Sprite
    layers:
    - state: crypt_gray
    - state: medsci_label

- type: entity
  parent: [EncryptionKey, RecyclableItemDeviceTiny] # Frontier: added RecyclableItemDeviceTiny, removed BaseScienceContraband
  id: EncryptionKeyScience
  name: science encryption key
  suffix: DO NOT MAP # Frontier - Add DO NOT MAP suffix
  description: An encryption key used by scientists. Maybe it is plasmaproof?
  components:
  - type: EncryptionKey
    channels:
    - Science
    defaultChannel: Science
  - type: Sprite
    layers:
    - state: crypt_gray
    - state: sci_label

- type: entity
  parent: [EncryptionKey, RecyclableItemDeviceTiny] # Frontier: added RecyclableItemDeviceTiny, removed BaseScienceContraband
  id: EncryptionKeyRobo
  name: robotech encryption key
  suffix: DO NOT MAP # Frontier - Add DO NOT MAP suffix
  description: An encryption key used by robototech engineers. Maybe it has a LAH-6000 on it?
  components:
  - type: EncryptionKey
    channels:
    - Science
    defaultChannel: Science
  - type: Sprite
    layers:
    - state: crypt_gray
    - state: robotics_label

- type: entity
<<<<<<< HEAD
  parent: [ EncryptionKey, BaseC2ContrabandUnredeemable ] # Frontier: BaseSecurityContraband<BaseC2ContrabandUnredeemable
=======
  parent: [ EncryptionKey, BaseSecurityLawyerContraband ]
>>>>>>> 11e5d591
  id: EncryptionKeySecurity
  name: security encryption key
  suffix: DO NOT MAP # Frontier - Add DO NOT MAP suffix
  description: An encryption key used by Frontier security forces. # Frontier
  components:
  - type: EncryptionKey
    channels:
    - Security
    defaultChannel: Security
  - type: Sprite
    layers:
    - state: crypt_gray
    - state: sec_label

- type: entity
  parent: [EncryptionKey, RecyclableItemDeviceTiny] # Frontier: added RecyclableItemDeviceTiny, removed BaseCivilianContraband
  id: EncryptionKeyService
  name: service encryption key
  suffix: DO NOT MAP # Frontier - Add DO NOT MAP suffix
  description: An encryption key used by the service staff, tasked with keeping the station full, happy and clean.
  components:
  - type: EncryptionKey
    channels:
    - Service
    defaultChannel: Service
  - type: Sprite
    layers:
    - state: crypt_gray
    - state: service_label

- type: entity
  parent: [EncryptionKey, BaseC3SyndicateContraband] # Frontier: BaseSyndicateContraband<BaseC3SyndicateContraband
  id: EncryptionKeySyndie
  name: blood-red encryption key
  suffix: DO NOT MAP # Frontier - Add DO NOT MAP suffix
  description: An encryption key used by... wait... Who is owner of this chip?
  components:
  - type: EncryptionKey
    channels:
    - Syndicate
    defaultChannel: Syndicate
  - type: Sprite
    layers:
    - state: crypt_red
    - state: synd_label

- type: entity
  parent: [EncryptionKey, RecyclableItemDeviceTiny] # Frontier: added RecyclableItemDeviceTiny, removed BaseSiliconScienceContraband
  id: EncryptionKeyBinary
  name: binary translator key
  suffix: DO NOT MAP # Frontier - Add DO NOT MAP suffix
  description: An encryption key that translates binary signals used by silicons.
  components:
  - type: EncryptionKey
    channels:
    - Binary
    defaultChannel: Binary
  - type: Sprite
    layers:
    - state: crypt_silver
    - state: ai_label

- type: entity
  parent: [ EncryptionKey, BaseC3SyndicateContrabandNoValue ] # Frontier: BaseSyndicateContraband<BaseC3SyndicateContrabandNoValue
  id: EncryptionKeyBinarySyndicate
  name: binary translator key
  description: A syndicate encryption key that translates binary signals used by silicons.
  components:
  - type: EncryptionKey
    channels:
    - Binary
    defaultChannel: Binary
  - type: Sprite
    layers:
    - state: crypt_red
    - state: ai_label

- type: entity
  parent: [EncryptionKey, BaseC3PirateContraband] # Frontier: added BaseC3PirateContraband
  id: EncryptionKeyFreelance
  name: freelancer encryption key
  description: An encryption key used by freelancers, who may or may not have an affiliation. It looks like it's worn out.
  components:
    - type: EncryptionKey
      channels:
        - Freelance
      defaultChannel: Freelance
    - type: Sprite
      layers:
        - state: crypt_rusted
        - state: pirate_label<|MERGE_RESOLUTION|>--- conflicted
+++ resolved
@@ -184,11 +184,7 @@
     - state: robotics_label
 
 - type: entity
-<<<<<<< HEAD
-  parent: [ EncryptionKey, BaseC2ContrabandUnredeemable ] # Frontier: BaseSecurityContraband<BaseC2ContrabandUnredeemable
-=======
-  parent: [ EncryptionKey, BaseSecurityLawyerContraband ]
->>>>>>> 11e5d591
+  parent: [ EncryptionKey, BaseC2ContrabandUnredeemable ] # Frontier: BaseSecurityLawyerContraband<BaseC2ContrabandUnredeemable
   id: EncryptionKeySecurity
   name: security encryption key
   suffix: DO NOT MAP # Frontier - Add DO NOT MAP suffix
