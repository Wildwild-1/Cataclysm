- type: entity
  abstract: true
  parent: BaseItem
  id: BasePDA
  name: PDA
  description: Personal Data Assistant.
  components:
  - type: Appearance
  - type: Sprite
    sprite: Objects/Devices/pda.rsi
    layers:
    - map: [ "enum.PdaVisualLayers.Base" ]
    - state: "light_overlay"
      map: [ "enum.PdaVisualLayers.Flashlight" ]
      shader: "unshaded"
      visible: false
    - state: "id_overlay"
      map: [ "enum.PdaVisualLayers.IdLight" ]
      shader: "unshaded"
      visible: false
  - type: Icon
    sprite: Objects/Devices/pda.rsi
    state: pda
  - type: Pda
    state: pda
    paiSlot:
      priority: -2
      whitelist:
        components:
        - PAI
    penSlot:
      startingItem: Pen
      priority: -1
      whitelist:
        tags:
        - Write
    bookSlot: # Frontier
      startingItem: HyperlinkBookSpaceLaw
      priority: -2
      whitelist:
        tags:
        - BookSpaceLaw
    idSlot:
      name: ID Card
      ejectSound: /Audio/Machines/id_swipe.ogg
      insertSound: /Audio/Machines/id_insert.ogg
      whitelist:
        components:
        - IdCard
  - type: Item
    size: Small
  - type: ContainerContainer
    containers:
      PDA-id: !type:ContainerSlot {}
      PDA-pen: !type:ContainerSlot {}
<<<<<<< HEAD
      PDA-book: !type:ContainerSlot {} # Frontier
=======
      PDA-pai: !type:ContainerSlot {}
>>>>>>> dfbf47c3
      Cartridge-Slot: !type:ContainerSlot {}
      program-container: !type:Container
  - type: ItemSlots
  - type: Clothing
    quickEquip: false
    slots:
    - idcard
    - Belt
  - type: UnpoweredFlashlight
  - type: PointLight
    enabled: false
    radius: 1.5
    softness: 5
    autoRot: true
  - type: Ringer
  - type: DeviceNetwork
    deviceNetId: Wireless
    receiveFrequencyId: PDA
    prefix: device-address-prefix-console
#  - type: WirelessNetworkConnection # Frontier
#    range: 500 # Frontier
  - type: CartridgeLoader
    uiKey: enum.PdaUiKey.Key
    preinstalled:
      - CrewManifestCartridge
      - NotekeeperCartridge
      - BountyContractsCartridge
      - NewsReadCartridge
    cartridgeSlot:
      priority: -1
      name: Cartridge
      ejectSound: /Audio/Machines/id_swipe.ogg
      insertSound: /Audio/Machines/id_insert.ogg
      whitelist:
        components:
          - Cartridge
  - type: ActivatableUI
    key: enum.PdaUiKey.Key
    singleUser: true
    closeOnHandDeselect: false
  - type: UserInterface
    interfaces:
    - key: enum.PdaUiKey.Key
      type: PdaBoundUserInterface
    - key: enum.StoreUiKey.Key
      type: StoreBoundUserInterface
    - key: enum.RingerUiKey.Key
      type: RingerBoundUserInterface
    - key: enum.InstrumentUiKey.Key
      type: InstrumentBoundUserInterface
    - key: enum.HealthAnalyzerUiKey.Key
      type: HealthAnalyzerBoundUserInterface
  - type: CrewManifestViewer
    unsecure: true
  - type: Tag
    tags:
    - DoorBumpOpener
  - type: Input
    context: "human"
  - type: StaticPrice
    price: 20 # The card need to cost less then the PDA that comes with a card and a pen in it.
  - type: CargoSellBlacklist # Liltenhead moment

- type: entity
  parent: BasePDA
  id: BaseMedicalPDA
  components:
  - type: HealthAnalyzer
    scanDelay: 1
    scanningEndSound:
      path: "/Audio/Items/Medical/healthscanner.ogg"

- type: entity
  parent: BasePDA
  id: PassengerPDA
  name: passenger PDA
  description: Why isn't it gray?
  components:
  - type: Pda
    id: PassengerIDCard
    state: pda
  - type: PdaBorderColor
    borderColor: "#717059"

- type: entity
  parent: BasePDA
  id: TechnicalAssistantPDA
  name: technical assistant PDA
  description: Why isn't it yellow?
  components:
  - type: Pda
    id: TechnicalAssistantIDCard
    state: pda-interntech
  - type: PdaBorderColor
    borderColor: "#717059"
    accentVColor: "#949137"
  - type: Icon
    state: pda-interntech

- type: entity
  parent: BaseMedicalPDA
  id: MedicalInternPDA
  name: medical intern PDA
  description: Why isn't it white? Has a built-in health analyzer.
  components:
  - type: Pda
    id: MedicalInternIDCard
    state: pda-internmed
  - type: PdaBorderColor
    borderColor: "#717059"
    accentVColor: "#447987"
  - type: Icon
    state: pda-internmed
  - type: GuideHelp
    guides:
    - Medical Doctor

- type: entity
  parent: BasePDA
  id: SecurityCadetPDA
  name: cadet PDA
  description: Why isn't it red?
  components:
  - type: Pda
    id: SecurityCadetIDCard
    state: pda-interncadet
  - type: PdaBorderColor
    borderColor: "#717059"
    accentVColor: "#A32D26"
  - type: Icon
    state: pda-interncadet

- type: entity
  parent: BasePDA
  id: ResearchAssistantPDA
  name: research assistant PDA
  description: Why isn't it purple?
  components:
  - type: Pda
    id: ResearchAssistantIDCard
    state: pda-internsci
  - type: PdaBorderColor
    borderColor: "#717059"
    accentVColor: "#8900c9"
  - type: Icon
    state: pda-internsci

- type: entity
  parent: BasePDA
  id: ServiceWorkerPDA
  name: service worker PDA
  description: Why isn't it gray?
  components:
  - type: Pda
    id: ServiceWorkerIDCard
    state: pda-internservice
  - type: PdaBorderColor
    borderColor: "#717059"
    accentVColor: "#00cc35"
  - type: Icon
    state: pda-internservice

- type: entity
  parent: BasePDA
  id: ChefPDA
  name: chef PDA
  description: Covered in grease and flour.
  components:
  - type: Pda
    id: ChefIDCard
    state: pda-cook
  - type: PdaBorderColor
    borderColor: "#d7d7d0"
  - type: Icon
    state: pda-cook

- type: entity
  parent: BasePDA
  id: BotanistPDA
  name: botanist PDA
  description: Has an earthy scent.
  components:
  - type: Pda
    id: BotanistIDCard
    state: pda-hydro
  - type: PdaBorderColor
    borderColor: "#44843c"
    accentVColor: "#00cc35"
  - type: Icon
    state: pda-hydro

- type: entity
  parent: BasePDA
  id: ClownPDA
  name: clown PDA
  description: Looks can be deceiving.
  components:
  - type: Pda
    id: ClownIDCard
    state: pda-clown
    penSlot:
      startingItem: CrayonOrange # no pink crayon?!?
      # ^ Still unacceptable.
      ejectSound: /Audio/Items/bikehorn.ogg
      priority: -1
      whitelist:
        tags:
        - Write
  - type: PdaBorderColor
    borderColor: "#C18199"
  - type: Icon
    state: pda-clown
  - type: Slippery
    paralyzeTime: 4
    launchForwardsMultiplier: 1.5
  - type: StepTrigger
  - type: CollisionWake
    enabled: false
  - type: Physics
    bodyType: Dynamic
  - type: Fixtures
    fixtures:
      slips:
        shape:
          !type:PhysShapeAabb
          bounds: "-0.4,-0.3,0.4,0.3"
        hard: false
        layer:
          - SlipLayer
      fix1:
        shape:
          !type:PhysShapeAabb
          bounds: "-0.4,-0.3,0.4,0.3"
        density: 5
        mask:
        - ItemMask

- type: entity
  parent: BasePDA
  id: MimePDA
  name: mime PDA
  description: Suprisingly not on mute.
  components:
  - type: Pda
    id: MimeIDCard
    state: pda-mime
    idSlot: #  rewrite without sound because mime
      name: ID Card
      whitelist:
        components:
        - IdCard
  - type: PdaBorderColor
    borderColor: "#d7d7d0"
    accentHColor: "#333333"
  - type: Icon
    state: pda-mime

- type: entity
  name: chaplain PDA
  parent: BasePDA
  id: ChaplainPDA
  description: God's chosen PDA.
  components:
  - type: Pda
    id: ChaplainIDCard
    state: pda-chaplain
  - type: PdaBorderColor
    borderColor: "#333333"
  - type: Icon
    state: pda-chaplain

- type: entity
  name: quartermaster PDA
  parent: BasePDA
  id: QuartermasterPDA
  description: PDA for the guy that orders the guns.
  components:
  - type: Pda
    id: QuartermasterIDCard
    state: pda-qm
  - type: PdaBorderColor
    borderColor: "#e39751"
    accentVColor: "#a23e3e"
  - type: Icon
    state: pda-qm

- type: entity
  parent: BasePDA
  id: CargoPDA
  name: cargo PDA
  description: PDA for the guys that order the pizzas.
  components:
  - type: Pda
    id: CargoIDCard
    state: pda-cargo
  - type: PdaBorderColor
    borderColor: "#e39751"
  - type: Icon
    state: pda-cargo

- type: entity
  parent: BasePDA
  id: SalvagePDA
  name: salvage PDA
  description: Smells like ash.
  components:
  - type: Pda
    id: SalvageIDCard
    state: pda-miner
  - type: PdaBorderColor
    borderColor: "#af9366"
    accentVColor: "#8900c9"
  - type: Icon
    state: pda-miner

- type: entity
  parent: BasePDA
  id: BartenderPDA
  name: bartender PDA
  description: Smells like beer.
  components:
  - type: Pda
    id: BartenderIDCard
    state: pda-bartender
  - type: PdaBorderColor
    borderColor: "#333333"
  - type: Icon
    state: pda-bartender

- type: entity
  parent: BasePDA
  id: LibrarianPDA
  name: librarian PDA
  description: Smells like books.
  components:
  - type: Pda
    id: LibrarianIDCard
    state: pda-library
    penSlot:
      startingItem: LuxuryPen
      priority: -1
      whitelist:
        tags:
        - Write
  - type: PdaBorderColor
    borderColor: "#858585"
  - type: Icon
    state: pda-library

- type: entity
  parent: BasePDA
  id: LawyerPDA
  name: lawyer PDA
  description: For lawyers to poach dubious clients.
  components:
  - type: Pda
    id: LawyerIDCard
    state: pda-lawyer
    penSlot:
      startingItem: LuxuryPen
      priority: -1
      whitelist:
        tags:
        - Write
  - type: PdaBorderColor
    borderColor: "#6f6192"
  - type: Icon
    state: pda-lawyer

- type: entity
  parent: BasePDA
  id: JanitorPDA
  name: janitor PDA
  description: Smells like bleach.
  components:
  - type: Pda
    id: JanitorIDCard
    state: pda-janitor
  - type: PdaBorderColor
    borderColor: "#5D2D56"
  - type: Icon
    state: pda-janitor

- type: entity
  parent: BasePDA
  id: CaptainPDA
  name: captain PDA
  description: Surprisingly no different from your PDA.
  components:
  - type: Pda
    id: CaptainIDCard
    state: pda-captain
    penSlot:
      startingItem: PenCap
      priority: -1
      whitelist:
        tags:
        - Write
  - type: PdaBorderColor
    borderColor: "#7C5D00"
  - type: Icon
    state: pda-captain

- type: entity
  parent: BasePDA
  id: HoPPDA
  name: station representative PDA
  description: Looks like it's been chewed on.
  components:
  - type: Pda
    id: HoPIDCard
    state: pda-hop
    penSlot:
      startingItem: PenHop
      priority: -1
      whitelist:
        tags:
        - Write
  - type: PdaBorderColor
    borderColor: "#789876"
    accentHColor: "#447987"
  - type: Icon
    state: pda-hop

- type: entity
  parent: BasePDA
  id: CEPDA
  name: chief engineer PDA
  description: Looks like it's barely been used.
  components:
  - type: Pda
    id: CEIDCard
    state: pda-ce
  - type: PdaBorderColor
    borderColor: "#949137"
    accentHColor: "#447987"
  - type: Icon
    state: pda-ce

- type: entity
  parent: BasePDA
  id: EngineerPDA
  name: engineer PDA
  description: Rugged and well-worn.
  components:
  - type: Pda
    id: EngineeringIDCard
    state: pda-engineer
  - type: PdaBorderColor
    borderColor: "#949137"
    accentVColor: "#A32D26"
  - type: Icon
    state: pda-engineer

- type: entity
  parent: BaseMedicalPDA
  id: CMOPDA
  name: chief medical officer PDA
  description: Extraordinarily shiny and sterile. Has a built-in health analyzer.
  components:
  - type: Pda
    id: CMOIDCard
    state: pda-cmo
  - type: PdaBorderColor
    borderColor: "#d7d7d0"
    accentHColor: "#447987"
    accentVColor: "#447987"
  - type: Icon
    state: pda-cmo

- type: entity
  parent: BaseMedicalPDA
  id: MedicalPDA
  name: medical PDA
  description: Shiny and sterile. Has a built-in health analyzer.
  components:
  - type: Pda
    id: MedicalIDCard
    state: pda-medical
  - type: PdaBorderColor
    borderColor: "#d7d7d0"
    accentVColor: "#447987"
  - type: Icon
    state: pda-medical
  - type: GuideHelp
    guides:
    - Medical Doctor

- type: entity
  parent: BaseMedicalPDA
  id: ParamedicPDA
  name: paramedic PDA
  description: Shiny and sterile. Has a built-in rapid health analyzer.
  components:
  - type: Pda
    id: ParamedicIDCard
    state: pda-paramedic
  - type: PdaBorderColor
    borderColor: "#d7d7d0"
    accentVColor: "#2a4b5b"
  - type: Icon
    state: pda-paramedic

- type: entity
  parent: BaseMedicalPDA
  id: ChemistryPDA
  name: chemistry PDA
  description: It has a few discolored blotches here and there.
  components:
  - type: Pda
    id: ChemistIDCard
    state: pda-chemistry
  - type: PdaBorderColor
    borderColor: "#d7d7d0"
    accentVColor: "#B34200"
  - type: Icon
    state: pda-chemistry

- type: entity
  parent: BasePDA
  id: RnDPDA
  name: research director PDA
  description: It appears surprisingly ordinary.
  components:
  - type: Pda
    id: RDIDCard
    state: pda-rd
  - type: PdaBorderColor
    borderColor: "#d7d7d0"
    accentHColor: "#447987"
    accentVColor: "#8900c9"
  - type: Icon
    state: pda-rd

- type: entity
  parent: BasePDA
  id: SciencePDA
  name: science PDA
  description: It's covered with an unknown gooey substance.
  components:
  - type: Pda
    id: ResearchIDCard
    state: pda-science
  - type: PdaBorderColor
    borderColor: "#d7d7d0"
    accentVColor: "#8900c9"
  - type: Icon
    state: pda-science

- type: entity
  parent: BasePDA
  id: HoSPDA
  name: sheriff PDA
  description: Whosoever bears this PDA is the law.
  components:
  - type: Pda
    id: HoSIDCard
    state: pda-hos
  - type: PdaBorderColor
    borderColor: "#A32D26"
    accentHColor: "#447987"
  - type: Icon
    state: pda-hos

- type: entity
  parent: BasePDA
  id: WardenPDA
  name: bailiff PDA
  description: The OS appears to have been jailbroken.
  components:
  - type: Pda
    id: WardenIDCard
    state: pda-warden
  - type: PdaBorderColor
    borderColor: "#A32D26"
    accentVColor: "#949137"
  - type: Icon
    state: pda-warden

- type: entity
  parent: BasePDA
  id: SecurityPDA
  name: deputy PDA
  description: Red to hide the stains of passenger blood.
  components:
  - type: Pda
    id: SecurityIDCard
    state: pda-security
  - type: PdaBorderColor
    borderColor: "#A32D26"
  - type: Icon
    state: pda-security

- type: entity
  parent: BasePDA
  id: CentcomPDA
  name: CentCom PDA
  description: Light green sign of walking bureaucracy.
  components:
  - type: Pda
    id: CentcomIDCard
    state: pda-centcom
    penSlot:
      startingItem: PenCentcom
      whitelist:
        tags:
        - Write
  - type: PdaBorderColor
    borderColor: "#00842e"
  - type: Icon
    state: pda-centcom

- type: entity
  parent: CentcomPDA
  id: CentcomPDAFake
  suffix: Fake
  components:
  - type: Pda
    id: CentcomIDCardSyndie

- type: entity
  parent: CentcomPDA
  id: DeathsquadPDA
  suffix: Death Squad
  components:
  - type: Pda
    id: CentcomIDCardDeathsquad

- type: entity
  parent: BasePDA
  id: MusicianPDA
  name: musician PDA
  description: It fills you with inspiration.
  components:
  - type: Pda
    id: MusicianIDCard
    state: pda-musician
  - type: PdaBorderColor
    borderColor: "#333333"
  - type: Icon
    state: pda-musician
  - type: Instrument
    allowPercussion: false
    handheld: true
    bank: 1
    program: 2

- type: entity
  parent: BasePDA
  id: AtmosPDA
  name: atmos PDA
  description: Still smells like plasma.
  components:
  - type: Pda
    id: AtmosIDCard
    state: pda-atmos
  - type: PdaBorderColor
    borderColor: "#949137"
    accentVColor: "#447987"
  - type: Icon
    state: pda-atmos

- type: entity
  parent: BasePDA
  id: ClearPDA
  name: clear PDA
  description: 99 and 44/100ths percent pure plastic.
  components:
  - type: Pda
    id: PassengerIDCard
    state: pda-clear
  - type: PdaBorderColor
    borderColor: "#288e4d"
  - type: Icon
    state: pda-clear

- type: entity
  parent: BasePDA
  id: SyndiPDA
  name: syndicate PDA
  description: Ok, time to be a productive member of- oh cool I'm a bad guy time to kill people!
  components:
  - type: Pda
    id: SyndicateIDCard
    state: pda-syndi
  - type: PdaBorderColor
    borderColor: "#891417"
  - type: Icon
    state: pda-syndi
  - type: CartridgeLoader
    uiKey: enum.PdaUiKey.Key
    preinstalled:
      - NotekeeperCartridge
    cartridgeSlot:
      priority: -1
      name: Cartridge
      ejectSound: /Audio/Machines/id_swipe.ogg
      insertSound: /Audio/Machines/id_insert.ogg
      whitelist:
        components:
          - Cartridge

- type: entity
  parent: BasePDA
  id: ERTLeaderPDA
  name: ERT PDA
  suffix: Leader
  description: Red for firepower.
  components:
  - type: Pda
    id: ERTLeaderIDCard
    state: pda-ert
  - type: PdaBorderColor
    borderColor: "#A32D26"
    accentHColor: "#447987"
    accentVColor: "#447987"
  - type: Icon
    state: pda-ert

- type: entity
  parent: ERTLeaderPDA
  id: ERTChaplainPDA
  name: ERT PDA
  suffix: Chaplain
  components:
  - type: Pda
    id: ERTChaplainIDCard

- type: entity
  parent: ERTLeaderPDA
  id: ERTEngineerPDA
  suffix: Engineer
  components:
  - type: Pda
    id: ERTEngineerIDCard

- type: entity
  parent: ERTLeaderPDA
  id: ERTJanitorPDA
  suffix: Janitor
  components:
  - type: Pda
    id: ERTJanitorIDCard

- type: entity
  parent: ERTLeaderPDA
  id: ERTMedicPDA
  suffix: Medic
  components:
  - type: Pda
    id: ERTMedicIDCard

- type: entity
  parent: ERTLeaderPDA
  id: ERTSecurityPDA
  suffix: Security
  components:
  - type: Pda
    id: ERTSecurityIDCard

- type: entity
  parent: ERTLeaderPDA
  id: CBURNPDA
  name: CBURN PDA
  description: Smells like rotten flesh.
  components:
  - type: Pda
    id: CBURNIDcard
  - type: PdaBorderColor
    borderColor: "#A32D26"
    accentHColor: "#447987"
    accentVColor: "#447987"

- type: entity
  parent: BasePDA
  id: PsychologistPDA
  name: psychologist PDA
  description: Looks immaculately cleaned.
  components:
  - type: Pda
    id: PsychologistIDCard
    state: pda-medical
  - type: PdaBorderColor
    borderColor: "#d7d7d0"
    accentVColor: "#447987"
  - type: Icon
    state: pda-medical

- type: entity
  parent: BasePDA
  id: ReporterPDA
  name: reporter PDA
  description: Smells like freshly printed press.
  components:
  - type: Pda
    id: ReporterIDCard
    state: pda-reporter
    penSlot:
      startingItem: LuxuryPen
      priority: -1
      whitelist:
        tags:
        - Write
  - type: PdaBorderColor
    borderColor: "#3f3f74"
  - type: Icon
    state: pda-reporter

- type: entity
  parent: BasePDA
  id: ZookeeperPDA
  name: zookeeper PDA
  description: Made with genuine synthetic leather. Crikey!
  components:
  - type: Pda
    id: ZookeeperIDCard
    state: pda-zookeeper
  - type: PdaBorderColor
    borderColor: "#ffe685"
  - type: Icon
    state: pda-zookeeper

- type: entity
  parent: BasePDA
  id: BoxerPDA
  name: boxer PDA
  description: Float like a butterfly, ringtone like a bee.
  components:
  - type: Pda
    id: BoxerIDCard
    state: pda-boxer
  - type: PdaBorderColor
    borderColor: "#333333"
    accentVColor: "#390504"
  - type: Icon
    state: pda-boxer

- type: entity
  parent: BasePDA
  id: DetectivePDA
  name: detective PDA
  description: Smells like rain... pouring down the rooftops...
  components:
  - type: Pda
    id: DetectiveIDCard
    state: pda-detective
  - type: PdaBorderColor
    borderColor: "#774705"
  - type: Icon
    state: pda-detective

- type: entity
  parent: BaseMedicalPDA
  id: BrigmedicPDA
  name: brigmedic PDA
  description: I wonder whose pulse is on the screen? I hope he doesnt stop... PDA has a built-in health analyzer.
  components:
  - type: Pda
    id: BrigmedicIDCard
    state: pda-brigmedic
  - type: PdaBorderColor
    borderColor: "#A32D26"
    accentHColor: "#d7d7d0"
    accentVColor: "#d7d7d0"
  - type: Icon
    state: pda-brigmedic

- type: entity
  parent: ClownPDA
  id: CluwnePDA
  name: cluwne PDA
  suffix: Unremoveable
  description: Cursed cluwne PDA.
  components:
  - type: Pda
    id: CluwneIDCard
    state: pda-cluwne
  - type: PdaBorderColor
    borderColor: "#1c8f4d"
  - type: Icon
    state: pda-cluwne
    penSlot:
      startingItem: CrayonGreen
      ejectSound: /Audio/Items/bikehorn.ogg
      priority: -1
      whitelist:
        tags:
        - Write
  - type: Unremoveable

- type: entity
  parent: BasePDA
  id: SeniorEngineerPDA
  name: senior engineer PDA
  description: Seems to have been taken apart and put back together several times.
  components:
  - type: Pda
    id: SeniorEngineerIDCard
    state: pda-seniorengineer
  - type: PdaBorderColor
    borderColor: "#949137"
    accentVColor: "#CD6900"
  - type: Icon
    state: pda-seniorengineer

- type: entity
  parent: BasePDA
  id: SeniorResearcherPDA
  name: senior researcher PDA
  description: Looks like it's been through years of chemical burns and explosions.
  components:
  - type: Pda
    id: SeniorResearcherIDCard
    state: pda-seniorresearcher
  - type: PdaBorderColor
    borderColor: "#d7d7d0"
    accentHColor: "#8900c9"
    accentVColor: "#8900c9"
  - type: Icon
    state: pda-seniorresearcher

- type: entity
  parent: BaseMedicalPDA
  id: SeniorPhysicianPDA
  name: senior physician PDA
  description: Smells faintly like iron and chemicals. Has a built-in health analyzer.
  components:
  - type: Pda
    id: SeniorPhysicianIDCard
    state: pda-seniorphysician
  - type: PdaBorderColor
    borderColor: "#d7d7d0"
    accentHColor: "#447987"
    accentVColor: "#B34200"
  - type: Icon
    state: pda-seniorphysician

- type: entity
  parent: BasePDA
  id: SeniorOfficerPDA
  name: senior officer PDA
  description: Beaten, battered and broken, but just barely useable.
  components:
  - type: Pda
    id: SeniorOfficerIDCard
    state: pda-seniorofficer
  - type: PdaBorderColor
    borderColor: "#A32D26"
    accentVColor: "#DFDFDF"
  - type: Icon
    state: pda-seniorofficer

- type: entity
  parent: SyndiPDA
  id: PiratePDA
  name: pirate PDA
  description: Yargh!
  components:
  - type: Pda
    id: PirateIDCard
    state: pda-pirate
  - type: Icon
    state: pda-pirate

- type: entity
  parent: BaseMedicalPDA
  id: SyndiAgentPDA
  name: syndicate agent PDA
  description: For those days when healing normal syndicates aren't enough, try healing nuclear operatives instead!
  components:
  - type: Pda
    id: SyndicateIDCard
    state: pda-syndi-agent
  - type: PdaBorderColor
    borderColor: "#891417"
  - type: Icon
    state: pda-syndi-agent
  - type: CartridgeLoader
    uiKey: enum.PdaUiKey.Key
    preinstalled:
      - NotekeeperCartridge
    cartridgeSlot:
      priority: -1
      name: Cartridge
      ejectSound: /Audio/Machines/id_swipe.ogg
      insertSound: /Audio/Machines/id_insert.ogg
      whitelist:
        components:
          - Cartridge<|MERGE_RESOLUTION|>--- conflicted
+++ resolved
@@ -53,11 +53,8 @@
     containers:
       PDA-id: !type:ContainerSlot {}
       PDA-pen: !type:ContainerSlot {}
-<<<<<<< HEAD
+      PDA-pai: !type:ContainerSlot {}
       PDA-book: !type:ContainerSlot {} # Frontier
-=======
-      PDA-pai: !type:ContainerSlot {}
->>>>>>> dfbf47c3
       Cartridge-Slot: !type:ContainerSlot {}
       program-container: !type:Container
   - type: ItemSlots
