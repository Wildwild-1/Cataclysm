--- conflicted
+++ resolved
@@ -44,11 +44,7 @@
       maxFillLevels: 6
       fillBaseName: jug
     - type: StaticPrice
-<<<<<<< HEAD
       price: 10
-=======
-      price: 60
->>>>>>> dfbf47c3
     - type: Label
       originalName: jug
 
