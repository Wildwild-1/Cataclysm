- type: entity
  parent: BaseItem
  id: BaseVendingMachineRestock
  abstract: true
  name: vending machine restock box
  description: A box for restocking vending machines with corporate goodies.
  components:
  - type: VendingMachineRestock
  - type: Sprite
    sprite: Objects/Specific/Service/vending_machine_restock.rsi
    layers:
    - state: base
    - state: green_bit
      shader: unshaded
<<<<<<< HEAD
  - type: CargoSellBlacklist
  - type: StaticPrice
    price: 0
  - type: ItemCooldown
=======
>>>>>>> dfbf47c3
  - type: MeleeWeapon
    damage:
      types:
        Blunt: 5
    soundHit:
      path: /Audio/Weapons/genhit2.ogg
    soundSwing:
      path: /Audio/Weapons/punchmiss.ogg
  - type: Item
    size: Normal
  - type: Damageable
    damageContainer: Inorganic
    damageModifierSet: Metallic
  - type: Destructible
    thresholds:
    - trigger:
        !type:DamageTrigger
        damage: 40
      behaviors:
        - !type:DoActsBehavior
          acts: [ "Destruction" ]
    - trigger:
        !type:DamageTrigger
        damage: 20
      behaviors:
      - !type:PlaySoundBehavior
        sound:
          path: /Audio/Effects/metalbreak.ogg
      - !type:DumpRestockInventory
      - !type:DoActsBehavior
        acts: [ "Destruction" ]

- type: entity
  parent: SecuredVendingMachineRestock
  id: VendingMachineRestockBooze
  name: Booze-O-Mat restock box
  description: Slot into your Booze-O-Mat to start the party! Not for sale to passengers below the legal age. A label reads THE BOX IS TAMPER PROOF AND WILL DESTROY IT'S CONTENT ON HARM.
  components:
  - type: VendingMachineRestock
    canRestock:
    - BoozeOMatInventory
  - type: Sprite
    layers:
    - state: base
    - state: green_bit
      shader: unshaded
    - state: refill_booze

- type: entity
  parent: SecuredVendingMachineRestock
  id: VendingMachineRestockChang
  name: Mr. Chang's restock box
  description: A box covered in white labels with bold red Chinese characters, ready to be loaded into the nearest Mr. Chang's vending machine. A label reads THE BOX IS TAMPER PROOF AND WILL DESTROY IT'S CONTENT ON HARM.
  components:
  - type: VendingMachineRestock
    canRestock:
    - ChangInventory
  - type: Sprite
    layers:
    - state: base
    - state: green_bit
      shader: unshaded
    - state: refill_chinese

- type: entity
  parent: SecuredVendingMachineRestock
  id: VendingMachineRestockChefvend
  name: ChefVend restock box
  description: Refill the ChefVend. Just don't break any more of the eggs.
  components:
  - type: VendingMachineRestock
    canRestock:
    - ChefvendInventory
  - type: Sprite
    layers:
    - state: base
    - state: green_bit
      shader: unshaded
    - state: refill_chef

- type: entity
  parent: BaseVendingMachineRestock
  id: VendingMachineRestockCondimentStation
  name: Condiment Station restock box
  description: Refill the Condiment Station. Mmmm, cold sauce.
  components:
  - type: VendingMachineRestock
    canRestock:
    - CondimentInventory
  - type: Sprite
    layers:
    - state: base
    - state: green_bit
      shader: unshaded
    - state: refill_condiment

- type: entity
  parent: SecuredVendingMachineRestock
  id: VendingMachineRestockClothes
  name: wardrobe restock box
  description: It's time to step up your fashion! Place inside any clothes vendor restock slot to begin. A label reads THE BOX IS TAMPER PROOF AND WILL DESTROY IT'S CONTENT ON HARM.
  components:
  - type: VendingMachineRestock
    canRestock:
    - ClothesMateInventory
    - AtmosDrobeInventory
    - BarDrobeInventory
    - CargoDrobeInventory
    - ChefDrobeInventory
    - ChemDrobeInventory
    - DetDrobeInventory
    - EngiDrobeInventory
    - GeneDrobeInventory
    - HyDrobeInventory
    - JaniDrobeInventory
    - LawDrobeInventory
    - MediDrobeInventory
    - RoboDrobeInventory
    - SciDrobeInventory
    - SecDrobeInventory
    - ViroDrobeInventory
    - WinterDrobeInventory
    - CuraDrobeInventory
    - MailDrobeInventory
    - RepDrobeInventory
    - BoxingDrobeInventory
    - PietyVendInventory
  - type: Sprite
    layers:
    - state: base
    - state: green_bit
      shader: unshaded
    - state: refill_clothes

- type: entity
  parent: SecuredVendingMachineRestock
  id: VendingMachineRestockCostumes
  name: AutoDrobe restock box
  description: A panoply of NanoTrasen employees are prancing about a colorful theater in a tragicomedy. You can join them too! Load this into your nearest AutoDrobe vending machine. A label reads THE BOX IS TAMPER PROOF AND WILL DESTROY IT'S CONTENT ON HARM.
  components:
  - type: VendingMachineRestock
    canRestock:
    - AutoDrobeInventory
  - type: Sprite
    layers:
    - state: base
    - state: green_bit
      shader: unshaded
    - state: refill_costume

- type: entity
  parent: SecuredVendingMachineRestock
  id: VendingMachineRestockDinnerware
  name: Plasteel Chef's restock box
  description: It's never raw in this kitchen! Drop into the restock slot on the Plasteel Chef to begin. A label reads THE BOX IS TAMPER PROOF AND WILL DESTROY IT'S CONTENT ON HARM.
  components:
  - type: VendingMachineRestock
    canRestock:
    - DinnerwareInventory
  - type: Sprite
    layers:
    - state: base
    - state: green_bit
      shader: unshaded
    - state: refill_dinner

- type: entity
  parent: SecuredVendingMachineRestock
  id: VendingMachineRestockDiscountDans
  name: Discount Dan's restock box
  description: A box full of salt and starch. Why suffer Quality when you can have Quantity? Discount Dan's! A label reads THE BOX IS TAMPER PROOF AND WILL DESTROY IT'S CONTENT ON HARM.
  components:
  - type: VendingMachineRestock
    canRestock:
    - DiscountDansInventory
  - type: Sprite
    layers:
    - state: base
    - state: green_bit
      shader: unshaded
    - state: refill_discount

- type: entity
  parent: SecuredVendingMachineRestock
  id: VendingMachineRestockDonut
  name: Robust Donuts restock box
  description: A box full of toroidal bundles of fried dough for restocking a vending machine. Use only as directed by Robust Industries, LLC. A label reads THE BOX IS TAMPER PROOF AND WILL DESTROY IT'S CONTENT ON HARM.
  components:
  - type: VendingMachineRestock
    canRestock:
    - DonutInventory
  - type: Sprite
    layers:
    - state: base
    - state: green_bit
      shader: unshaded
    - state: refill_donuts

- type: entity
  parent: SecuredVendingMachineRestock
  id: VendingMachineRestockEngineering
  name: EngiVend restock box
  description: Only to be used by certified professionals. A label reads THE BOX IS TAMPER PROOF AND WILL DESTROY IT'S CONTENT ON HARM.
  components:
  - type: VendingMachineRestock
    canRestock:
    - EngiVendInventory
    - YouToolInventory
  - type: Sprite
    layers:
    - state: base
    - state: green_bit
      shader: unshaded
    - state: refill_engi

- type: entity
  parent: SecuredVendingMachineRestock
  id: VendingMachineRestockGames
  name: Good Clean Fun restock box
  description: It's time to roll for initiative, dice dragons! Load up at the Good Clean Fun vending machine! A label reads THE BOX IS TAMPER PROOF AND WILL DESTROY IT'S CONTENT ON HARM.
  components:
  - type: VendingMachineRestock
    canRestock:
    - GoodCleanFunInventory
  - type: Sprite
    layers:
    - state: base
    - state: green_bit
      shader: unshaded
    - state: refill_games

- type: entity
  parent: SecuredVendingMachineRestock
  id: VendingMachineRestockGetmoreChocolateCorp
  name: GetMore Chocolate restock box
  description: A box loaded with the finest ersatz cacao. Only to be used in official Getmore Chocolate vending machines. A label reads THE BOX IS TAMPER PROOF AND WILL DESTROY IT'S CONTENT ON HARM.
  components:
  - type: VendingMachineRestock
    canRestock:
    - GetmoreChocolateCorpInventory
  - type: Sprite
    layers:
    - state: base
    - state: green_bit
      shader: unshaded
    - state: refill_snack

- type: entity
  parent: SecuredVendingMachineRestock
  id: VendingMachineRestockHotDrinks
  name: Solar's Best restock box
  description: Toasty! For use in Solar's Best Hot Drinks or other affiliate vending machines. A label reads THE BOX IS TAMPER PROOF AND WILL DESTROY IT'S CONTENT ON HARM.
  components:
  - type: VendingMachineRestock
    canRestock:
    - HotDrinksMachineInventory
  - type: Sprite
    layers:
    - state: base
    - state: green_bit
      shader: unshaded
    - state: refill_joe

- type: entity
  parent: SecuredVendingMachineRestock
  id: VendingMachineRestockMedical
  name: NanoMed restock box
  description: Slot into your department's NanoMed or NanoMedPlus to dispense. Handle with care. A label reads THE BOX IS TAMPER PROOF AND WILL DESTROY IT'S CONTENT ON HARM.
  components:
  - type: VendingMachineRestock
    canRestock:
    - NanoMedInventory
    - NanoMedPlusInventory
  - type: Sprite
    layers:
    - state: base
    - state: green_bit
      shader: unshaded
    - state: refill_medical

- type: entity
  parent: SecuredVendingMachineRestock
  id: VendingMachineRestockNutriMax
  name: NutriMax restock box
  description: We'll make your thumbs green with our tools. Let's get to harvesting! Load into a NutriMax vending machine. A label reads THE BOX IS TAMPER PROOF AND WILL DESTROY IT'S CONTENT ON HARM.
  components:
  - type: VendingMachineRestock
    canRestock:
    - NutriMaxInventory
  - type: Sprite
    layers:
    - state: base
    - state: green_bit
      shader: unshaded
    - state: refill_plant

- type: entity
  parent: SecuredVendingMachineRestock
  id: VendingMachineRestockPTech
  name: PTech restock box
  description: All the bureaucracy you can handle, and more! Load into the PTech vending machine to get started. A label reads THE BOX IS TAMPER PROOF AND WILL DESTROY IT'S CONTENT ON HARM.
  components:
  - type: VendingMachineRestock
    canRestock:
    - PTechInventory
  - type: Sprite
    layers:
    - state: base
    - state: green_bit
      shader: unshaded
    - state: refill_ptech

- type: entity
  parent: SecuredVendingMachineRestock
  id: VendingMachineRestockRobustSoftdrinks
  name: beverage restock box
  description: A cold, clunky container of colliding chilly cylinders. Use only as directed by Robust Industries, LLC. A label reads THE BOX IS TAMPER PROOF AND WILL DESTROY IT'S CONTENT ON HARM.
  components:
  - type: VendingMachineRestock
    canRestock:
    - RobustSoftdrinksInventory
    - BodaInventory
    - PwrGameInventory
    - ShamblersJuiceInventory
    - StarkistInventory
    - SpaceUpInventory
    - SodaInventory
    - DrGibbInventory
  - type: Sprite
    layers:
    - state: base
    - state: green_bit
      shader: unshaded
    - state: refill_cola

- type: entity
  parent: SecuredVendingMachineRestock
  id: VendingMachineRestockSecTech
  name: SecTech restock box
  description: "Communists beware: the reinforcements have arrived! A label reads THE BOX IS TAMPER PROOF AND WILL DESTROY IT'S CONTENT ON HARM."
  components:
  - type: VendingMachineRestock
    canRestock:
    - SecTechInventory
  - type: Sprite
    layers:
    - state: base
    - state: green_bit
      shader: unshaded
    - state: refill_sec

- type: entity
  parent: SecuredVendingMachineRestock
  id: VendingMachineRestockSalvageEquipment
  name: Salvage Vendor restock box
  description: Strike the earth ere the space carp nip your behind! Slam into a salvage vendor to begin. A label reads THE BOX IS TAMPER PROOF AND WILL DESTROY IT'S CONTENT ON HARM.
  components:
  - type: VendingMachineRestock
    canRestock:
    - SalvageEquipmentInventory
  - type: Sprite
    layers:
    - state: base
    - state: green_bit
      shader: unshaded
    - state: refill_salvage

- type: entity
  parent: SecuredVendingMachineRestock
  id: VendingMachineRestockSeeds
  name: MegaSeed restock box
  description: "A label says they're heirloom seeds, passed down from our ancestors. Pack it into the MegaSeed Servitor! A label reads THE BOX IS TAMPER PROOF AND WILL DESTROY IT'S CONTENT ON HARM."
  components:
  - type: VendingMachineRestock
    canRestock:
    - MegaSeedServitorInventory
  - type: Sprite
    layers:
    - state: base
    - state: green_bit
      shader: unshaded
    - state: refill_plant

- type: entity
  parent: SecuredVendingMachineRestock
  id: VendingMachineRestockSmokes
  name: ShadyCigs restock box
  description: It's hard to see anything under all the Surgeon General warnings, but it mentions loading it into a vending machine. A label reads THE BOX IS TAMPER PROOF AND WILL DESTROY IT'S CONTENT ON HARM.
  components:
  - type: VendingMachineRestock
    canRestock:
    - CigaretteMachineInventory
  - type: Sprite
    layers:
    - state: base
    - state: green_bit
      shader: unshaded
    - state: refill_smoke

- type: entity
  parent: SecuredVendingMachineRestock
  id: VendingMachineRestockTankDispenser
  name: tank dispenser restock box
  description: Capable of replacing tanks in a gas tank dispenser. Handle with care. A label reads THE BOX IS TAMPER PROOF AND WILL DESTROY IT'S CONTENT ON HARM.
  components:
  - type: VendingMachineRestock
    canRestock:
    - TankDispenserEVAInventory
    - TankDispenserEngineeringInventory
  - type: Sprite
    layers:
    - state: base
    - state: green_bit
      shader: unshaded
    - state: refill_tanks

- type: entity
  parent: SecuredVendingMachineRestock
  id: VendingMachineRestockVendomat
  name: Vendomat restock box
  description: A box full of parts for various machinery. Load it into a Vendomat to begin. A label reads THE BOX IS TAMPER PROOF AND WILL DESTROY IT'S CONTENT ON HARM.
  components:
  - type: VendingMachineRestock
    canRestock:
    - VendomatInventory
  - type: Sprite
    layers:
    - state: base
    - state: green_bit
      shader: unshaded
    - state: refill_parts

- type: entity
  parent: SecuredVendingMachineRestock
  id: VendingMachineRestockRobotics
  name: Robotech Deluxe restock box
  description: A box full of tools for creating borgs. Load it into a Robotech Deluxe to begin. A label reads THE BOX IS TAMPER PROOF AND WILL DESTROY IT'S CONTENT ON HARM.
  components:
  - type: VendingMachineRestock
    canRestock:
    - RoboticsInventory
  - type: Sprite
    layers:
    - state: base
    - state: green_bit
      shader: unshaded
    - state: refill_robotics

- type: entity
  parent: SecuredVendingMachineRestock
  id: VendingMachineRestockHappyHonk
  name: Happy Honk restock box
  description: place this box full of fun into the restock slot on the Happy Honk Dispenser to begin. A label reads THE BOX IS TAMPER PROOF AND WILL DESTROY IT'S CONTENT ON HARM.
  components:
  - type: VendingMachineRestock
    canRestock:
    - HappyHonkDispenserInventory
  - type: Sprite
    layers:
    - state: base
    - state: green_bit
      shader: unshaded
    - state: refill_honk

- type: entity
  parent: SecuredVendingMachineRestock
  id: VendingMachineRestockChemVend
  name: ChemVend restock box
  description: A box filled with chemicals and covered in dangerous-looking NFPA diamonds. Load it into a ChemVend to begin. A label reads THE BOX IS TAMPER PROOF AND WILL DESTROY IT'S CONTENT ON HARM.
  components:
  - type: VendingMachineRestock
    canRestock:
    - ChemVendInventory
  - type: Sprite
    layers:
    - state: base
    - state: green_bit
      shader: unshaded
    - state: refill_medical<|MERGE_RESOLUTION|>--- conflicted
+++ resolved
@@ -12,13 +12,9 @@
     - state: base
     - state: green_bit
       shader: unshaded
-<<<<<<< HEAD
   - type: CargoSellBlacklist
   - type: StaticPrice
     price: 0
-  - type: ItemCooldown
-=======
->>>>>>> dfbf47c3
   - type: MeleeWeapon
     damage:
       types:
