- type: entity
  parent: BaseItem
  id: BaseVendingMachineRestock
  abstract: true
  name: vending machine restock box
  description: A box for restocking vending machines with corporate goodies.
  components:
  - type: VendingMachineRestock
  - type: Sprite
    sprite: Objects/Specific/Service/vending_machine_restock.rsi
    layers:
    - state: base
    - state: green_bit
      shader: unshaded
  - type: MeleeWeapon
    damage:
      types:
        Blunt: 5
    soundHit:
      path: /Audio/Weapons/genhit2.ogg
    soundSwing:
      path: /Audio/Weapons/punchmiss.ogg
  - type: Item
    size: Normal
  - type: Damageable
    damageContainer: Inorganic
    damageModifierSet: Metallic
  - type: Destructible
    thresholds:
    - trigger:
        !type:DamageTrigger
        damage: 40
      behaviors:
        - !type:DoActsBehavior
          acts: [ "Destruction" ]
    - trigger:
        !type:DamageTrigger
        damage: 20
      behaviors:
      - !type:PlaySoundBehavior
        sound:
          collection: MetalBreak
#      - !type:DumpRestockInventory # Frontier
      - !type:DoActsBehavior
        acts: [ "Destruction" ]
  - type: StaticPrice # Frontier
    price: 400 # Frontier

- type: entity
  parent: BaseVendingMachineRestock
  id: VendingMachineRestockBooze
  name: Booze-O-Mat restock box
  description: Slot into your Booze-O-Mat to start the party! Not for sale to passengers below the legal age. A label reads THE BOX IS TAMPER PROOF AND WILL DESTROY IT'S CONTENT ON HARM.
  components:
  - type: VendingMachineRestock
    canRestock:
    - BoozeOMatInventory
  - type: Sprite
    layers:
    - state: base
    - state: green_bit
      shader: unshaded
    - state: refill_booze

- type: entity
  parent: BaseVendingMachineRestock
  id: VendingMachineRestockChang
  name: Mr. Chang's restock box
  description: A box covered in white labels with bold red Chinese characters, ready to be loaded into the nearest Mr. Chang's vending machine. A label reads THE BOX IS TAMPER PROOF AND WILL DESTROY IT'S CONTENT ON HARM.
  components:
  - type: VendingMachineRestock
    canRestock:
    - ChangInventory
  - type: Sprite
    layers:
    - state: base
    - state: green_bit
      shader: unshaded
    - state: refill_chinese

- type: entity
  parent: BaseVendingMachineRestock
  id: VendingMachineRestockChefvend
  name: ChefVend restock box
  description: Refill the ChefVend. Just don't break any more of the eggs.
  components:
  - type: VendingMachineRestock
    canRestock:
    - ChefvendInventory
  - type: Sprite
    layers:
    - state: base
    - state: green_bit
      shader: unshaded
    - state: refill_chef

- type: entity
  parent: BaseVendingMachineRestock
  id: VendingMachineRestockCondimentStation
  name: condiment station restock box
  description: Refill the condiment station. Mmmm, cold sauce.
  components:
  - type: VendingMachineRestock
    canRestock:
    - CondimentInventory
  - type: Sprite
    layers:
    - state: base
    - state: green_bit
      shader: unshaded
    - state: refill_condiment

- type: entity
  parent: BaseVendingMachineRestock
  id: VendingMachineRestockClothes
  name: wardrobe restock box
  description: It's time to step up your fashion! Place inside any clothes vendor restock slot to begin. A label reads THE BOX IS TAMPER PROOF AND WILL DESTROY IT'S CONTENT ON HARM.
  components:
  - type: VendingMachineRestock
    canRestock:
    - ClothesMateInventory
    - AtmosDrobeInventory
    - BarDrobeInventory
    - CargoDrobeInventory
    - ChefDrobeInventory
    - ChemDrobeInventory
    - DetDrobeInventory
    - EngiDrobeInventory
    - GeneDrobeInventory
    - HyDrobeInventory
    - JaniDrobeInventory
    - LawDrobeInventory
    - MediDrobeInventory
    - RoboDrobeInventory
    - SciDrobeInventory
    - SecDrobeInventory
    - ViroDrobeInventory
    - WinterDrobeInventory
    - CuraDrobeInventory
    - MailDrobeInventory
    - RepDrobeInventory
    - BoxingDrobeInventory
#    - PietyVendInventory # Dont enable, infinite demon dogs issue
    - NfsdDrobeInventory # Frontier
    - YarrrDrobeInventory
  - type: Sprite
    layers:
    - state: base
    - state: green_bit
      shader: unshaded
    - state: refill_clothes

- type: entity
  parent: BaseVendingMachineRestock
  id: VendingMachineRestockCostumes
  name: AutoDrobe restock box
  description: A panoply of NanoTrasen employees are prancing about a colorful theater in a tragicomedy. You can join them too! Load this into your nearest AutoDrobe vending machine. A label reads THE BOX IS TAMPER PROOF AND WILL DESTROY IT'S CONTENT ON HARM.
  components:
  - type: VendingMachineRestock
    canRestock:
    - AutoDrobeInventory
  - type: Sprite
    layers:
    - state: base
    - state: green_bit
      shader: unshaded
    - state: refill_costume

- type: entity
  parent: BaseVendingMachineRestock
  id: VendingMachineRestockDinnerware
  name: Plasteel Chef's restock box
  description: It's never raw in this kitchen! Drop into the restock slot on the Plasteel Chef to begin. A label reads THE BOX IS TAMPER PROOF AND WILL DESTROY IT'S CONTENT ON HARM.
  components:
  - type: VendingMachineRestock
    canRestock:
    - DinnerwareInventory
  - type: Sprite
    layers:
    - state: base
    - state: green_bit
      shader: unshaded
    - state: refill_dinner

- type: entity
  parent: BaseVendingMachineRestock
  id: VendingMachineRestockDiscountDans
  name: Discount Dan's restock box
  description: A box full of salt and starch. Why suffer Quality when you can have Quantity? Discount Dan's! A label reads THE BOX IS TAMPER PROOF AND WILL DESTROY IT'S CONTENT ON HARM.
  components:
  - type: VendingMachineRestock
    canRestock:
    - DiscountDansInventory
  - type: Sprite
    layers:
    - state: base
    - state: green_bit
      shader: unshaded
    - state: refill_discount

- type: entity
  parent: BaseVendingMachineRestock
  id: VendingMachineRestockDonut
  name: Robust Donuts restock box
  description: A box full of toroidal bundles of fried dough for restocking a vending machine. Use only as directed by Robust Industries, LLC. A label reads THE BOX IS TAMPER PROOF AND WILL DESTROY IT'S CONTENT ON HARM.
  components:
  - type: VendingMachineRestock
    canRestock:
    - DonutInventory
  - type: Sprite
    layers:
    - state: base
    - state: green_bit
      shader: unshaded
    - state: refill_donuts

- type: entity
  parent: BaseVendingMachineRestock
  id: VendingMachineRestockEngineering
  name: EngiVend restock box
  description: Only to be used by certified professionals. A label reads THE BOX IS TAMPER PROOF AND WILL DESTROY IT'S CONTENT ON HARM.
  components:
  - type: VendingMachineRestock
    canRestock:
    - EngiVendInventory
    - YouToolInventory
  - type: Sprite
    layers:
    - state: base
    - state: green_bit
      shader: unshaded
    - state: refill_engi

- type: entity
  parent: BaseVendingMachineRestock
  id: VendingMachineRestockGames
  name: Good Clean Fun restock box
  description: It's time to roll for initiative, dice dragons! Load up at the Good Clean Fun vending machine! A label reads THE BOX IS TAMPER PROOF AND WILL DESTROY IT'S CONTENT ON HARM.
  components:
  - type: VendingMachineRestock
    canRestock:
    - GoodCleanFunInventory
  - type: Sprite
    layers:
    - state: base
    - state: green_bit
      shader: unshaded
    - state: refill_games

- type: entity
  parent: BaseVendingMachineRestock
  id: VendingMachineRestockGetmoreChocolateCorp
  name: GetMore Chocolate restock box
  description: A box loaded with the finest ersatz cacao. Only to be used in official Getmore Chocolate vending machines. A label reads THE BOX IS TAMPER PROOF AND WILL DESTROY IT'S CONTENT ON HARM.
  components:
  - type: VendingMachineRestock
    canRestock:
    - GetmoreChocolateCorpInventory
  - type: Sprite
    layers:
    - state: base
    - state: green_bit
      shader: unshaded
    - state: refill_snack

- type: entity
  parent: BaseVendingMachineRestock
  id: VendingMachineRestockHotDrinks
  name: Solar's Best restock box
  description: Toasty! For use in Solar's Best Hot Drinks or other affiliate vending machines. A label reads THE BOX IS TAMPER PROOF AND WILL DESTROY IT'S CONTENT ON HARM.
  components:
  - type: VendingMachineRestock
    canRestock:
    - HotDrinksMachineInventory
  - type: Sprite
    layers:
    - state: base
    - state: green_bit
      shader: unshaded
    - state: refill_joe

- type: entity
  parent: BaseVendingMachineRestock
  id: VendingMachineRestockMedical
  name: NanoMed restock box
  description: Slot into your department's NanoMed or NanoMedPlus to dispense. Handle with care. A label reads THE BOX IS TAMPER PROOF AND WILL DESTROY IT'S CONTENT ON HARM.
  components:
  - type: VendingMachineRestock
    canRestock:
    - NanoMedInventory
    - NanoMedPlusInventory
  - type: Sprite
    layers:
    - state: base
    - state: green_bit
      shader: unshaded
    - state: refill_medical

- type: entity
  parent: BaseVendingMachineRestock
  id: VendingMachineRestockNutriMax
  name: NutriMax restock box
  description: We'll make your thumbs green with our tools. Let's get to harvesting! Load into a NutriMax vending machine. A label reads THE BOX IS TAMPER PROOF AND WILL DESTROY IT'S CONTENT ON HARM.
  components:
  - type: VendingMachineRestock
    canRestock:
    - NutriMaxInventory
  - type: Sprite
    layers:
    - state: base
    - state: green_bit
      shader: unshaded
    - state: refill_plant

- type: entity
  parent: BaseVendingMachineRestock
  id: VendingMachineRestockPTech
  name: PTech restock box
  description: All the bureaucracy you can handle, and more! Load into the PTech vending machine to get started. A label reads THE BOX IS TAMPER PROOF AND WILL DESTROY IT'S CONTENT ON HARM.
  components:
  - type: VendingMachineRestock
    canRestock:
    - PTechInventory
    - PTechNfsdInventory # Frontier
  - type: Sprite
    layers:
    - state: base
    - state: green_bit
      shader: unshaded
    - state: refill_ptech

- type: entity
  parent: BaseVendingMachineRestock
  id: VendingMachineRestockRobustSoftdrinks
  name: beverage restock box
  description: A cold, clunky container of colliding chilly cylinders. Use only as directed by Robust Industries, LLC. A label reads THE BOX IS TAMPER PROOF AND WILL DESTROY IT'S CONTENT ON HARM.
  components:
  - type: VendingMachineRestock
    canRestock:
    - RobustSoftdrinksInventory
    - BodaInventory
    - PwrGameInventory
    - ShamblersJuiceInventory
    - StarkistInventory
    - SpaceUpInventory
    - SodaInventory
    - DrGibbInventory
  - type: Sprite
    layers:
    - state: base
    - state: green_bit
      shader: unshaded
    - state: refill_cola

- type: entity
  parent: BaseVendingMachineRestock
  id: VendingMachineRestockSecTech
  name: SecTech restock box
  description: "Communists beware: the reinforcements have arrived! A label reads THE BOX IS TAMPER PROOF AND WILL DESTROY IT'S CONTENT ON HARM."
  components:
  - type: VendingMachineRestock
    canRestock:
    - SecTechInventory
    - NfsdTechInventory
  - type: Sprite
    layers:
    - state: base
    - state: green_bit
      shader: unshaded
    - state: refill_sec

- type: entity
  parent: BaseVendingMachineRestock
  id: VendingMachineRestockSalvageEquipment
  name: Salvage Vendor restock box
  description: Strike the earth ere the space carp nip your behind! Slam into a salvage vendor to begin. A label reads THE BOX IS TAMPER PROOF AND WILL DESTROY IT'S CONTENT ON HARM.
  components:
  - type: VendingMachineRestock
    canRestock:
    - SalvageEquipmentInventory
  - type: Sprite
    layers:
    - state: base
    - state: green_bit
      shader: unshaded
    - state: refill_salvage

- type: entity
  parent: BaseVendingMachineRestock
  id: VendingMachineRestockSeeds
  name: MegaSeed restock box
  description: "A label says they're heirloom seeds, passed down from our ancestors. Pack it into the MegaSeed Servitor! A label reads THE BOX IS TAMPER PROOF AND WILL DESTROY IT'S CONTENT ON HARM."
  components:
  - type: VendingMachineRestock
    canRestock:
    - MegaSeedServitorInventory
  - type: Sprite
    layers:
    - state: base
    - state: green_bit
      shader: unshaded
    - state: refill_plant

- type: entity
  parent: BaseVendingMachineRestock
  id: VendingMachineRestockSmokes
  name: ShadyCigs restock box
  description: It's hard to see anything under all the Surgeon General warnings, but it mentions loading it into a vending machine. A label reads THE BOX IS TAMPER PROOF AND WILL DESTROY IT'S CONTENT ON HARM.
  components:
  - type: VendingMachineRestock
    canRestock:
    - CigaretteMachineInventory
  - type: Sprite
    layers:
    - state: base
    - state: green_bit
      shader: unshaded
    - state: refill_smoke

- type: entity
  parent: BaseVendingMachineRestock
  id: VendingMachineRestockTankDispenser
  name: tank dispenser restock box
  description: Capable of replacing tanks in a gas tank dispenser. Handle with care. A label reads THE BOX IS TAMPER PROOF AND WILL DESTROY IT'S CONTENT ON HARM.
  components:
  - type: VendingMachineRestock
    canRestock:
    - TankDispenserEVAInventory
    - TankDispenserEngineeringInventory
  - type: Sprite
    layers:
    - state: base
    - state: green_bit
      shader: unshaded
    - state: refill_tanks

- type: entity
  parent: BaseVendingMachineRestock
  id: VendingMachineRestockVendomat
  name: Vendomat restock box
  description: A box full of parts for various machinery. Load it into a Vendomat to begin. A label reads THE BOX IS TAMPER PROOF AND WILL DESTROY IT'S CONTENT ON HARM.
  components:
  - type: VendingMachineRestock
    canRestock:
    - VendomatInventory
  - type: Sprite
    layers:
    - state: base
    - state: green_bit
      shader: unshaded
    - state: refill_parts

- type: entity
  parent: BaseVendingMachineRestock
  id: VendingMachineRestockRobotics
  name: Robotech Deluxe restock box
  description: A box full of tools for creating borgs. Load it into a Robotech Deluxe to begin. A label reads THE BOX IS TAMPER PROOF AND WILL DESTROY IT'S CONTENT ON HARM.
  components:
  - type: VendingMachineRestock
    canRestock:
    - RoboticsInventory
  - type: Sprite
    layers:
    - state: base
    - state: green_bit
      shader: unshaded
    - state: refill_robotics

- type: entity
  parent: BaseVendingMachineRestock
  id: VendingMachineRestockHappyHonk
  name: Happy Honk restock box
<<<<<<< HEAD
  description: place this box full of fun into the restock slot on the Happy Honk Dispenser to begin. A label reads THE BOX IS TAMPER PROOF AND WILL DESTROY IT'S CONTENT ON HARM.
=======
  description: Place this box full of fun into the restock slot on the Happy Honk Dispenser to begin.
>>>>>>> 9a68cf0b
  components:
  - type: VendingMachineRestock
    canRestock:
    - HappyHonkDispenserInventory
  - type: Sprite
    layers:
    - state: base
    - state: green_bit
      shader: unshaded
    - state: refill_honk

- type: entity
  parent: BaseVendingMachineRestock
  id: VendingMachineRestockChemVend
  name: ChemVend restock box
  description: A box filled with chemicals and covered in dangerous-looking NFPA diamonds. Load it into a ChemVend to begin. A label reads THE BOX IS TAMPER PROOF AND WILL DESTROY IT'S CONTENT ON HARM.
  components:
  - type: VendingMachineRestock
    canRestock:
    - ChemVendInventory
  - type: Sprite
    layers:
    - state: base
    - state: green_bit
      shader: unshaded
    - state: refill_medical<|MERGE_RESOLUTION|>--- conflicted
+++ resolved
@@ -50,7 +50,7 @@
   parent: BaseVendingMachineRestock
   id: VendingMachineRestockBooze
   name: Booze-O-Mat restock box
-  description: Slot into your Booze-O-Mat to start the party! Not for sale to passengers below the legal age. A label reads THE BOX IS TAMPER PROOF AND WILL DESTROY IT'S CONTENT ON HARM.
+  description: Slot into your Booze-O-Mat to start the party! Not for sale to passengers below the legal age. A label reads "THE BOX IS TAMPER-PROOF AND WILL DESTROY ITS CONTENT ON HARM." # Frontier: add angry label
   components:
   - type: VendingMachineRestock
     canRestock:
@@ -66,7 +66,7 @@
   parent: BaseVendingMachineRestock
   id: VendingMachineRestockChang
   name: Mr. Chang's restock box
-  description: A box covered in white labels with bold red Chinese characters, ready to be loaded into the nearest Mr. Chang's vending machine. A label reads THE BOX IS TAMPER PROOF AND WILL DESTROY IT'S CONTENT ON HARM.
+  description: A box covered in white labels with bold red Chinese characters, ready to be loaded into the nearest Mr. Chang's vending machine. A label reads "THE BOX IS TAMPER-PROOF AND WILL DESTROY ITS CONTENT ON HARM." # Frontier: add angry label
   components:
   - type: VendingMachineRestock
     canRestock:
@@ -114,7 +114,7 @@
   parent: BaseVendingMachineRestock
   id: VendingMachineRestockClothes
   name: wardrobe restock box
-  description: It's time to step up your fashion! Place inside any clothes vendor restock slot to begin. A label reads THE BOX IS TAMPER PROOF AND WILL DESTROY IT'S CONTENT ON HARM.
+  description: It's time to step up your fashion! Place inside any clothes vendor restock slot to begin. A label reads "THE BOX IS TAMPER-PROOF AND WILL DESTROY ITS CONTENT ON HARM." # Frontier: add angry label
   components:
   - type: VendingMachineRestock
     canRestock:
@@ -154,7 +154,7 @@
   parent: BaseVendingMachineRestock
   id: VendingMachineRestockCostumes
   name: AutoDrobe restock box
-  description: A panoply of NanoTrasen employees are prancing about a colorful theater in a tragicomedy. You can join them too! Load this into your nearest AutoDrobe vending machine. A label reads THE BOX IS TAMPER PROOF AND WILL DESTROY IT'S CONTENT ON HARM.
+  description: A panoply of NanoTrasen employees are prancing about a colorful theater in a tragicomedy. You can join them too! Load this into your nearest AutoDrobe vending machine. A label reads "THE BOX IS TAMPER-PROOF AND WILL DESTROY ITS CONTENT ON HARM." # Frontier: add angry label
   components:
   - type: VendingMachineRestock
     canRestock:
@@ -170,7 +170,7 @@
   parent: BaseVendingMachineRestock
   id: VendingMachineRestockDinnerware
   name: Plasteel Chef's restock box
-  description: It's never raw in this kitchen! Drop into the restock slot on the Plasteel Chef to begin. A label reads THE BOX IS TAMPER PROOF AND WILL DESTROY IT'S CONTENT ON HARM.
+  description: It's never raw in this kitchen! Drop into the restock slot on the Plasteel Chef to begin. A label reads "THE BOX IS TAMPER-PROOF AND WILL DESTROY ITS CONTENT ON HARM." # Frontier: add angry label
   components:
   - type: VendingMachineRestock
     canRestock:
@@ -186,7 +186,7 @@
   parent: BaseVendingMachineRestock
   id: VendingMachineRestockDiscountDans
   name: Discount Dan's restock box
-  description: A box full of salt and starch. Why suffer Quality when you can have Quantity? Discount Dan's! A label reads THE BOX IS TAMPER PROOF AND WILL DESTROY IT'S CONTENT ON HARM.
+  description: A box full of salt and starch. Why suffer Quality when you can have Quantity? Discount Dan's! A label reads "THE BOX IS TAMPER-PROOF AND WILL DESTROY ITS CONTENT ON HARM." # Frontier: add angry label
   components:
   - type: VendingMachineRestock
     canRestock:
@@ -202,7 +202,7 @@
   parent: BaseVendingMachineRestock
   id: VendingMachineRestockDonut
   name: Robust Donuts restock box
-  description: A box full of toroidal bundles of fried dough for restocking a vending machine. Use only as directed by Robust Industries, LLC. A label reads THE BOX IS TAMPER PROOF AND WILL DESTROY IT'S CONTENT ON HARM.
+  description: A box full of toroidal bundles of fried dough for restocking a vending machine. Use only as directed by Robust Industries, LLC. A label reads "THE BOX IS TAMPER-PROOF AND WILL DESTROY ITS CONTENT ON HARM." # Frontier: add angry label
   components:
   - type: VendingMachineRestock
     canRestock:
@@ -218,7 +218,7 @@
   parent: BaseVendingMachineRestock
   id: VendingMachineRestockEngineering
   name: EngiVend restock box
-  description: Only to be used by certified professionals. A label reads THE BOX IS TAMPER PROOF AND WILL DESTROY IT'S CONTENT ON HARM.
+  description: Only to be used by certified professionals. A label reads "THE BOX IS TAMPER-PROOF AND WILL DESTROY ITS CONTENT ON HARM." # Frontier: add angry label
   components:
   - type: VendingMachineRestock
     canRestock:
@@ -235,7 +235,7 @@
   parent: BaseVendingMachineRestock
   id: VendingMachineRestockGames
   name: Good Clean Fun restock box
-  description: It's time to roll for initiative, dice dragons! Load up at the Good Clean Fun vending machine! A label reads THE BOX IS TAMPER PROOF AND WILL DESTROY IT'S CONTENT ON HARM.
+  description: It's time to roll for initiative, dice dragons! Load up at the Good Clean Fun vending machine! A label reads "THE BOX IS TAMPER-PROOF AND WILL DESTROY ITS CONTENT ON HARM." # Frontier: add angry label
   components:
   - type: VendingMachineRestock
     canRestock:
@@ -251,7 +251,7 @@
   parent: BaseVendingMachineRestock
   id: VendingMachineRestockGetmoreChocolateCorp
   name: GetMore Chocolate restock box
-  description: A box loaded with the finest ersatz cacao. Only to be used in official Getmore Chocolate vending machines. A label reads THE BOX IS TAMPER PROOF AND WILL DESTROY IT'S CONTENT ON HARM.
+  description: A box loaded with the finest ersatz cacao. Only to be used in official Getmore Chocolate vending machines. A label reads "THE BOX IS TAMPER-PROOF AND WILL DESTROY ITS CONTENT ON HARM." # Frontier: add angry label
   components:
   - type: VendingMachineRestock
     canRestock:
@@ -267,7 +267,7 @@
   parent: BaseVendingMachineRestock
   id: VendingMachineRestockHotDrinks
   name: Solar's Best restock box
-  description: Toasty! For use in Solar's Best Hot Drinks or other affiliate vending machines. A label reads THE BOX IS TAMPER PROOF AND WILL DESTROY IT'S CONTENT ON HARM.
+  description: Toasty! For use in Solar's Best Hot Drinks or other affiliate vending machines. A label reads "THE BOX IS TAMPER-PROOF AND WILL DESTROY ITS CONTENT ON HARM." # Frontier: add angry label
   components:
   - type: VendingMachineRestock
     canRestock:
@@ -283,7 +283,7 @@
   parent: BaseVendingMachineRestock
   id: VendingMachineRestockMedical
   name: NanoMed restock box
-  description: Slot into your department's NanoMed or NanoMedPlus to dispense. Handle with care. A label reads THE BOX IS TAMPER PROOF AND WILL DESTROY IT'S CONTENT ON HARM.
+  description: Slot into your department's NanoMed or NanoMedPlus to dispense. Handle with care. A label reads "THE BOX IS TAMPER-PROOF AND WILL DESTROY ITS CONTENT ON HARM." # Frontier: add angry label
   components:
   - type: VendingMachineRestock
     canRestock:
@@ -300,7 +300,7 @@
   parent: BaseVendingMachineRestock
   id: VendingMachineRestockNutriMax
   name: NutriMax restock box
-  description: We'll make your thumbs green with our tools. Let's get to harvesting! Load into a NutriMax vending machine. A label reads THE BOX IS TAMPER PROOF AND WILL DESTROY IT'S CONTENT ON HARM.
+  description: We'll make your thumbs green with our tools. Let's get to harvesting! Load into a NutriMax vending machine. A label reads "THE BOX IS TAMPER-PROOF AND WILL DESTROY ITS CONTENT ON HARM." # Frontier: add angry label
   components:
   - type: VendingMachineRestock
     canRestock:
@@ -316,7 +316,7 @@
   parent: BaseVendingMachineRestock
   id: VendingMachineRestockPTech
   name: PTech restock box
-  description: All the bureaucracy you can handle, and more! Load into the PTech vending machine to get started. A label reads THE BOX IS TAMPER PROOF AND WILL DESTROY IT'S CONTENT ON HARM.
+  description: All the bureaucracy you can handle, and more! Load into the PTech vending machine to get started. A label reads "THE BOX IS TAMPER-PROOF AND WILL DESTROY ITS CONTENT ON HARM." # Frontier: add angry label
   components:
   - type: VendingMachineRestock
     canRestock:
@@ -333,7 +333,7 @@
   parent: BaseVendingMachineRestock
   id: VendingMachineRestockRobustSoftdrinks
   name: beverage restock box
-  description: A cold, clunky container of colliding chilly cylinders. Use only as directed by Robust Industries, LLC. A label reads THE BOX IS TAMPER PROOF AND WILL DESTROY IT'S CONTENT ON HARM.
+  description: A cold, clunky container of colliding chilly cylinders. Use only as directed by Robust Industries, LLC. A label reads "THE BOX IS TAMPER-PROOF AND WILL DESTROY ITS CONTENT ON HARM." # Frontier: add angry label
   components:
   - type: VendingMachineRestock
     canRestock:
@@ -356,7 +356,7 @@
   parent: BaseVendingMachineRestock
   id: VendingMachineRestockSecTech
   name: SecTech restock box
-  description: "Communists beware: the reinforcements have arrived! A label reads THE BOX IS TAMPER PROOF AND WILL DESTROY IT'S CONTENT ON HARM."
+  description: "Communists beware: the reinforcements have arrived! A label reads \"THE BOX IS TAMPER-PROOF AND WILL DESTROY ITS CONTENT ON HARM.\"" # Frontier: add angry label
   components:
   - type: VendingMachineRestock
     canRestock:
@@ -373,7 +373,7 @@
   parent: BaseVendingMachineRestock
   id: VendingMachineRestockSalvageEquipment
   name: Salvage Vendor restock box
-  description: Strike the earth ere the space carp nip your behind! Slam into a salvage vendor to begin. A label reads THE BOX IS TAMPER PROOF AND WILL DESTROY IT'S CONTENT ON HARM.
+  description: Strike the earth ere the space carp nip your behind! Slam into a salvage vendor to begin. A label reads "THE BOX IS TAMPER-PROOF AND WILL DESTROY ITS CONTENT ON HARM." # Frontier: add angry label
   components:
   - type: VendingMachineRestock
     canRestock:
@@ -389,7 +389,7 @@
   parent: BaseVendingMachineRestock
   id: VendingMachineRestockSeeds
   name: MegaSeed restock box
-  description: "A label says they're heirloom seeds, passed down from our ancestors. Pack it into the MegaSeed Servitor! A label reads THE BOX IS TAMPER PROOF AND WILL DESTROY IT'S CONTENT ON HARM."
+  description: "A label says they're heirloom seeds, passed down from our ancestors. Pack it into the MegaSeed Servitor! A label reads "THE BOX IS TAMPER-PROOF AND WILL DESTROY ITS CONTENT ON HARM." # Frontier: add angry label
   components:
   - type: VendingMachineRestock
     canRestock:
@@ -405,7 +405,7 @@
   parent: BaseVendingMachineRestock
   id: VendingMachineRestockSmokes
   name: ShadyCigs restock box
-  description: It's hard to see anything under all the Surgeon General warnings, but it mentions loading it into a vending machine. A label reads THE BOX IS TAMPER PROOF AND WILL DESTROY IT'S CONTENT ON HARM.
+  description: It's hard to see anything under all the Surgeon General warnings, but it mentions loading it into a vending machine. A label reads "THE BOX IS TAMPER-PROOF AND WILL DESTROY ITS CONTENT ON HARM." # Frontier: add angry label
   components:
   - type: VendingMachineRestock
     canRestock:
@@ -421,7 +421,7 @@
   parent: BaseVendingMachineRestock
   id: VendingMachineRestockTankDispenser
   name: tank dispenser restock box
-  description: Capable of replacing tanks in a gas tank dispenser. Handle with care. A label reads THE BOX IS TAMPER PROOF AND WILL DESTROY IT'S CONTENT ON HARM.
+  description: Capable of replacing tanks in a gas tank dispenser. Handle with care. A label reads "THE BOX IS TAMPER-PROOF AND WILL DESTROY ITS CONTENT ON HARM." # Frontier: add angry label
   components:
   - type: VendingMachineRestock
     canRestock:
@@ -438,7 +438,7 @@
   parent: BaseVendingMachineRestock
   id: VendingMachineRestockVendomat
   name: Vendomat restock box
-  description: A box full of parts for various machinery. Load it into a Vendomat to begin. A label reads THE BOX IS TAMPER PROOF AND WILL DESTROY IT'S CONTENT ON HARM.
+  description: A box full of parts for various machinery. Load it into a Vendomat to begin. A label reads "THE BOX IS TAMPER-PROOF AND WILL DESTROY ITS CONTENT ON HARM." # Frontier: add angry label
   components:
   - type: VendingMachineRestock
     canRestock:
@@ -454,7 +454,7 @@
   parent: BaseVendingMachineRestock
   id: VendingMachineRestockRobotics
   name: Robotech Deluxe restock box
-  description: A box full of tools for creating borgs. Load it into a Robotech Deluxe to begin. A label reads THE BOX IS TAMPER PROOF AND WILL DESTROY IT'S CONTENT ON HARM.
+  description: A box full of tools for creating borgs. Load it into a Robotech Deluxe to begin. A label reads "THE BOX IS TAMPER-PROOF AND WILL DESTROY ITS CONTENT ON HARM." # Frontier: add angry label
   components:
   - type: VendingMachineRestock
     canRestock:
@@ -470,11 +470,7 @@
   parent: BaseVendingMachineRestock
   id: VendingMachineRestockHappyHonk
   name: Happy Honk restock box
-<<<<<<< HEAD
-  description: place this box full of fun into the restock slot on the Happy Honk Dispenser to begin. A label reads THE BOX IS TAMPER PROOF AND WILL DESTROY IT'S CONTENT ON HARM.
-=======
-  description: Place this box full of fun into the restock slot on the Happy Honk Dispenser to begin.
->>>>>>> 9a68cf0b
+  description: Place this box full of fun into the restock slot on the Happy Honk Dispenser to begin. A label reads "THE BOX IS TAMPER-PROOF AND WILL DESTROY ITS CONTENT ON HARM." # Frontier: add angry label
   components:
   - type: VendingMachineRestock
     canRestock:
@@ -490,7 +486,7 @@
   parent: BaseVendingMachineRestock
   id: VendingMachineRestockChemVend
   name: ChemVend restock box
-  description: A box filled with chemicals and covered in dangerous-looking NFPA diamonds. Load it into a ChemVend to begin. A label reads THE BOX IS TAMPER PROOF AND WILL DESTROY IT'S CONTENT ON HARM.
+  description: A box filled with chemicals and covered in dangerous-looking NFPA diamonds. Load it into a ChemVend to begin. A label reads "THE BOX IS TAMPER-PROOF AND WILL DESTROY ITS CONTENT ON HARM." # Frontier: add angry label
   components:
   - type: VendingMachineRestock
     canRestock:
