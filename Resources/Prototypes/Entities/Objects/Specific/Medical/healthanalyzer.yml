- type: entity
  id: HandheldHealthAnalyzerUnpowered
  parent: BaseItem
  name: health analyzer
  description: A hand-held body scanner capable of distinguishing vital signs of the subject.
  components:
  - type: Sprite
    sprite: Objects/Specific/Medical/healthanalyzer.rsi
    state: icon
    layers:
      - state: icon
      - state: analyzer
        shader: unshaded
        visible: true
        map: [ "enum.PowerDeviceVisualLayers.Powered" ]
  - type: Item
    storedRotation: -90
  - type: ActivatableUI
    key: enum.HealthAnalyzerUiKey.Key
  - type: UserInterface
    interfaces:
      enum.HealthAnalyzerUiKey.Key:
        type: HealthAnalyzerBoundUserInterface
  - type: ItemToggle
    onUse: false
  - type: HealthAnalyzer
    scanningEndSound:
      path: "/Audio/Items/Medical/healthscanner.ogg"
  - type: Tag
    tags:
      - DiscreteHealthAnalyzer
  - type: Appearance
  - type: GenericVisualizer
    visuals:
      enum.PowerCellSlotVisuals.Enabled:
        enum.PowerDeviceVisualLayers.Powered:
          True: { visible: true }
          False: { visible: false }
  - type: GuideHelp
    guides:
<<<<<<< HEAD
      - Medical Doctor
  - type: StaticPrice # Frontier
    price: 30 # Frontier
=======
    - Medical Doctor
>>>>>>> 9a68cf0b

- type: entity
  id: HandheldHealthAnalyzer
  parent: [ HandheldHealthAnalyzerUnpowered, PowerCellSlotSmallItem]
  suffix: Powered
  components:
  - type: PowerCellDraw
    drawRate: 1.2 #Calculated for 5 minutes on a small cell
  - type: ActivatableUIRequiresPowerCell

- type: entity
  id: HandheldHealthAnalyzerEmpty
  parent: HandheldHealthAnalyzer
  suffix: Empty
  components:
  - type: ItemSlots
    slots:
      cell_slot:
        name: power-cell-slot-component-slot-name-default<|MERGE_RESOLUTION|>--- conflicted
+++ resolved
@@ -38,13 +38,9 @@
           False: { visible: false }
   - type: GuideHelp
     guides:
-<<<<<<< HEAD
-      - Medical Doctor
+    - Medical Doctor
   - type: StaticPrice # Frontier
     price: 30 # Frontier
-=======
-    - Medical Doctor
->>>>>>> 9a68cf0b
 
 - type: entity
   id: HandheldHealthAnalyzer
