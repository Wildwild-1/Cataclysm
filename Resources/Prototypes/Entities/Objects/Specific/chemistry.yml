--- conflicted
+++ resolved
@@ -92,12 +92,9 @@
         Blunt: 5
   - type: StaticPrice
     price: 30
-<<<<<<< HEAD
+  - type: DnaSubstanceTrace
   - type: TrashOnSolutionEmpty # Frontier
     solution: beaker # Frontier
-=======
-  - type: DnaSubstanceTrace
->>>>>>> 9a68cf0b
 
 - type: entity
   parent: BaseItem
@@ -159,12 +156,9 @@
     damageModifierSet: Glass
   - type: StaticPrice
     price: 30
-<<<<<<< HEAD
+  - type: DnaSubstanceTrace
   - type: TrashOnSolutionEmpty # Frontier
     solution: beaker # Frontier
-=======
-  - type: DnaSubstanceTrace
->>>>>>> 9a68cf0b
 
 - type: entity
   name: beaker
