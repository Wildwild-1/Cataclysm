﻿- type: entity
  abstract: true
  parent: BaseItem
  id: GasTankBase
  components:
  - type: Sprite
    sprite: Objects/Tanks/generic.rsi
    state: icon
  - type: Item
    size: 15
    sprite: Objects/Tanks/generic.rsi
  - type: Clothing
    sprite: Objects/Tanks/generic.rsi
    slots:
    - Back
    - suitStorage
  - type: ActivatableUI
    key: enum.SharedGasTankUiKey.Key
  - type: UserInterface
    interfaces:
    - key: enum.SharedGasTankUiKey.Key
      type: GasTankBoundUserInterface
  - type: GasTank
    toggleAction:
      name: action-name-internals-toggle
      description: action-description-internals-toggle
      icon:
        sprite: Interface/Alerts/internals.rsi
        state: internal2
      iconOn:
        sprite: Interface/Alerts/internals.rsi
        state: internal1
      event: !type:ToggleActionEvent
      useDelay: 1
    outputPressure: 21.3
    air:
      # If gas tank volume is changed, adjust MinimumTritiumOxyburnEnergy in Atmospherics.cs by the same proportions
      volume: 5
      temperature: 293.15
    tankLowPressure: 30.0
  - type: Explosive
    explosionType: Default
    maxIntensity: 20
  - type: MeleeWeapon
    attackRate: 0.8
    damage:
      types:
        Blunt: 10
  - type: PhysicalComposition
    materialComposition:
      Steel: 400
  - type: StaticPrice
    price: 20

- type: entity
  parent: GasTankBase
  id: OxygenTank
  name: oxygen tank
  description: A standard cylindrical gas tank for oxygen.
  components:
  - type: Sprite
    sprite: Objects/Tanks/oxygen.rsi
  - type: Item
    sprite: Objects/Tanks/oxygen.rsi
  - type: Clothing
    sprite: Objects/Tanks/oxygen.rsi

- type: entity
  parent: OxygenTank
  id: YellowOxygenTank
  name: oxygen tank
  description: A standard cylindrical gas tank for oxygen. This one is yellow.
  components:
  - type: Sprite
    sprite: Objects/Tanks/yellow.rsi
  - type: Item
    sprite: Objects/Tanks/yellow.rsi
  - type: Clothing
    sprite: Objects/Tanks/yellow.rsi

- type: entity
  parent: GasTankBase
  id: NitrogenTank
  name: nitrogen tank
  description: A standard cylindrical gas tank for nitrogen.
  components:
  - type: Sprite
    sprite: Objects/Tanks/red.rsi
  - type: Item
    sprite: Objects/Tanks/red.rsi
  - type: Clothing
    sprite: Objects/Tanks/red.rsi

- type: entity
  parent: GasTankBase
  id: EmergencyOxygenTank
  name: emergency oxygen tank
  description: An easily portable tank for emergencies. Contains very little oxygen, rated for survival use only.
  components:
  - type: Sprite
    sprite: Objects/Tanks/emergency.rsi
  - type: Item
    size: 10
    sprite: Objects/Tanks/emergency.rsi
  - type: GasTank
    outputPressure: 21.3
    air:
      volume: 0.66
      temperature: 293.15
  - type: Clothing
    sprite: Objects/Tanks/emergency.rsi
    slots:
    - Pocket
    - Belt
    - suitStorage
  - type: MeleeWeapon
    damage:
      types:
        Blunt: 5
  - type: PhysicalComposition
    materialComposition:
      Steel: 100

- type: entity
  parent: EmergencyOxygenTank
  id: ExtendedEmergencyOxygenTank
  name: extended-capacity emergency oxygen tank
  description: An emergency tank with extended capacity. Technically rated for prolonged use.
  components:
  - type: Sprite
    sprite: Objects/Tanks/emergency_yellow.rsi
  - type: Item
    sprite: Objects/Tanks/emergency_yellow.rsi
  - type: GasTank
    outputPressure: 21.3
    air:
      volume: 1.5
      temperature: 293.15
  - type: Clothing
    sprite: Objects/Tanks/emergency_yellow.rsi

- type: entity
  parent: ExtendedEmergencyOxygenTank
  id: DoubleEmergencyOxygenTank
  name: double emergency oxygen tank
  description: A high-grade dual-tank emergency life support container. It holds a decent amount of oxygen for it's small size.
  components:
  - type: Sprite
    sprite: Objects/Tanks/emergency_double.rsi
  - type: Item
    sprite: Objects/Tanks/emergency_double.rsi
  - type: GasTank
    outputPressure: 21.3
    air:
      volume: 2.5
      temperature: 293.15
  - type: Clothing
    sprite: Objects/Tanks/emergency_double.rsi
  - type: MeleeWeapon
    attackRate: 0.9
    damage:
      types:
        Blunt: 7.5

- type: entity
  parent: GasTankBase
  id: AirTank
  name: air tank
  description: Mixed anyone?
  components:
<<<<<<< HEAD
    - type: Sprite
      sprite: Objects/Tanks/generic.rsi
    - type: GasTank
      outputPressure: 101.3
      air:
        volume: 15
        temperature: 293.15
    - type: Clothing
      sprite: Objects/Tanks/generic.rsi
      slots:
        - Back
        - suitStorage
    - type: StaticPrice
      price: 32.5
=======
  - type: Sprite
    sprite: Objects/Tanks/generic.rsi
  - type: GasTank
    outputPressure: 101.3
    air:
      volume: 5
      temperature: 293.15
  - type: Clothing
    sprite: Objects/Tanks/generic.rsi
>>>>>>> 947832c6

- type: entity
  parent: GasTankBase
  id: NitrousOxideTank
  name: nitrous oxide tank
  description: Contains a mixture of air and nitrous oxide. Make sure you don't refill it with pure N2O.
  components:
  - type: Sprite
    sprite: Objects/Tanks/anesthetic.rsi
  - type: Item
    sprite: Objects/Tanks/anesthetic.rsi
  - type: GasTank
    outputPressure: 30.4
    air:
      volume: 5
      temperature: 293.15
  - type: Clothing
    sprite: Objects/Tanks/anesthetic.rsi

- type: entity
  parent: GasTankBase
  id: PlasmaTank
  name: plasma tank
  description: Contains dangerous plasma. Do not inhale. Extremely flammable.
  components:
<<<<<<< HEAD
    - type: Sprite
      sprite: Objects/Tanks/plasma.rsi
    - type: GasTank
      outputPressure: 101.3
      air:
        volume: 15
        temperature: 293.15
    - type: Item
      size: 15
    - type: Clothing
      sprite: Objects/Tanks/plasma.rsi
      slots:
        - Belt
        - suitStorage

- type: entity
  parent: OxygenTank
  id: EmergencyNitrogenTank
  name: emergency nitrogen tank
  description: An easily portable tank for emergencies. Contains very little nitrogen, rated for survival use only.
  components:
  - type: Sprite
    sprite: Objects/Tanks/emergency_red.rsi
  - type: GasTank
    outputPressure: 101.325
    air:
      volume: 2
      temperature: 293.15
  - type: Item
    size: 10
  - type: Clothing
    sprite: Objects/Tanks/emergency_red.rsi
    slots:
    - Pocket
    - Belt
    - suitStorage
  - type: MeleeWeapon
    damage:
      types:
        Blunt: 5
  - type: PhysicalComposition
    materialComposition:
      Steel: 100
    
- type: entity
  parent: EmergencyNitrogenTank
  id: ExtendedEmergencyNitrogenTank
  name: extended-capacity emergency nitrogen tank
  description: An emergency tank with extended capacity. Technically rated for prolonged use.
  components:
  - type: Sprite
    sprite: Objects/Tanks/emergency_red_extended.rsi
  - type: GasTank
    outputPressure: 101.325
    air:
      volume: 6
      temperature: 293.15
  - type: Item
    size: 10
  - type: Clothing
    sprite: Objects/Tanks/emergency_red_extended.rsi
    slots:
    - Pocket
    - Belt
    - suitStorage
  
- type: entity
  parent: ExtendedEmergencyNitrogenTank
  id: DoubleEmergencyNitrogenTank
  name: double emergency nitrogen tank
  description: A high-grade dual-tank emergency life support container. It holds a decent amount of oxygen for it's small size.
  components:
  - type: Sprite
    sprite: Objects/Tanks/emergency_red_double.rsi
  - type: GasTank
    outputPressure: 101.325
    air:
      volume: 10
      temperature: 293.15
  - type: Item
    size: 10
  - type: Clothing
    sprite: Objects/Tanks/emergency_red_double.rsi
    slots:
    - Pocket
    - Belt
    - suitStorage
  - type: MeleeWeapon
    attackRate: 0.9
    damage:
      types:
        Blunt: 7.5
        
=======
  - type: Sprite
    sprite: Objects/Tanks/plasma.rsi
  - type: Item
    sprite: Objects/Tanks/plasma.rsi
  - type: GasTank
    outputPressure: 101.3
    air:
      volume: 5
      temperature: 293.15
  - type: Clothing
    sprite: Objects/Tanks/plasma.rsi
>>>>>>> 947832c6
<|MERGE_RESOLUTION|>--- conflicted
+++ resolved
@@ -35,7 +35,7 @@
     outputPressure: 21.3
     air:
       # If gas tank volume is changed, adjust MinimumTritiumOxyburnEnergy in Atmospherics.cs by the same proportions
-      volume: 5
+      volume: 10
       temperature: 293.15
     tankLowPressure: 30.0
   - type: Explosive
@@ -105,7 +105,7 @@
   - type: GasTank
     outputPressure: 21.3
     air:
-      volume: 0.66
+      volume: 1.33
       temperature: 293.15
   - type: Clothing
     sprite: Objects/Tanks/emergency.rsi
@@ -134,7 +134,7 @@
   - type: GasTank
     outputPressure: 21.3
     air:
-      volume: 1.5
+      volume: 3
       temperature: 293.15
   - type: Clothing
     sprite: Objects/Tanks/emergency_yellow.rsi
@@ -152,7 +152,7 @@
   - type: GasTank
     outputPressure: 21.3
     air:
-      volume: 2.5
+      volume: 5
       temperature: 293.15
   - type: Clothing
     sprite: Objects/Tanks/emergency_double.rsi
@@ -168,32 +168,17 @@
   name: air tank
   description: Mixed anyone?
   components:
-<<<<<<< HEAD
-    - type: Sprite
-      sprite: Objects/Tanks/generic.rsi
-    - type: GasTank
-      outputPressure: 101.3
-      air:
-        volume: 15
-        temperature: 293.15
-    - type: Clothing
-      sprite: Objects/Tanks/generic.rsi
-      slots:
-        - Back
-        - suitStorage
-    - type: StaticPrice
-      price: 32.5
-=======
   - type: Sprite
     sprite: Objects/Tanks/generic.rsi
   - type: GasTank
     outputPressure: 101.3
     air:
-      volume: 5
-      temperature: 293.15
-  - type: Clothing
-    sprite: Objects/Tanks/generic.rsi
->>>>>>> 947832c6
+      volume: 10
+      temperature: 293.15
+  - type: Clothing
+    sprite: Objects/Tanks/generic.rsi
+  - type: StaticPrice
+    price: 32.5
 
 - type: entity
   parent: GasTankBase
@@ -208,7 +193,7 @@
   - type: GasTank
     outputPressure: 30.4
     air:
-      volume: 5
+      volume: 10
       temperature: 293.15
   - type: Clothing
     sprite: Objects/Tanks/anesthetic.rsi
@@ -219,21 +204,17 @@
   name: plasma tank
   description: Contains dangerous plasma. Do not inhale. Extremely flammable.
   components:
-<<<<<<< HEAD
-    - type: Sprite
-      sprite: Objects/Tanks/plasma.rsi
-    - type: GasTank
-      outputPressure: 101.3
-      air:
-        volume: 15
-        temperature: 293.15
-    - type: Item
-      size: 15
-    - type: Clothing
-      sprite: Objects/Tanks/plasma.rsi
-      slots:
-        - Belt
-        - suitStorage
+  - type: Sprite
+    sprite: Objects/Tanks/plasma.rsi
+  - type: Item
+    sprite: Objects/Tanks/plasma.rsi
+  - type: GasTank
+    outputPressure: 101.3
+    air:
+      volume: 5
+      temperature: 293.15
+  - type: Clothing
+    sprite: Objects/Tanks/plasma.rsi
 
 - type: entity
   parent: OxygenTank
@@ -263,7 +244,7 @@
   - type: PhysicalComposition
     materialComposition:
       Steel: 100
-    
+
 - type: entity
   parent: EmergencyNitrogenTank
   id: ExtendedEmergencyNitrogenTank
@@ -275,7 +256,7 @@
   - type: GasTank
     outputPressure: 101.325
     air:
-      volume: 6
+      volume: 3
       temperature: 293.15
   - type: Item
     size: 10
@@ -285,7 +266,7 @@
     - Pocket
     - Belt
     - suitStorage
-  
+
 - type: entity
   parent: ExtendedEmergencyNitrogenTank
   id: DoubleEmergencyNitrogenTank
@@ -297,7 +278,7 @@
   - type: GasTank
     outputPressure: 101.325
     air:
-      volume: 10
+      volume: 5
       temperature: 293.15
   - type: Item
     size: 10
@@ -311,18 +292,4 @@
     attackRate: 0.9
     damage:
       types:
-        Blunt: 7.5
-        
-=======
-  - type: Sprite
-    sprite: Objects/Tanks/plasma.rsi
-  - type: Item
-    sprite: Objects/Tanks/plasma.rsi
-  - type: GasTank
-    outputPressure: 101.3
-    air:
-      volume: 5
-      temperature: 293.15
-  - type: Clothing
-    sprite: Objects/Tanks/plasma.rsi
->>>>>>> 947832c6
+        Blunt: 7.5