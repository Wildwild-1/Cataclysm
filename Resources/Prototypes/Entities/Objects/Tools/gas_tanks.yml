--- conflicted
+++ resolved
@@ -196,7 +196,9 @@
     outputPressure: 101.3
   - type: Clothing
     sprite: Objects/Tanks/plasma.rsi
-<<<<<<< HEAD
+    slots:
+    - Belt
+    - suitStorage
 
 - type: entity
   parent: OxygenTank
@@ -274,9 +276,4 @@
     attackRate: 0.9
     damage:
       types:
-        Blunt: 7.5
-=======
-    slots:
-    - Belt
-    - suitStorage
->>>>>>> 13dbb95d
+        Blunt: 7.5