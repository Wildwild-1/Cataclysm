# If you're looking at the rsi for this file, you'll probably be confused why
# I didn't just use an alpha for most of this stuff. Well icons don't have the
# ability to have applied colors yet in GUIs. And also inhands... -Swept

- type: entity
  id: CableStack
  abstract: true
  parent: BaseItem
  name: cable stack
  suffix: Full
  components:
  - type: Tag
    tags:
    - CableCoil
  - type: Stack
    stackType: Cable
  - type: Sprite
    sprite: Objects/Tools/cable-coils.rsi
  - type: Item
    sprite: Objects/Tools/cable-coils.rsi
    size: Small
    storedRotation: -90
  - type: CablePlacer
  - type: Clickable
  - type: StaticPrice
    price: 0
  - type: StackPrice
<<<<<<< HEAD
    price: 0.334
=======
    price: 2.25
>>>>>>> a7e29f28
  - type: PhysicalComposition
    materialComposition:
      Steel: 10

- type: entity
  id: CableHVStack
  parent: CableStack
  name: HV cable coil
  suffix: Full
  description: HV cables for connecting engines to heavy duty machinery, SMESes, and substations.
  components:
  - type: Stack
    stackType: CableHV
    baseLayer: base
    layerStates:
    - coilhv-10
    - coilhv-20
    - coilhv-30
  - type: Sprite
    state: coilhv-30
    layers:
    - state: coilhv-30
      map: ["base"]
  - type: Item
    heldPrefix: coilhv
  - type: CablePlacer
    cablePrototypeID: CableHV
    blockingWireType: HighVoltage
  - type: Appearance
  - type: Extractable
    grindableSolutionName: hvcable
  - type: SolutionContainerManager
    solutions:
      hvcable:
        reagents:
        - ReagentId: Iron
          Quantity: 3
        - ReagentId: Copper
          Quantity: 2
        - ReagentId: Carbon #steel-reinforced
          Quantity: 1

- type: entity
  parent: CableHVStack
  id: CableHVStack10
  suffix: 10
  components:
  - type: Sprite
    state: coilhv-10
  - type: Stack
    count: 10

- type: entity
  parent: CableHVStack10
  id: CableHVStackLingering10
  suffix: Lingering, 10
  components:
  - type: Stack
    lingering: true
    count: 10

- type: entity
  parent: CableHVStack
  id: CableHVStack1
  suffix: 1
  components:
  - type: Sprite
    state: coilhv-10
  - type: Stack
    count: 1

- type: entity
  parent: CableStack
  id: CableMVStack
  name: MV cable coil
  suffix: Full
  description: MV cables for connecting substations to APCs, and also powering a select few things like emitters.
  components:
  - type: Stack
    stackType: CableMV
    baseLayer: base
    layerStates:
    - coilmv-10
    - coilmv-20
    - coilmv-30
  - type: Sprite
    state: coilmv-30
    layers:
    - state: coilmv-30
      map: ["base"]
  - type: Item
    heldPrefix: coilmv
  - type: CablePlacer
    cablePrototypeID: CableMV
    blockingWireType: MediumVoltage
  - type: Appearance
  - type: Extractable
    grindableSolutionName: mvcable
  - type: SolutionContainerManager
    solutions:
      mvcable:
        reagents:
        - ReagentId: Iron
          Quantity: 3
        - ReagentId: Copper
          Quantity: 2

- type: entity
  parent: CableMVStack
  id: CableMVStack10
  suffix: 10
  components:
  - type: Sprite
    state: coilmv-10
  - type: Stack
    count: 10

- type: entity
  parent: CableMVStack10
  id: CableMVStackLingering10
  suffix: Lingering, 10
  components:
  - type: Stack
    lingering: true
    count: 10

- type: entity
  parent: CableMVStack
  id: CableMVStack1
  suffix: 1
  components:
  - type: Sprite
    state: coilmv-10
  - type: Stack
    count: 1

- type: entity
  parent: CableStack
  id: CableApcStack
  name: LV cable coil
  description: Low-Voltage stack of wires for connecting APCs to machines and other purposes.
  suffix: Full
  components:
  - type: Sprite
    state: coillv-30
    layers:
    - state: coillv-30
      map: ["base"]
  - type: Item
    heldPrefix: coillv
  - type: Stack
    baseLayer: base
    layerStates:
    - coillv-10
    - coillv-20
    - coillv-30
  - type: CablePlacer
    cablePrototypeID: CableApcExtension
    blockingWireType: Apc
  - type: Appearance
  - type: Extractable
    grindableSolutionName: lvcable
  - type: SolutionContainerManager
    solutions:
      lvcable:
        reagents:
        - ReagentId: Iron
          Quantity: 3
        - ReagentId: Copper
          Quantity: 2

- type: entity
  parent: CableApcStack
  id: CableApcStack10
  suffix: 10
  components:
    - type: Sprite
      state: coillv-10
    - type: Stack
      count: 10

- type: entity
  parent: CableApcStack10
  id: CableApcStackLingering10
  suffix: Lingering, 10
  components:
  - type: Stack
    lingering: true
    count: 10

- type: entity
  parent: CableApcStack
  id: CableApcStack1
  suffix: 1
  components:
  - type: Sprite
    state: coillv-10
  - type: Stack
    count: 1<|MERGE_RESOLUTION|>--- conflicted
+++ resolved
@@ -25,11 +25,7 @@
   - type: StaticPrice
     price: 0
   - type: StackPrice
-<<<<<<< HEAD
-    price: 0.334
-=======
-    price: 2.25
->>>>>>> a7e29f28
+    price: 0.334 # Frontier: 2.25<0.334
   - type: PhysicalComposition
     materialComposition:
       Steel: 10
