--- conflicted
+++ resolved
@@ -4,32 +4,6 @@
   name: spray painter
   description: A spray painter for painting airlocks and pipes.
   components:
-<<<<<<< HEAD
-    - type: Sprite
-      sprite: Objects/Tools/spray_painter.rsi
-      state: spray_painter
-    - type: Item
-      sprite: Objects/Tools/spray_painter.rsi
-    - type: UserInterface
-      interfaces:
-        - key: enum.SprayPainterUiKey.Key
-          type: SprayPainterBoundUserInterface
-    - type: SprayPainter
-      whitelist:
-        tags:
-          - PaintableAirlock
-      colorPalette:
-        red: '#FF1212FF'
-        yellow: '#B3A234FF'
-        brown: '#947507FF'
-        green: '#3AB334FF'
-        cyan: '#03FCD3FF'
-        blue: '#0335FCFF'
-        white: '#FFFFFFFF'
-        black: '#333333FF'
-    - type: StaticPrice
-      price: 25
-=======
   - type: Sprite
     sprite: Objects/Tools/spray_painter.rsi
     state: spray_painter
@@ -57,5 +31,4 @@
       air: '#03fcd3'
       mix: '#947507'
   - type: StaticPrice
-    price: 40
->>>>>>> 76823cc5
+    price: 40