--- conflicted
+++ resolved
@@ -322,11 +322,7 @@
 - type: entity
   parent: DrinkBaseCup
   id: DrinkLean
-<<<<<<< HEAD
   name: grape juice
-=======
-  name: grape juice # Frontier: grape Juice<grape juice
->>>>>>> ece1bd79
   description: Damn, no fun allowed.
   components:
   - type: SolutionContainerManager
