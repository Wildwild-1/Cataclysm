# When adding new drinks also add to random spawner located in Resources\Prototypes\Entities\Markers\Spawners\Random\Food_Drinks\drinks_soda.yml
- type: entity
  parent: BaseItem
  id: DrinkCanBaseFull
  abstract: true
  components:
  - type: Drink
  - type: Openable
  - type: Shakeable
  - type: SolutionContainerManager
    solutions:
      drink:
        reagents:
        - ReagentId: Cola
          Quantity: 30
        maxVol: 30
  - type: MixableSolution
    solution: drink
  - type: SolutionTransfer
    canChangeTransferAmount: true
    maxTransferAmount: 15
  - type: UserInterface
    interfaces:
      enum.TransferAmountUiKey.Key:
        type: TransferAmountBoundUserInterface
  - type: Sprite
    state: icon
    layers:
      - state: icon
        map: ["enum.OpenableVisuals.Layer"]
  - type: FitsInDispenser
    solution: drink
  - type: DrawableSolution
    solution: drink
  - type: RefillableSolution
    solution: drink
  - type: DrainableSolution
    solution: drink
  - type: PressurizedSolution
    solution: drink
  - type: Appearance
  - type: GenericVisualizer
    visuals:
      enum.OpenableVisuals.Opened:
        enum.OpenableVisuals.Layer:
          True: {state: "icon_open"}
          False: {state: "icon"}
  - type: Spillable
    solution: drink
  - type: MeleeWeapon
    soundNoDamage:
      path: "/Audio/Effects/Fluids/splat.ogg"
    damage:
      types:
        Blunt: 0
  - type: Tool
    qualities:
    - Rolling
    speedModifier: 0.25 # its small so takes longer to roll the entire dough flat
  - type: SpaceGarbage
  - type: TrashOnSolutionEmpty
    solution: drink
  - type: PhysicalComposition
    materialComposition:
      Steel: 50 #reduce, reuse, recycle
  - type: Tag
    tags:
    - DrinkCan
<<<<<<< HEAD
  - type: StaticPrice
    price: 5.5
=======
  - type: DnaSubstanceTrace
>>>>>>> 9a68cf0b

- type: entity
  parent: DrinkCanBaseFull
  id: DrinkColaCan
  name: space cola
  description: A refreshing beverage.
  components:
  - type: SolutionContainerManager
    solutions:
      drink:
        maxVol: 30
        reagents:
        - ReagentId: Cola
          Quantity: 30
  - type: Tag
    tags:
    - Cola
    - DrinkCan
    - Recyclable
  - type: Sprite
    sprite: Objects/Consumable/Drinks/cola.rsi
  - type: Item
    sprite: Objects/Consumable/Drinks/cola.rsi

# created when taking apart an ied
- type: entity
  parent: DrinkColaCan
  id: DrinkColaCanEmpty
  suffix: empty
  components:
  - type: SolutionContainerManager
    solutions:
      drink:
        maxVol: 30
  - type: Openable
    opened: true
  - type: Sprite
    sprite: Objects/Consumable/Drinks/cola.rsi
    layers:
    - state: icon_open
  - type: Item
    sprite: Objects/Consumable/Drinks/cola.rsi
  - type: Tag
    tags:
    - Cola
    - DrinkCan
    - Recyclable
    - Trash

- type: entity
  parent: DrinkCanBaseFull
  id: DrinkIcedTeaCan
  name: iced tea can
  description: A refreshing can of iced tea.
  components:
  - type: SolutionContainerManager
    solutions:
      drink:
        maxVol: 30
        reagents:
        - ReagentId: IcedTea
          Quantity: 30
  - type: Sprite
    sprite: Objects/Consumable/Drinks/ice_tea_can.rsi
  - type: Item
    sprite: Objects/Consumable/Drinks/ice_tea_can.rsi

- type: entity
  parent: DrinkCanBaseFull
  id: DrinkLemonLimeCan
  name: lemon-lime can
  description: You wanted ORANGE. It gave you Lemon-Lime.
  components:
  - type: SolutionContainerManager
    solutions:
      drink:
        maxVol: 30
        reagents:
        - ReagentId: LemonLime
          Quantity: 30
  - type: Sprite
    sprite: Objects/Consumable/Drinks/lemon-lime.rsi
  - type: Item
    sprite: Objects/Consumable/Drinks/lemon-lime.rsi

- type: entity
  parent: DrinkCanBaseFull
  id: DrinkGrapeCan
  name: grape soda can
  description: Sweetened drink with a grape flavor and a deep purple color.
  components:
  - type: SolutionContainerManager
    solutions:
      drink:
        maxVol: 30
        reagents:
        - ReagentId: GrapeSoda
          Quantity: 30
  - type: Sprite
    sprite: Objects/Consumable/Drinks/purple_can.rsi
  - type: Item
    sprite: Objects/Consumable/Drinks/purple_can.rsi

- type: entity
  parent: DrinkCanBaseFull
  id: DrinkRootBeerCan
  name: root beer can
  description: Some of that tasty root beer goodness, now in a portable can!
  components:
  - type: SolutionContainerManager
    solutions:
      drink:
        maxVol: 30
        reagents:
        - ReagentId: RootBeer
          Quantity: 30
  - type: Sprite
    sprite: Objects/Consumable/Drinks/rootbeer.rsi
  - type: Item
    sprite: Objects/Consumable/Drinks/rootbeer.rsi
  - type: Tag
    tags:
    - Beer

- type: entity
  parent: DrinkCanBaseFull
  id: DrinkSodaWaterCan
  name: soda water can
  description: Soda water. Why not make a scotch and soda?
  components:
  - type: SolutionContainerManager
    solutions:
      drink:
        maxVol: 30
        reagents:
        - ReagentId: SodaWater
          Quantity: 30
  - type: Drink
  - type: Sprite
    sprite: Objects/Consumable/Drinks/sodawater.rsi

- type: entity
  parent: DrinkCanBaseFull
  id: DrinkSpaceMountainWindCan
  name: space mountain wind can
  description: Blows right through you like a space wind.
  components:
  - type: SolutionContainerManager
    solutions:
      drink:
        maxVol: 30
        reagents:
        - ReagentId: SpaceMountainWind
          Quantity: 30
  - type: Sprite
    sprite: Objects/Consumable/Drinks/space_mountain_wind.rsi
  - type: Item
    sprite: Objects/Consumable/Drinks/space_mountain_wind.rsi

- type: entity
  parent: DrinkCanBaseFull
  id: DrinkSpaceUpCan
  name: space-up can
  description: Tastes like a hull breach in your mouth.
  components:
  - type: SolutionContainerManager
    solutions:
      drink:
        maxVol: 30
        reagents:
        - ReagentId: SpaceUp
          Quantity: 30
  - type: Sprite
    sprite: Objects/Consumable/Drinks/space-up.rsi
  - type: Item
    sprite: Objects/Consumable/Drinks/space-up.rsi

- type: entity
  parent: DrinkCanBaseFull
  id: DrinkSolDryCan
  name: sol dry
  description: Sweet ginger soda from outer space!
  components:
  - type: SolutionContainerManager
    solutions:
      drink:
        maxVol: 30
        reagents:
        - ReagentId: SolDry
          Quantity: 30
  - type: Sprite
    sprite: Objects/Consumable/Drinks/sol_dry.rsi
  - type: Item
    sprite: Objects/Consumable/Drinks/sol_dry.rsi

- type: entity
  parent: DrinkCanBaseFull
  id: DrinkStarkistCan
  name: starkist can
  description: The taste of a star in liquid form. And, a bit of tuna...?
  components:
  - type: SolutionContainerManager
    solutions:
      drink:
        maxVol: 30
        reagents:
        - ReagentId: Starkist
          Quantity: 30
  - type: Sprite
    sprite: Objects/Consumable/Drinks/starkist.rsi
  - type: Item
    sprite: Objects/Consumable/Drinks/starkist.rsi

- type: entity
  parent: DrinkCanBaseFull
  id: DrinkTonicWaterCan
  name: tonic water can
  description: Quinine tastes funny, but at least it'll keep that Space Malaria away.
  components:
  - type: SolutionContainerManager
    solutions:
      drink:
        maxVol: 30
        reagents:
        - ReagentId: TonicWater
          Quantity: 30
  - type: Drink
  - type: Sprite
    sprite: Objects/Consumable/Drinks/tonic.rsi

- type: entity
  parent: DrinkCanBaseFull
  id: DrinkFourteenLokoCan
  name: Fourteen Loko can
  description: The MBO has advised crew members that consumption of Fourteen Loko may result in seizures, blindness, drunkeness, or even death. Please Drink Responsibly.
  components:
  - type: SolutionContainerManager
    solutions:
      drink:
        maxVol: 30
        reagents:
        - ReagentId: FourteenLoko
          Quantity: 30
  - type: Sprite
    sprite: Objects/Consumable/Drinks/fourteen_loko.rsi
  - type: Item
    sprite: Objects/Consumable/Drinks/fourteen_loko.rsi

- type: entity
  parent: DrinkCanBaseFull
  id: DrinkChangelingStingCan
  name: changeling sting can
  description: You take a tiny sip and feel a burning sensation...
  components:
  - type: SolutionContainerManager
    solutions:
      drink:
        maxVol: 30
        reagents:
        - ReagentId: ChangelingSting
          Quantity: 30
  - type: Drink
  - type: Sprite
    sprite: Objects/Consumable/Drinks/changelingsting.rsi
  - type: Item
    sprite: Objects/Consumable/Drinks/changelingsting.rsi

- type: entity
  parent: DrinkCanBaseFull
  id: DrinkDrGibbCan
  name: Dr. Gibb can
  description: A delicious blend of 42 different flavours.
  components:
  - type: SolutionContainerManager
    solutions:
      drink:
        maxVol: 30
        reagents:
        - ReagentId: DrGibb
          Quantity: 30
  - type: Drink
  - type: Sprite
    sprite: Objects/Consumable/Drinks/dr_gibb.rsi
  - type: Item
    sprite: Objects/Consumable/Drinks/dr_gibb.rsi

- type: entity
  parent: DrinkCanBaseFull
  id: DrinkNukieCan
  name: blood-red brew can
  description: A home-brewed drink made from the crazed minds at the Syndicate. Not recommended by doctors.
  components:
  - type: SolutionContainerManager
    solutions:
      drink:
        maxVol: 30
        reagents:
        - ReagentId: Stimulants
          Quantity: 5
        - ReagentId: NuclearCola
          Quantity: 20
        - ReagentId: Ice
          Quantity: 5
  - type: Tag
    tags:
    - DrinkCan
    - Recyclable
  - type: Sprite
    sprite: Objects/Consumable/Drinks/robustnukie.rsi
  - type: Item
    sprite: Objects/Consumable/Drinks/robustnukie.rsi

- type: entity
  parent: DrinkCanBaseFull
  id: DrinkEnergyDrinkCan
  name: red bool energy drink
  description: A can of Red Bool, with enough caffeine to kill a horse.
  components:
  - type: SolutionContainerManager
    solutions:
      drink:
        maxVol: 30
        reagents:
        - ReagentId: EnergyDrink
          Quantity: 30
  - type: Drink
  - type: Sprite
    sprite: Objects/Consumable/Drinks/energy_drink.rsi
  - type: Item
    sprite: Objects/Consumable/Drinks/energy_drink.rsi

- type: entity
  id: DrinkCanPack
  parent: BaseStorageItem
  name: 6pack
  components:
  - type: Sprite
    sprite: Objects/Misc/6pack.rsi
    layers:
      - state: plastic-thingy
      - state: 6pack1
        map: ["6pack1"]
        visible: false
      - state: 6pack2
        map: ["6pack2"]
        visible: false
      - state: 6pack3
        map: ["6pack3"]
        visible: false
      - state: 6pack4
        map: ["6pack4"]
        visible: false
      - state: 6pack5
        map: ["6pack5"]
        visible: false
      - state: 6pack6
        map: ["6pack6"]
        visible: false
  - type: Item
    size: Normal
  - type: Storage
    grid:
    - 0,0,2,3
    whitelist:
      tags:
        - Cola
    hideStackVisualsWhenClosed: false
  - type: StorageFill
    contents:
      - id: DrinkColaCan
        amount: 6
  - type: ItemCounter
    count:
      tags: [Cola]
    composite: true
    layerStates:
    - 6pack1
    - 6pack2
    - 6pack3
    - 6pack4
    - 6pack5
    - 6pack6
  - type: Appearance

- type: entity
  parent: DrinkCanBaseFull
  id: DrinkShamblersJuiceCan
  name: shamblers juice can
  description: ~Shake me up some of that Shambler's Juice!~
  components:
  - type: SolutionContainerManager
    solutions:
      drink:
        maxVol: 30
        reagents:
        - ReagentId: ShamblersJuice
          Quantity: 30
  - type: Drink
  - type: Sprite
    sprite: Objects/Consumable/Drinks/shamblersjuice.rsi
  - type: Item
    sprite: Objects/Consumable/Drinks/shamblersjuice.rsi

- type: entity
  parent: DrinkCanBaseFull
  id: DrinkPwrGameCan
  name: pwr game can
  description: The only drink with the PWR that true gamers crave. When a gamer talks about gamerfuel, this is what they're literally referring to.
  components:
  - type: SolutionContainerManager
    solutions:
      drink:
        maxVol: 30
        reagents:
        - ReagentId: PwrGame
          Quantity: 30
  - type: Drink
  - type: Sprite
    sprite: Objects/Consumable/Drinks/pwrgame.rsi
  - type: Item
    sprite: Objects/Consumable/Drinks/pwrgame.rsi

- type: entity
  parent: DrinkCanBaseFull
  id: DrinkBeerCan
  name: beer can
  description: Small joy, big taste, no worries!
  components:
  - type: SolutionContainerManager
    solutions:
      drink:
        maxVol: 30
        reagents:
        - ReagentId: Beer
          Quantity: 30
  - type: Drink
  - type: Sprite
    sprite: Objects/Consumable/Drinks/beer_can.rsi
  - type: Item
    sprite: Objects/Consumable/Drinks/beer_can.rsi
  - type: Tag
    tags:
    - Beer

- type: entity
  parent: DrinkCanBaseFull
  id: DrinkWineCan
  name: wine can
  description: Your way to forgetting all worries and having fun!
  components:
  - type: SolutionContainerManager
    solutions:
      drink:
        maxVol: 30
        reagents:
        - ReagentId: Wine
          Quantity: 30
  - type: Drink
  - type: Sprite
    sprite: Objects/Consumable/Drinks/wine_can.rsi
  - type: Item
    sprite: Objects/Consumable/Drinks/wine_can.rsi
  - type: Tag
    tags:
    - Wine<|MERGE_RESOLUTION|>--- conflicted
+++ resolved
@@ -66,12 +66,9 @@
   - type: Tag
     tags:
     - DrinkCan
-<<<<<<< HEAD
-  - type: StaticPrice
-    price: 5.5
-=======
   - type: DnaSubstanceTrace
->>>>>>> 9a68cf0b
+  - type: StaticPrice # Frontier
+    price: 5.5 # Frontier
 
 - type: entity
   parent: DrinkCanBaseFull
