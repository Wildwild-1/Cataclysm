# Base

- type: entity
  parent: FoodInjectableBase
  id: FoodCakeBase
  abstract: true
  components:
  - type: FlavorProfile
    flavors:
      - sweet
  - type: Food
  - type: Sprite
    sprite: Objects/Consumable/Food/Baked/cake.rsi
  - type: SolutionContainerManager
    solutions:
      food:
        maxVol: 50
        reagents:
        - ReagentId: Nutriment
          Quantity: 20
        - ReagentId: Vitamin
          Quantity: 5
        - ReagentId: Flavorol
          Quantity: 20
  - type: Item
    size: 25

- type: entity
  parent: FoodCakeBase
  id: FoodCakeSliceBase
  abstract: true
  description: Just a slice of cake, it is enough for everyone.
  components:
  - type: FlavorProfile
    flavors:
      - sweet
  - type: Food
  - type: SolutionContainerManager
    solutions:
      food:
        maxVol: 10
        reagents:
        - ReagentId: Nutriment
          Quantity: 4
        - ReagentId: Vitamin
          Quantity: 1
        - ReagentId: Flavorol
          Quantity: 4
  - type: Item
    size: 5

# Custom Cake Example

- type: entity
  name: blueberry cake
  parent: FoodCakeBase
  id: FoodCakeBlueberry
  description: Stains your teeth.
  components:
  - type: Sprite
    layers:
    - state: plain
    - state: alpha-filling
      color: blue
  - type: SliceableFood
    slice: FoodCakeBlueberrySlice

- type: entity
  name: blueberry slice
  parent: FoodCakeSliceBase
  id: FoodCakeBlueberrySlice
  description: Stains your teeth.
  components:
  - type: Sprite
    layers:
    - state: plain-slice
    - state: alpha-slice-filling
      color: blue

# Cake

- type: entity
  name: cake
  parent: FoodCakeBase
  id: FoodCakePlain
  description: A plain cake, not a lie.
  components:
  - type: Sprite
    state: plain
  - type: SliceableFood
    slice: FoodCakePlainSlice

# Added in type lines above

- type: entity
  name: slice of cake
  parent: FoodCakeSliceBase
  id: FoodCakePlainSlice
  components:
  - type: Sprite
    state: plain-slice
# Tastes like sweetness, cake.

- type: entity
  name: carrot cake
  parent: FoodCakeBase
  id: FoodCakeCarrot
  description: A favorite desert of a certain wascally wabbit.
  components:
  - type: Sprite
    state: carrot
  - type: SliceableFood
    slice: FoodCakeCarrotSlice
  - type: SolutionContainerManager
    solutions:
      food:
        maxVol: 35
        reagents:
        - ReagentId: JuiceCarrot
          Quantity: 15
        - ReagentId: Sugar
          Quantity: 5
        - ReagentId: Vitamin
          Quantity: 5
        - ReagentId: Flavorol
          Quantity: 5
          
- type: entity
  name: slice of carrot cake
  parent: FoodCakeSliceBase
  id: FoodCakeCarrotSlice
  description: Carrotty slice of carrot cake. Carrots are good for your eyes!
  components:
  - type: Sprite
    state: carrot-slice
  - type: SolutionContainerManager
    solutions:
      food:
        maxVol: 6
        reagents:
        - ReagentId: JuiceCarrot
          Quantity: 3
        - ReagentId: Sugar
          Quantity: 1
        - ReagentId: Vitamin
          Quantity: 1
        - ReagentId: Flavorol
          Quantity: 1
# Tastes like sweetness, cake, carrot.

- type: entity
  name: brain cake
  parent: FoodCakeBase
  id: FoodCakeBrain
  description: A squishy cake-thing.
  components:
  - type: Sprite
    state: brain
  - type: SliceableFood
    slice: FoodCakeBrainSlice


- type: entity
  name: slice of brain cake
  parent: FoodCakeSliceBase
  id: FoodCakeBrainSlice
  description: Lemme tell you something about prions. THEY'RE DELICIOUS.
  components:
  - type: Sprite
    state: brain-slice
# Tastes like sweetness, cake, brains.

- type: entity
  name: cheese cake
  parent: FoodCakeBase
  id: FoodCakeCheese
  description: DANGEROUSLY cheesy.
  components:
  - type: Sprite
    state: cheese
  - type: SliceableFood
    slice: FoodCakeCheeseSlice

- type: entity
  name: slice of cheese cake
  parent: FoodCakeSliceBase
  id: FoodCakeCheeseSlice
  description: Slice of pure cheestisfaction.
  components:
  - type: Sprite
    state: cheese-slice
# Tastes like sweetness, cream cheese.

- type: entity
  name: orange cake
  parent: FoodCakeBase
  id: FoodCakeOrange
  description: A cake with added orange.
  components:
  - type: Sprite
    state: orange
  - type: SliceableFood
    slice: FoodCakeOrangeSlice

- type: entity
  name: slice of orange cake
  parent: FoodCakeSliceBase
  id: FoodCakeOrangeSlice
  components:
  - type: Sprite
    state: orange-slice
# Tastes like sweetness, cake, oranges.

- type: entity
  name: lime cake
  parent: FoodCakeBase
  id: FoodCakeLime
  description: A cake with added lime.
  components:
  - type: Sprite
    state: lime
  - type: SliceableFood
    slice: FoodCakeLimeSlice

- type: entity
  name: slice of lime cake
  parent: FoodCakeSliceBase
  id: FoodCakeLimeSlice
  components:
  - type: Sprite
    state: lime-slice
# Tastes like sweetness, cake, limes.

- type: entity
  name: lemon cake
  parent: FoodCakeBase
  id: FoodCakeLemon
  description: A cake with added lemon.
  components:
  - type: Sprite
    state: lemon
  - type: SliceableFood
    slice: FoodCakeLemonSlice

- type: entity
  name: slice of lemon cake
  parent: FoodCakeSliceBase
  id: FoodCakeLemonSlice
  components:
  - type: Sprite
    state: lemon-slice
# Tastes like sweetness, cake, lemons.

- type: entity
  name: chocolate cake
  parent: FoodCakeBase
  id: FoodCakeChocolate
  description: A cake with added chocolate.
  components:
  - type: Sprite
    state: chocolate
  - type: SliceableFood
    slice: FoodCakeChocolateSlice
  - type: SolutionContainerManager
    solutions:
      food:
        maxVol: 55
        reagents:
        - ReagentId: Nutriment
          Quantity: 20
        - ReagentId: Theobromine
          Quantity: 5
        - ReagentId: Vitamin
          Quantity: 5
        - ReagentId: Flavorol
          Quantity: 20

- type: entity
  name: slice of chocolate cake
  parent: FoodCakeSliceBase
  id: FoodCakeChocolateSlice
  components:
  - type: Sprite
    state: chocolate-slice
  - type: SolutionContainerManager
    solutions:
      food:
        maxVol: 8
        reagents:
        - ReagentId: Nutriment
          Quantity: 4
        - ReagentId: Theobromine
          Quantity: 1
        - ReagentId: Vitamin
          Quantity: 1
        - ReagentId: Flavorol
          Quantity: 4
# Tastes like sweetness, cake, chocolate.

- type: entity
  name: apple cake
  parent: FoodCakeBase
  id: FoodCakeApple
  description: A cake centred with apple.
  components:
  - type: Sprite
    state: apple
  - type: SliceableFood
    slice: FoodCakeAppleSlice
  - type: Tag
    tags:
    - Fruit

- type: entity
  name: slice of apple cake
  parent: FoodCakeSliceBase
  id: FoodCakeAppleSlice
  description: A slice of heavenly cake.
  components:
  - type: Sprite
    state: apple-slice
  - type: Tag
    tags:
    - Fruit
# Tastes like sweetness, cake, slime.

- type: entity
  name: slime cake
  parent: FoodCakeBase
  id: FoodCakeSlime
  description: A cake made of slimes. Probably not electrified.
  components:
  - type: Sprite
    state: slime
  - type: SliceableFood
    slice: FoodCakeSlimeSlice

- type: entity
  name: slice of slime cake
  parent: FoodCakeSliceBase
  id: FoodCakeSlimeSlice
  description: A slice of slime cake.
  components:
  - type: Sprite
    state: slime-slice
# Tastes like sweetness, cake, slime.

- type: entity
  name: pumpkin-spice cake
  parent: FoodCakeBase
  id: FoodCakePumpkin
  description: A hollow cake with real pumpkin.
  components:
  - type: Sprite
    state: pumpkinspice
  - type: SliceableFood
    slice: FoodCakePumpkinSlice
  - type: SolutionContainerManager
    solutions:
      food:
        maxVol: 70
        reagents:
        - ReagentId: Nutriment
          Quantity: 32
        - ReagentId: Vitamin
          Quantity: 11
<<<<<<< HEAD
        - ReagentId: Flavorol
          Quantity: 20
=======
  - type: Tag
    tags:
    - Fruit
>>>>>>> 535b013f

- type: entity
  name: slice of pumpkin-spice cake
  parent: FoodCakeSliceBase
  id: FoodCakePumpkinSlice
  description: A spicy slice of pumpkin goodness.
  components:
  - type: Sprite
    state: pumpkinspice-slice
  - type: SolutionContainerManager
    solutions:
      food:
        maxVol: 15
        reagents:
        - ReagentId: Nutriment
          Quantity: 6.4
        - ReagentId: Vitamin
          Quantity: 2.2
<<<<<<< HEAD
        - ReagentId: Flavorol
          Quantity: 4
=======
  - type: Tag
    tags:
    - Fruit
>>>>>>> 535b013f
# Tastes like sweetness, cake, pumpkin.

- type: entity
  name: christmas cake
  parent: FoodCakeBase
  id: FoodCakeChristmas
  description: A cake made of christmas.
  components:
  - type: Sprite
    state: christmas
  - type: SliceableFood
    slice: FoodCakeChristmasSlice

- type: entity
  name: slice of christmas cake
  parent: FoodCakeSliceBase
  id: FoodCakeChristmasSlice
  components:
  - type: Sprite
    state: christmas-slice
# Tastes like sweetness, cake, christmas.

- type: entity
  name: birthday cake
  parent: FoodCakeBase
  id: FoodCakeBirthday
  description: Happy Birthday little clown...
  components:
  - type: Sprite
    state: birthday
  - type: SliceableFood
    slice: FoodCakeBirthdaySlice

- type: entity
  name: slice of birthday cake
  parent: FoodCakeSliceBase
  id: FoodCakeBirthdaySlice
  description: A slice of your birthday.
  components:
  - type: Sprite
    state: birthday-slice
# Tastes like sweetness, cake, christmas.

- type: entity
  name: vanilla cake
  parent: FoodCakeBase
  id: FoodCakeVanilla
  description: A vanilla frosted cake.
  components:
  - type: Sprite
    state: vanilla
  - type: SliceableFood
    slice: FoodCakeVanillaSlice
  - type: SolutionContainerManager #TODO Sprinkles
    solutions:
      food:
        maxVol: 65
        reagents:
        - ReagentId: Nutriment
          Quantity: 20
        - ReagentId: Vitamin
          Quantity: 5
        - ReagentId: Sugar
          Quantity: 15
        - ReagentId: Flavorol
          Quantity: 20
          
- type: entity
  name: slice of vanilla cake
  parent: FoodCakeSliceBase
  id: FoodCakeVanillaSlice
  description: A slice of vanilla frosted cake.
  components:
  - type: Sprite
    state: vanilla-slice
  - type: SolutionContainerManager
    solutions:
      food:
        maxVol: 45
        reagents:
        - ReagentId: Nutriment
          Quantity: 4
        - ReagentId: Vitamin
          Quantity: 1
        - ReagentId: Sugar
          Quantity: 3
        - ReagentId: Flavorol
          Quantity: 4
# Tastes like sweetness, cake, vanilla.

- type: entity
  name: clown cake
  parent: FoodCakeBase
  id: FoodCakeClown
  description: A funny cake with a clown face on it.
  components:
  - type: Sprite
    state: clown
  - type: SliceableFood
    slice: FoodCakeClownSlice
  - type: SolutionContainerManager #TODO Sprinkles
    solutions:
      food:
        maxVol: 65
        reagents:
        - ReagentId: Nutriment
          Quantity: 20
        - ReagentId: Vitamin
          Quantity: 5
        - ReagentId: Sugar
          Quantity: 15
        - ReagentId: Flavorol
          Quantity: 20
          
- type: entity
  name: slice of clown cake
  parent: FoodCakeSliceBase
  id: FoodCakeClownSlice
  description: A slice of bad jokes, and silly props.
  components:
  - type: Sprite
    state: clown-slice
  - type: SolutionContainerManager
    solutions:
      food:
        maxVol: 45
        reagents:
        - ReagentId: Nutriment
          Quantity: 4
        - ReagentId: Vitamin
          Quantity: 1
        - ReagentId: Sugar
          Quantity: 3
        - ReagentId: Flavorol
          Quantity: 4
# Tastes like sweetness, cake, clown.

- type: entity
  name: spaceman's cake
  parent: FoodCakeBase
  id: FoodCakeSpaceman
  description: A spaceman's trumpet frosted cake.
  components:
  - type: Sprite
    state: trumpet
  - type: SliceableFood
    slice: FoodCakeSpacemanSlice
  - type: SolutionContainerManager
    solutions:
      food:
        maxVol: 45
        reagents:
        - ReagentId: Nutriment
          Quantity: 20
        - ReagentId: Vitamin
          Quantity: 5
        - ReagentId: Omnizine #This is a really rare cake with healing stuff and we don't have any of its chems yet
          Quantity: 15

- type: entity
  name: slice of spaceman's cake
  parent: FoodCakeSliceBase
  id: FoodCakeSpacemanSlice
  description: A spaceman's trumpet frosted cake.
  components:
  - type: Sprite
    state: trumpet-slice
  - type: SolutionContainerManager
    solutions:
      food:
        maxVol: 10
        reagents:
        - ReagentId: Nutriment
          Quantity: 4
        - ReagentId: Vitamin
          Quantity: 1
        - ReagentId: Omnizine
          Quantity: 3
# Tastes like sweetness, cake, jam.


# Suppermatter
# I can't figure out where to put this. It kind of acts like a cake I guess?

- type: entity
  name: suppermatter
  parent: FoodCakeBase
  id: FoodCakeSuppermatter
  description: Extremely dense and powerful food.
  components:
  - type: Sprite
    state: suppermatter
  - type: SliceableFood
    slice: FoodCakeSuppermatterSlice
    TotalCount: 8
  - type: SolutionContainerManager
    solutions:
      food:
        maxVol: 48
        reagents:
        - ReagentId: Flavorol
          Quantity: 48
  - type: Food
    transferAmount: 12
  - type: Item
    size: 40
  - type: PointLight
    color: "#FFFF00"
    radius: 2
    energy: 1.4

- type: entity
  name: suppermatter shard
  parent: FoodCakeSliceBase
  id: FoodCakeSuppermatterSlice
  description: A single portion of power.
  components:
  - type: Sprite
    state: suppermatter-shard
  - type: SolutionContainerManager
    solutions:
      food:
        maxVol: 12
        reagents:
        - ReagentId: Flavorol
          Quantity: 12
  - type: Food
    transferAmount: 3
  - type: PointLight
    color: "#FFFF00"
    radius: 1.4
    energy: 1.4<|MERGE_RESOLUTION|>--- conflicted
+++ resolved
@@ -124,7 +124,7 @@
           Quantity: 5
         - ReagentId: Flavorol
           Quantity: 5
-          
+
 - type: entity
   name: slice of carrot cake
   parent: FoodCakeSliceBase
@@ -364,14 +364,11 @@
           Quantity: 32
         - ReagentId: Vitamin
           Quantity: 11
-<<<<<<< HEAD
-        - ReagentId: Flavorol
-          Quantity: 20
-=======
+        - ReagentId: Flavorol
+          Quantity: 20
   - type: Tag
     tags:
     - Fruit
->>>>>>> 535b013f
 
 - type: entity
   name: slice of pumpkin-spice cake
@@ -390,14 +387,11 @@
           Quantity: 6.4
         - ReagentId: Vitamin
           Quantity: 2.2
-<<<<<<< HEAD
-        - ReagentId: Flavorol
-          Quantity: 4
-=======
+        - ReagentId: Flavorol
+          Quantity: 4
   - type: Tag
     tags:
     - Fruit
->>>>>>> 535b013f
 # Tastes like sweetness, cake, pumpkin.
 
 - type: entity
@@ -464,7 +458,7 @@
           Quantity: 15
         - ReagentId: Flavorol
           Quantity: 20
-          
+
 - type: entity
   name: slice of vanilla cake
   parent: FoodCakeSliceBase
@@ -511,7 +505,7 @@
           Quantity: 15
         - ReagentId: Flavorol
           Quantity: 20
-          
+
 - type: entity
   name: slice of clown cake
   parent: FoodCakeSliceBase
