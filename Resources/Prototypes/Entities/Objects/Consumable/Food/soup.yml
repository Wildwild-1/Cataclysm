--- conflicted
+++ resolved
@@ -111,11 +111,7 @@
   - type: SolutionContainerManager
     solutions:
       food:
-<<<<<<< HEAD
-        maxVol: 30
-=======
-        maxVol: 25
->>>>>>> e0163fb0
+        maxVol: 30 # Frontier: 25>30
         reagents:
         - ReagentId: Nutriment
           Quantity: 8
@@ -179,11 +175,7 @@
   - type: SolutionContainerManager
     solutions:
       food:
-<<<<<<< HEAD
-        maxVol: 25
-=======
-        maxVol: 20
->>>>>>> e0163fb0
+        maxVol: 25 # Frontier: 20>25
         reagents:
         - ReagentId: Nutriment
           Quantity: 8
@@ -462,11 +454,7 @@
   - type: SolutionContainerManager
     solutions:
       food:
-<<<<<<< HEAD
-        maxVol: 45
-=======
-        maxVol: 40.5
->>>>>>> e0163fb0
+        maxVol: 50.5 # Frontier: 40.5>50.5
         reagents:
         - ReagentId: Nutriment
           Quantity: 13
@@ -608,11 +596,7 @@
   - type: SolutionContainerManager
     solutions:
       food:
-<<<<<<< HEAD
-        maxVol: 17
-=======
-        maxVol: 15
->>>>>>> e0163fb0
+        maxVol: 17 # Frontier: 15>17
         reagents:
         - ReagentId: Nutriment
           Quantity: 6
@@ -697,11 +681,7 @@
   - type: SolutionContainerManager
     solutions:
       food:
-<<<<<<< HEAD
-        maxVol: 25
-=======
-        maxVol: 20
->>>>>>> e0163fb0
+        maxVol: 25 # Frontier: 20>25
         reagents:
         - ReagentId: Nutriment
           Quantity: 3
@@ -760,11 +740,7 @@
   - type: SolutionContainerManager
     solutions:
       food:
-<<<<<<< HEAD
-        maxVol: 30
-=======
-        maxVol: 25
->>>>>>> e0163fb0
+        maxVol: 30 # Frontier: 25>30
         reagents:
         - ReagentId: Nutriment
           Quantity: 2
@@ -821,11 +797,7 @@
   - type: SolutionContainerManager
     solutions:
       food:
-<<<<<<< HEAD
-        maxVol: 30
-=======
-        maxVol: 30.5
->>>>>>> e0163fb0
+        maxVol: 35.5 # Frontier: 30.5>35.5
         reagents:
         - ReagentId: Nutriment
           Quantity: 5
@@ -1176,14 +1148,10 @@
   - type: SolutionContainerManager
     solutions:
       food:
-<<<<<<< HEAD
-        maxVol: 30
-=======
-        maxVol: 25
->>>>>>> e0163fb0
-        reagents:
-          - ReagentId: Nutriment
-            Quantity: 10
+        maxVol: 35 # Frontier: 25>35
+        reagents:
+          - ReagentId: Nutriment
+            Quantity: 15
           - ReagentId: Protein
             Quantity: 5
           - ReagentId: Vitamin
@@ -1238,11 +1206,7 @@
   - type: SolutionContainerManager
     solutions:
       food:
-<<<<<<< HEAD
-        maxVol: 16
-=======
-        maxVol: 15
->>>>>>> e0163fb0
+        maxVol: 20 # Frontier: 15>20
         reagents:
           - ReagentId: Nutriment
             Quantity: 1
@@ -1325,11 +1289,7 @@
   - type: SolutionContainerManager
     solutions:
       food:
-<<<<<<< HEAD
-        maxVol: 35
-=======
-        maxVol: 20
->>>>>>> e0163fb0
+        maxVol: 35 # Frontier: 20>35
         reagents:
           - ReagentId: Nutriment
             Quantity: 6
