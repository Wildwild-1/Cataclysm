# Plate
# In the future, I (Swept) want a system for putting stuff on plates and it'll provide more nutrition
# If it's on that plate. I've modified all load/slices to fit on the plate, so all we need
# is that system. Ideally, food on plates would have a system where when thrown, it would
# break the plate and the loaf would fall off.

# Large Plate

- type: entity
  name: large plate
  parent: BaseItem
  id: FoodPlate
  description: A large plate, excellent for bread.
  components:
  - type: Sprite
    sprite: Objects/Consumable/Food/plates.rsi
    state: plate
  - type: Item
    shape:
    - 0,0,1,0
    storedOffset: 0,-6
  - type: DamageOnLand
    damage:
      types:
        Blunt: 5
  - type: DamageOtherOnHit
    damage:
      types:
        Blunt: 5
  - type: Damageable
    damageContainer: Inorganic
  - type: Destructible
    thresholds:
    - trigger:
        !type:DamageTrigger
        damage: 5
      behaviors:
      - !type:PlaySoundBehavior
        sound:
          collection: GlassBreak
          params:
            volume: -8
      - !type:SpawnEntitiesBehavior
        spawn:
          FoodPlateTrash:
            min: 1
            max: 1
      - !type:DoActsBehavior
        acts: [ "Destruction" ]
  - type: Tag
    tags:
    - Trash
  - type: PhysicalComposition
    materialComposition:
      Glass: 60
  - type: SpaceGarbage
  - type: StaticPrice # Frontier
    price: 4.5 # Frontier

- type: entity
  name: broken plate
  parent: BaseItem
  id: FoodPlateTrash
  description: A broken plate. Useless.
  components:
  - type: Sprite
    sprite: Objects/Consumable/Food/plates.rsi
    state: plate-trash
  - type: Item
    shape:
    - 0,0,1,0
    storedOffset: 0,-6
  - type: Tag
    tags:
    - Trash
  - type: SpaceGarbage
  - type: StaticPrice # Frontier
    price: 1 # Frontier

# Small Plate

- type: entity
  name: small plate
  parent: FoodPlate
  id: FoodPlateSmall
  description: A small plate. Delicate.
  components:
  - type: Sprite
    sprite: Objects/Consumable/Food/plates.rsi
    state: plate-small
  - type: Item
    storedOffset: 0,-3
# Needs the full thing because inherting is dumb sometimes.
  - type: Destructible
    thresholds:
    - trigger:
        !type:DamageTrigger
        damage: 5
      behaviors:
      - !type:PlaySoundBehavior
        sound:
          collection: GlassBreak
          params:
            volume: -8
      - !type:SpawnEntitiesBehavior
        spawn:
          FoodPlateSmallTrash:
            min: 1
            max: 1
      - !type:DoActsBehavior
        acts: [ "Destruction" ]
  - type: PhysicalComposition
    materialComposition:
      Glass: 30
  - type: StaticPrice # Frontier
    price: 3 # Frontier

- type: entity
  parent: FoodPlateTrash
  id: FoodPlateSmallTrash
  components:
  - type: Sprite
    sprite: Objects/Consumable/Food/plates.rsi
    state: plate-small-trash
  - type: Item
    storedOffset: 0,-3

# Plastic Plate

- type: entity
  name: plastic plate
  parent: BaseItem
  id: FoodPlatePlastic
  description: A large blue plastic plate, excellent for a birthday cake.
  components:
  - type: Sprite
    sprite: Objects/Consumable/Food/plates.rsi
    state: plate-plastic
  - type: Item
    shape:
    - 0,0,1,0
    storedOffset: 0,-6
  - type: Tag
    tags:
    - Trash
  - type: StaticPrice # Frontier
    price: 1 # Frontier

- type: entity
  name: plastic plate
  parent: BaseItem
  id: FoodPlateSmallPlastic
  description: A blue plastic plate, excellent for slices of birthday cake.
  components:
  - type: Sprite
    sprite: Objects/Consumable/Food/plates.rsi
    state: plate-small-plastic
  - type: Item
    shape:
    - 0,0,1,0
    storedOffset: 0,-3
  - type: Tag
    tags:
    - Trash
  - type: StaticPrice # Frontier
    price: 1 # Frontier

# Pie Tin

- type: entity
  name: pie tin
  parent: BaseItem
  id: FoodPlateTin
  description: A cheap foil tin for pies.
  components:
  - type: Sprite
    sprite: Objects/Consumable/Food/plates.rsi
    state: tin
  - type: Item
    size: Small
    shape:
    - 0,0,1,0
    storedOffset: 0,-3
  - type: Tag
    tags:
    - Trash
  - type: PhysicalComposition
    materialComposition:
<<<<<<< HEAD
      Steel: 15 # Frontier 60<15
  - type: SpaceGarbage
  - type: StaticPrice # Frontier
    price: 4 # Frontier
=======
      Steel: 60
  - type: SpaceGarbage

# Muffin Tin

- type: entity
  name: muffin tin
  parent: BaseItem
  id: FoodPlateMuffinTin
  description: A cheap foil tin for muffins.
  components:
  - type: Sprite
    sprite: Objects/Consumable/Food/plates.rsi
    state: muffin-tin
  - type: Item
    size: Small
    shape:
    - 0,0,1,0
    storedOffset: 0,-3
  - type: Tag
    tags:
    - Trash
  - type: PhysicalComposition
    materialComposition:
      Steel: 30
  - type: SpaceGarbage
>>>>>>> 895648aa
<|MERGE_RESOLUTION|>--- conflicted
+++ resolved
@@ -186,14 +186,10 @@
     - Trash
   - type: PhysicalComposition
     materialComposition:
-<<<<<<< HEAD
       Steel: 15 # Frontier 60<15
   - type: SpaceGarbage
   - type: StaticPrice # Frontier
     price: 4 # Frontier
-=======
-      Steel: 60
-  - type: SpaceGarbage
 
 # Muffin Tin
 
@@ -217,5 +213,4 @@
   - type: PhysicalComposition
     materialComposition:
       Steel: 30
-  - type: SpaceGarbage
->>>>>>> 895648aa
+  - type: SpaceGarbage