--- conflicted
+++ resolved
@@ -46,6 +46,8 @@
       - SemiAuto
     soundGunshot:
       path: /Audio/Weapons/Guns/Gunshots/flaregun.ogg
+  - type: StaticPrice # Frontier
+    price: 150 # Frontier
 
 
 - type: entity
@@ -64,16 +66,6 @@
     sprite: Objects/Weapons/Guns/Shotguns/flaregun_security.rsi
   - type: ItemSlots
     slots:
-<<<<<<< HEAD
-    - Belt
-    - suitStorage
-
-  - type: StaticPrice #Dunno if I should be doing this outside of the _NF file
-    price: 150
-  - type: Tag # Frontier
-    tags: # Frontier
-    - Sidearm # Frontier
-=======
       gun_chamber:
         name: Chamber
         priority: 1
@@ -82,5 +74,4 @@
             - ShellShotgun
   - type: Tag
     tags:
-    - Sidearm
->>>>>>> 895648aa
+    - Sidearm