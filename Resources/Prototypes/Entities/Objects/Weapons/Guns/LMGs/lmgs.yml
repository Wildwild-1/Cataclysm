--- conflicted
+++ resolved
@@ -114,11 +114,6 @@
         ballistic-ammo: !type:Container
     - type: ProjectileBatteryAmmoProvider
       proto: CartridgeLightRifle
-<<<<<<< HEAD
-      capacity: 100
-    - type: AmmoCounter
-    - type: Contraband #frontier
-=======
       fireCost: 100
     - type: Battery
       maxCharge: 10000
@@ -127,4 +122,4 @@
       autoRecharge: true
       autoRechargeRate: 25
     - type: AmmoCounter
->>>>>>> 76823cc5
+    - type: Contraband #frontier