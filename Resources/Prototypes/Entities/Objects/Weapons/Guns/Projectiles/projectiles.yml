- type: entity
  id: MuzzleFlashEffect
  categories: [ HideSpawnMenu ]
  components:
  - type: TimedDespawn
    lifetime: 0.4
  - type: Sprite
    drawdepth: Effects
    layers:
    - shader: unshaded
      map: ["enum.EffectLayers.Unshaded"]
      sprite: Objects/Weapons/Guns/Projectiles/projectiles.rsi
      state: muzzle_bullet
  - type: EffectVisuals
  - type: Tag
    tags:
      - HideContextMenu
  - type: AnimationPlayer

# One bullet to bring them all into the darkness and bind them
- type: entity
  id: BaseBullet
  name: BaseBullet
  description: If you can see this you're probably dead!
  abstract: true
  components:
  - type: Reflective
  - type: FlyBySound
  - type: Clickable
  - type: Sprite
    noRot: false
    sprite: Objects/Weapons/Guns/Projectiles/projectiles2.rsi
    layers:
    - state: bullet
      shader: unshaded
  - type: Physics
    bodyType: Dynamic
    linearDamping: 0
    angularDamping: 0
  - type: Fixtures
    fixtures:
      projectile:
        shape:
          !type:PhysShapeAabb
          bounds: "-0.1,-0.1,0.1,0.1"
        hard: false
        mask:
        - Impassable
        - BulletImpassable
      fly-by: &flybyfixture
        shape: !type:PhysShapeCircle
          radius: 1.5
        layer:
        - Impassable
        - MidImpassable
        - HighImpassable
        - LowImpassable
        hard: False
  - type: Projectile
    impactEffect: BulletImpactEffect
    damage:
      types:
        Piercing: 14
    soundHit:
      path: /Audio/Weapons/Guns/Hits/bullet_hit.ogg
  - type: TimedDespawn
    lifetime: 10

- type: entity
  id: BaseBulletTrigger # Trigger-on-collide bullets
  parent: BaseBullet
  categories: [ HideSpawnMenu ]
  components:
  - type: TriggerOnCollide
    fixtureID: projectile
  - type: Projectile
    damage:
      types:
        Blunt: 7 # more damage than a punch.
  - type: Fixtures
    fixtures:
      projectile:
        shape:
          !type:PhysShapeAabb
          bounds: "-0.15,-0.45,0.15,0.15"
        hard: false
        mask:
        - Impassable
        - BulletImpassable
      fly-by: *flybyfixture

- type: entity
  id: BaseBulletPractice
  name: base bullet practice
  parent: BaseBullet
  categories: [ HideSpawnMenu ]
  components:
  - type: Sprite
    sprite: Objects/Weapons/Guns/Projectiles/projectiles2.rsi
    layers:
    - state: practice
  - type: Projectile
    damage:
      types:
        Blunt: 1

- type: entity
  id: BaseBulletIncendiary
  name: base bullet incendiary
  parent: BaseBullet
  categories: [ HideSpawnMenu ]
  components:
  - type: Projectile
    damage:
      types:
        Blunt: 14
  - type: PointLight
    enabled: true
    color: "#ff4300"
    radius: 2.0
    energy: 7.0
  - type: IgniteOnCollide
    fireStacks: 0.25

- type: entity
  id: BaseBulletAP
  name: base bullet armor-piercing
  parent: BaseBullet
  categories: [ HideSpawnMenu ]
  components:
  - type: Sprite
    sprite: Objects/Weapons/Guns/Projectiles/projectiles2.rsi
    layers:
    - state: piercing
  - type: Projectile
    damage:
      types:
        Piercing: 11 # 20% decrease
    ignoreResistances: true

- type: entity
  id: BaseBulletUranium
  name: base bullet uranium
  parent: BaseBullet
  categories: [ HideSpawnMenu ]
  components:
  - type: Sprite
    sprite: Objects/Weapons/Guns/Projectiles/projectiles2.rsi
    layers:
    - state: uranium
  - type: Projectile
    damage:
      types:
        Radiation: 11

# Energy projectiles
- type: entity
  name: taser bolt
  id: BulletTaser
  parent: BaseBullet
  categories: [ HideSpawnMenu ]
  components:
  - type: FlyBySound
    sound:
      collection: EnergyMiss
      params:
        volume: 5
  - type: Sprite
    noRot: true
    sprite: Objects/Weapons/Guns/Projectiles/projectiles2.rsi
    color: "#ffff33"
    layers:
    - state: spark
      shader: unshaded
  - type: Physics
  - type: Fixtures
    fixtures:
      projectile:
        shape:
          !type:PhysShapeAabb
          bounds: "-0.15,-0.45,0.15,0.15"
        hard: false
        mask:
          - Impassable
          - BulletImpassable
      fly-by: *flybyfixture
  - type: Ammo
  - type: Projectile
    damage:
      types:
        Heat: 5
    soundHit:
      path: "/Audio/Weapons/Guns/Hits/taser_hit.ogg"
    forceSound: true
  - type: StunOnCollide
    stunAmount: 5
    knockdownAmount: 5

- type: entity
  name : disabler bolt
  id: BulletDisabler
  parent: BaseBullet
  categories: [ HideSpawnMenu ]
  components:
  - type: Reflective
    reflective:
    - Energy
  - type: FlyBySound
    sound:
      collection: EnergyMiss
      params:
        volume: 5
  - type: Sprite
    sprite: Objects/Weapons/Guns/Projectiles/projectiles_tg.rsi
    layers:
    - state: omnilaser
      shader: unshaded
  - type: Physics
  - type: Fixtures
    fixtures:
      projectile:
        shape:
          !type:PhysShapeAabb
          bounds: "-0.15,-0.3,0.15,0.3"
        hard: false
        mask:
        - Impassable
        - BulletImpassable
      fly-by: *flybyfixture
  - type: Ammo
  - type: StaminaDamageOnCollide
    damage: 30
  - type: Projectile
    impactEffect: BulletImpactEffectDisabler
    damage:
      types:
        Heat: 5
    soundHit:
      collection: WeakHit
    forceSound: true

- type: entity
  name : disabler bolt practice
  id: BulletDisablerPractice
  parent: BaseBullet
  categories: [ HideSpawnMenu ]
  components:
  - type: FlyBySound
    sound:
      collection: EnergyMiss
      params:
        volume: 5
  - type: Sprite
    sprite: Objects/Weapons/Guns/Projectiles/projectiles_tg.rsi
    layers:
    - state: omnilaser
      shader: unshaded
  - type: Physics
  - type: Fixtures
    fixtures:
      projectile:
        shape:
          !type:PhysShapeAabb
          bounds: "-0.15,-0.3,0.15,0.3"
        hard: false
        mask:
        - Impassable
        - BulletImpassable
      fly-by: *flybyfixture
  - type: Ammo
  - type: StaminaDamageOnCollide
    damage: 1
  - type: Projectile
    impactEffect: BulletImpactEffectDisabler
    damage:
      types:
        Heat: 1
    soundHit:
      collection: WeakHit
    forceSound: true

- type: entity
  name: emitter bolt
  id: EmitterBolt
  parent: BaseBullet
  categories: [ HideSpawnMenu ]
  components:
  - type: Sprite
    sprite: Structures/Power/Generation/Singularity/emitter.rsi
    layers:
      - state: projectile
        shader: unshaded
  - type: Ammo
    muzzleFlash: null
  - type: Physics
  - type: Fixtures
    fixtures:
      projectile:
        shape:
          !type:PhysShapeAabb
          bounds: "-0.2,-0.2,0.2,0.2"
        hard: false
        mask:
        - Opaque
      fly-by: *flybyfixture
  - type: Projectile
#   soundHit:  Waiting on serv3
    damage:
      types:
        Heat: 14
  # mining laser real
  - type: GatheringProjectile
  - type: Tag
    tags:
    - EmitterBolt
  - type: TimedDespawn
    lifetime: 3

- type: entity
  name: watcher bolt
  id: WatcherBolt
  parent: BaseBullet
  categories: [ HideSpawnMenu ]
  components:
  - type: FlyBySound
    sound:
      collection: EnergyMiss
      params:
        volume: 5
  - type: Sprite
    sprite: Objects/Weapons/Guns/Projectiles/projectiles_tg.rsi
    layers:
    - state: omnilaser
      shader: unshaded
  - type: Ammo
    muzzleFlash: null
  - type: Physics
  - type: Fixtures
    fixtures:
      projectile:
        shape:
          !type:PhysShapeAabb
          bounds: "-0.2,-0.2,0.2,0.2"
        hard: false
        mask:
        - Opaque
      fly-by: *flybyfixture
  - type: Projectile
    #   soundHit:  Waiting on serv3
    impactEffect: BulletImpactEffectDisabler
    damage:
      types:
        Cold: 0
  - type: TimedDespawn
    lifetime: 3
  - type: ChangeTemperatureOnCollide
    heat: -50000

- type: entity
  name: magmawing watcher bolt
  id: WatcherBoltMagmawing
  parent: BaseBullet
  categories: [ HideSpawnMenu ]
  components:
  - type: Sprite
    sprite: Objects/Weapons/Guns/Projectiles/projectiles_tg.rsi
    layers:
    - state: omnilaser_greyscale
      shader: unshaded
      color: orangered
  - type: Projectile
    #   soundHit:  Waiting on serv3
    impactEffect: BulletImpactEffectOrangeDisabler
    damage:
      types:
        Heat: 0
  - type: ChangeTemperatureOnCollide
    heat: 50000

- type: entity
  id: BulletKinetic
  name: kinetic bolt
  parent: BaseBullet
  categories: [ HideSpawnMenu ]
  description: Not too bad, but you still don't want to get hit by it.
  components:
  - type: Reflective
    reflective:
      - NonEnergy
  - type: Sprite
    noRot: false
    sprite: Objects/Weapons/Guns/Projectiles/magic.rsi
    layers:
    - state: chronobolt
      shader: unshaded
  - type: Projectile
    impactEffect: BulletImpactEffectKinetic
    damage:
      types:
        Blunt: 25
        Structural: 30
  # Short lifespan
  - type: TimedDespawn
    lifetime: 0.4
  - type: GatheringProjectile

- type: entity
  id: BulletKineticShuttle
  parent: BaseBullet
  categories: [ HideSpawnMenu ]
  components:
  - type: Sprite
    noRot: false
    sprite: Objects/Weapons/Guns/Projectiles/magic.rsi
    layers:
    - state: chronobolt
      shader: unshaded
  - type: Reflective # Frontier
    reflective: ShuttleKinetic # Frontier
  - type: Projectile
    impactEffect: BulletImpactEffectKinetic
    damage:
      types:
        Blunt: 30
        Structural: 35
  - type: Ammo
    muzzleFlash: HitscanEffect
  - type: TimedDespawn
    lifetime: 1.5
  - type: PointLight
    radius: 2.5
    color: white
    energy: 0.5
  - type: GatheringProjectile

- type: entity
  id: BulletCharge
  name: charge bolt
  parent: BaseBullet
  categories: [ HideSpawnMenu ]
  description: Marks a target for additional damage.
  components:
  - type: Reflective
    reflective:
    - NonEnergy
  - type: Sprite
    noRot: false
    sprite: Objects/Weapons/Guns/Projectiles/magic.rsi
    layers:
      - state: chronobolt
        shader: unshaded
  - type: GatheringProjectile
  - type: DamageMarkerOnCollide
    whitelist:
      components:
        - MobState
    damage:
      types:
        Blunt: 20
        Slash: 5
  - type: Projectile
    impactEffect: BulletImpactEffectKinetic
    damage:
      types:
        Blunt: 0
  # Short lifespan
  - type: TimedDespawn
    lifetime: 0.4

- type: entity
  parent: BaseBullet
  id: AnomalousParticleDelta
  name: delta particles
  categories: [ HideSpawnMenu ]
  components:
  - type: PointLight
    enabled: true
    color: "#c2385d"
    radius: 2.0
    energy: 7.0
  - type: AnomalousParticle
    particleType: Delta
  - type: Sprite
    sprite: Objects/Weapons/Guns/Projectiles/magic.rsi
    layers:
      - state: magicm_red
        shader: unshaded
  - type: Ammo
    muzzleFlash: null
  - type: Physics
  - type: Fixtures
    fixtures:
      projectile:
        shape:
          !type:PhysShapeAabb
          bounds: "-0.2,-0.2,0.2,0.2"
        hard: false
        mask:
        - Opaque
      fly-by: *flybyfixture
  - type: Projectile
    damage:
      types:
        Heat: 5
  - type: TimedDespawn
    lifetime: 3
  - type: Reflective
    reflective:
    - Energy


- type: entity
  parent: AnomalousParticleDelta
  id: AnomalousParticleDeltaStrong
  categories: [ HideSpawnMenu ]
  components:
  - type: AnomalousParticle
    particleType: Delta
    severityPerSeverityHit: 0.05
    stabilityPerDestabilizingHit: 0.08
    healthPerWeakeningeHit: -0.1
    stabilityPerWeakeningeHit: -0.2

- type: entity
  parent: AnomalousParticleDelta
  id: AnomalousParticleEpsilon
  name: epsilon particles
  categories: [ HideSpawnMenu ]
  components:
  - type: PointLight
    enabled: true
    color: "#38c296"
    radius: 2.0
    energy: 7.0
  - type: Sprite
    layers:
      - state: magicm_cyan
        shader: unshaded
  - type: AnomalousParticle
    particleType: Epsilon

- type: entity
  parent: AnomalousParticleEpsilon
  id: AnomalousParticleEpsilonStrong
  categories: [ HideSpawnMenu ]
  components:
  - type: AnomalousParticle
    particleType: Epsilon
    severityPerSeverityHit: 0.05
    stabilityPerDestabilizingHit: 0.08
    healthPerWeakeningeHit: -0.1
    stabilityPerWeakeningeHit: -0.2

- type: entity
  parent: AnomalousParticleDelta
  id: AnomalousParticleZeta
  name: zeta particles
  categories: [ HideSpawnMenu ]
  components:
  - type: PointLight
    enabled: true
    color: "#b9c238"
    radius: 2.0
    energy: 7.0
  - type: Sprite
    layers:
      - state: magicm_yellow
        shader: unshaded
  - type: AnomalousParticle
    particleType: Zeta

- type: entity
  parent: AnomalousParticleZeta
  id: AnomalousParticleZetaStrong
  categories: [ HideSpawnMenu ]
  components:
  - type: AnomalousParticle
    particleType: Zeta
    severityPerSeverityHit: 0.05
    stabilityPerDestabilizingHit: 0.08
    healthPerWeakeningeHit: -0.1
    stabilityPerWeakeningeHit: -0.2

- type: entity
  parent: AnomalousParticleDelta
  id: AnomalousParticleOmegaStrong
  name: omega particles
  categories: [ HideSpawnMenu ]
  components:
  - type: PointLight
    enabled: true
    color: "#38c24f"
    radius: 2.0
    energy: 7.0
  - type: Sprite
    sprite: Objects/Weapons/Guns/Projectiles/magic.rsi
    layers:
      - state: magicm_green
        shader: unshaded
  - type: AnomalousParticle
    particleType: Default
    severityOverride: true
    severityPerSeverityHit: 0.1
    stabilityPerDestabilizingHit: 0.05
    healthPerWeakeningeHit: 1
    stabilityPerWeakeningeHit: -0.05
  - type: Projectile
    impactEffect: BulletImpactEffectKinetic
    damage:
      types:
        Heat: 20

- type: entity
  parent: AnomalousParticleDelta
  id: AnomalousParticleSigma
  name: sigma particles
  categories: [ HideSpawnMenu ]
  components:
  - type: PointLight
    enabled: true
    color: "#8d38c2"
    radius: 2.0
    energy: 7.0
  - type: Sprite
    layers:
      - state: magicm
        shader: unshaded
  - type: AnomalousParticle
    particleType: Sigma

- type: entity
  parent: AnomalousParticleSigma
  id: AnomalousParticleSigmaStrong
  name: sigma particles
  categories: [ HideSpawnMenu ]
  components:
  - type: AnomalousParticle
    particleType: Sigma

# Launcher projectiles (grenade / rocket)
- type: entity
  id: BulletRocket
  name: rocket
  parent: BaseBulletTrigger
  categories: [ HideSpawnMenu ]
  components:
  - type: Sprite
    sprite: Objects/Weapons/Guns/Projectiles/projectiles2.rsi
    layers:
      - state: frag
  - type: ExplodeOnTrigger
  - type: Explosive
    explosionType: Default
    maxIntensity: 40
    intensitySlope: 6
    totalIntensity: 200
    maxTileBreak: 1
  - type: PointLight
    radius: 3.5
    color: orange
    energy: 0.5

- type: entity
  id: BulletWeakRocket
  name: weak rocket
  parent: BaseBulletTrigger
  categories: [ HideSpawnMenu ]
  components:
  - type: Sprite
    sprite: Objects/Weapons/Guns/Projectiles/projectiles2.rsi
    layers:
      - state: frag
  - type: ExplodeOnTrigger
  - type: Explosive
    explosionType: Default
    maxIntensity: 2 # max 30 per tile
    intensitySlope: 1
    totalIntensity: 4 # 60 total damage to distribute over tiles
    maxTileBreak: 1
  - type: PointLight
    radius: 3.5
    color: orange
    energy: 0.5

- type: entity
  id: BulletGrenadeBaton
  name: baton grenade
  parent: BaseBullet
  categories: [ HideSpawnMenu ]
  components:
  - type: Sprite
    sprite: Objects/Weapons/Guns/Projectiles/projectiles2.rsi
    layers:
      - state: grenade
  - type: Projectile
    deleteOnCollide: false
    damage:
      types:
        Blunt: 1
    soundHit:
      path: /Audio/Effects/gen_hit.ogg
  - type: StaminaDamageOnCollide
    damage: 80

- type: entity
  id: BulletGrenadeBlast
  name: blast grenade
  parent: BaseBulletTrigger
  categories: [ HideSpawnMenu ]
  components:
  - type: Sprite
    sprite: Objects/Weapons/Guns/Projectiles/projectiles2.rsi
    layers:
      - state: grenade
  - type: ExplodeOnTrigger
  - type: Explosive
    explosionType: Default
    totalIntensity: 150 # a ~2 tile radius
    intensitySlope: 5
    maxIntensity: 10

- type: entity
  id: BulletGrenadeFlash
  name: flash grenade
  parent: BaseBulletTrigger
  categories: [ HideSpawnMenu ]
  components:
  - type: Sprite
    sprite: Objects/Weapons/Guns/Projectiles/projectiles2.rsi
    layers:
      - state: grenade
  - type: FlashOnTrigger
    range: 7
  - type: SpawnOnTrigger
    proto: GrenadeFlashEffect
  - type: ActiveTimerTrigger
    timeRemaining: 0.3
  - type: DeleteOnTrigger

# This is supposed to spawn shrapnel and stuff so uhh... TODO?
- type: entity
  id: BulletGrenadeFrag
  name: frag grenade
  parent: BaseBulletTrigger
  categories: [ HideSpawnMenu ]
  components:
  - type: Sprite
    sprite: Objects/Weapons/Guns/Projectiles/projectiles2.rsi
    layers:
      - state: grenade
  - type: ExplodeOnTrigger
  - type: Explosive
    explosionType: Default
    totalIntensity: 175 # about a ~6 tile radius
    intensitySlope: 1
    maxIntensity: 10

- type: entity
  id: BulletGrenadeEMP
  name: EMP rocket
  parent: BaseBulletTrigger
  categories: [ HideSpawnMenu ]
  components:
  - type: Sprite
    sprite: Objects/Weapons/Guns/Projectiles/projectiles2.rsi
    layers:
      - state: frag
  - type: EmpOnTrigger
    range: 5
    energyConsumption: 2700000
    disableDuration: 10
  - type: Ammo
    muzzleFlash: null
  - type: PointLight
    radius: 3.5
    color: blue
    energy: 0.5

- type: entity
  id: BulletCap
  name: cap bullet
  parent: BaseBullet
  categories: [ HideSpawnMenu ]
  components:
  - type: Sprite
    sprite: Objects/Fun/toys.rsi
    layers:
      - state: capbullet
  - type: Projectile
    deleteOnCollide: true
    damage:
      types:
        Piercing: 0

- type: entity
  id: BulletAcid
  name: acid spit
  parent: BaseBullet
  categories: [ HideSpawnMenu ]
  components:
    - type: Projectile
      damage:
        types:
          Caustic: 5
    - type: Sprite
      sprite: Objects/Weapons/Guns/Projectiles/xeno_toxic.rsi
      layers:
        - state: xeno_toxic
    - type: Ammo
      muzzleFlash: null

- type: entity
  id: BulletWaterShot
  name: water
  categories: [ HideSpawnMenu ]
  components:
  - type: Clickable
  - type: Physics
    bodyType: Dynamic
    linearDamping: 0
    angularDamping: 0
  - type: TimedDespawn
    lifetime: 10
  - type: Projectile
    damage:
      types:
        Blunt: 0 #it's just water, bro
  - type: Sprite
    sprite: Objects/Weapons/Guns/Projectiles/water_shot.rsi
    layers:
    - state: icon
      map: ["enum.VaporVisualLayers.Base"]
  - type: Ammo
    muzzleFlash: null
  - type: SolutionContainerManager
    solutions:
      vapor:
        maxVol: 50
  - type: Fixtures
    fixtures:
      projectile:
        shape:
          !type:PhysShapeAabb
          bounds: "-0.10,-0.30,0.10,0.15"
        hard: false
        mask:
        - Impassable
        - BulletImpassable
  - type: Vapor
    active: true
  - type: Appearance
  - type: VaporVisuals

- type: entity
  id: BulletCannonBall
  name: cannonball
  parent: BaseBulletTrigger
  categories: [ HideSpawnMenu ]
  components:
  - type: Sprite
    sprite: Objects/Weapons/Guns/Projectiles/projectiles2.rsi
    layers:
      - state: ball
  - type: ExplodeOnTrigger
  - type: Explosive
    explosionType: DemolitionCharge
    maxIntensity: 9
    intensitySlope: 6
    totalIntensity: 60
    maxTileBreak: 0
  - type: PointLight
    radius: 1
    color: orange
    energy: 0.5

- type: entity
  id: GrapplingHook
  name: grappling hook
  categories: [ HideSpawnMenu ]
  components:
    - type: EmbeddableProjectile
      deleteOnRemove: true
    - type: Clickable
    - type: InteractionOutline
    - type: Sprite
      noRot: false
      sprite: Objects/Weapons/Guns/Launchers/grappling_gun.rsi
      layers:
        - state: hook
    - type: Physics
      bodyType: Dynamic
      linearDamping: 0
      angularDamping: 0
    - type: Projectile
      deleteOnCollide: false
      damage:
        types:
          Blunt: 0
    - type: Fixtures
      fixtures:
        projectile:
          shape:
            !type:PhysShapeAabb
            bounds: "-0.1,-0.1,0.1,0.1"
          hard: false
          mask:
            - Impassable
            - HighImpassable
    - type: GrapplingProjectile

- type: entity
  name : disabler bolt smg
  id: BulletDisablerSmg
  parent: BaseBullet
  categories: [ HideSpawnMenu ]
  components:
  - type: Reflective
    reflective:
    - Energy
  - type: FlyBySound
    sound:
      collection: EnergyMiss
      params:
        volume: 5
  - type: Sprite
    sprite: Objects/Weapons/Guns/Projectiles/projectiles_tg.rsi
    layers:
    - state: omnilaser
      shader: unshaded
  - type: Physics
  - type: Fixtures
    fixtures:
      projectile:
        shape:
          !type:PhysShapeAabb
          bounds: "-0.15,-0.3,0.15,0.3"
        hard: false
        mask:
        - Impassable
        - BulletImpassable
      fly-by: *flybyfixture
  - type: Ammo
  - type: StaminaDamageOnCollide
    damage: 15
  - type: Projectile
    impactEffect: BulletImpactEffectDisabler
    damage:
      types:
        Heat: 2
    soundHit:
      collection: WeakHit
    forceSound: true

- type: entity
  name: tesla gun lightning
  id: TeslaGunBullet
  parent: BaseBullet
  categories: [ HideSpawnMenu ]
  components:
  - type: TimedDespawn
    lifetime: 5
  - type: Sprite
    sprite: Structures/Power/Generation/Tesla/energy_miniball.rsi
    layers:
    - state: tesla_projectile
      shader: unshaded
  - type: StaminaDamageOnCollide
    damage: 15
  - type: EmbeddableProjectile
  - type: Projectile
    deleteOnCollide: false
    soundHit:
      path: /Audio/Weapons/Guns/Hits/bullet_hit.ogg
  - type: LightningArcShooter
    arcDepth: 1
    maxLightningArc: 3
    shootMinInterval: 2.5
    shootMaxInterval: 4.5
    shootRange: 5
    lightningPrototype: Lightning
  - type: Electrified
    requirePower: false
  - type: Tag
    tags:
      - HideContextMenu

<<<<<<< HEAD
# Frontier projectiles
# The game wont allow them to sit under _NF.
# TODO: redefine the flybyfixture anchor locally; it probably will.

- type: entity
  id: BaseBulletRubber
  name: base bullet rubber
  parent: BaseBullet
  categories: [ HideSpawnMenu ]
  components:
  - type: Sprite
    sprite: Objects/Weapons/Guns/Projectiles/projectiles2.rsi
    layers:
    - state: rubber
  - type: Projectile
    damage:
      types:
        Blunt: 3
    soundHit:
      path: /Audio/Weapons/Guns/Hits/snap.ogg
  - type: StaminaDamageOnCollide
    damage: 22 # 5 hits to stun sounds reasonable

- type: entity
  id: BaseBulletEmp
  name: base bullet emp
  parent: BaseBulletTrigger
  categories: [ HideSpawnMenu ]
  components:
  - type: Projectile
    damage:
      types:
        Shock: 0
  - type: Sprite
    sprite: Objects/Weapons/Guns/Projectiles/magic.rsi
    layers:
      - state: emp_projectile
        shader: unshaded
  - type: EmpOnTrigger
    range: 0.3
    energyConsumption: 2700000
    disableDuration: 10

- type: entity
  id: BulletRocketEmp
  name: rocket
  parent: BaseBulletTrigger
  categories: [ HideSpawnMenu ]
  components:
  - type: Projectile
    damage:
      types:
        Shock: 0
  - type: TimedDespawn
    lifetime: 15
  - type: Sprite
    sprite: _NF/Objects/Weapons/Guns/Projectiles/projectiles2.rsi
    layers:
      - state: frag-emp
  - type: EmpOnTrigger
    range: 4
    energyConsumption: 2700000
    disableDuration: 60

- type: entity
  parent: BaseBulletTrigger
  id: ProjectileEmp
  name: emp projectile
  categories: [ HideSpawnMenu ]
  components:
  - type: Sprite
    sprite: Objects/Weapons/Guns/Projectiles/magic.rsi
    layers:
      - state: emp_projectile
        shader: unshaded
  - type: Ammo
    muzzleFlash: null
  - type: Physics
  - type: Fixtures
    fixtures:
      projectile:
        shape:
          !type:PhysShapeAabb
          bounds: "-0.2,-0.2,0.2,0.2"
        hard: false
        mask:
        - Opaque
      fly-by: *flybyfixture
  - type: Projectile
    damage:
      types:
        Shock: 0
  - type: TimedDespawn
    lifetime: 15
  - type: EmpOnTrigger
    range: 2
    energyConsumption: 2700000
    disableDuration: 30

- type: entity
  id: BulletCannonBallEmp
  name: shockshot
  parent: BaseBulletTrigger
  categories: [ HideSpawnMenu ]
  components:
  - type: Sprite
    sprite: _NF/Objects/Weapons/Guns/Projectiles/projectiles2.rsi
    layers:
      - state: ball-emp
      - state: ball-emp-unlit
        shader: unshaded
  - type: PointLight
    radius: 1
    color: cyan
    energy: 0.5
  - type: Projectile
    damage:
      types:
        Shock: 0
  - type: EmpOnTrigger
    range: 4
    energyConsumption: 50000
    disableDuration: 60

# DeltaV projectiles
# For whatever magical reasons, I cannot put those in the DeltaV folders without having errors.

# Because Hitscan lasers aren't fun to shoot in my opinion, we give the HoS pistol a special lethal laser that moves
- type: entity
  name: energy bolt
  id: BulletEnergyGunLaser
=======
- type: entity
  name: laser bolt 
  id: BulletLaser
>>>>>>> a7e29f28
  parent: BaseBullet
  categories: [ HideSpawnMenu ]
  components:
  - type: Reflective
    reflective:
    - Energy
  - type: FlyBySound
    sound:
      collection: EnergyMiss
      params:
        volume: 5
  - type: Sprite
    sprite: Objects/Weapons/Guns/Projectiles/projectiles_tg.rsi
    layers:
<<<<<<< HEAD
    - state: omnilaser_greyscale
      shader: unshaded
      color: red
  - type: Ammo
=======
    - state: heavylaser
      shader: unshaded
>>>>>>> a7e29f28
  - type: Physics
  - type: Fixtures
    fixtures:
      projectile:
        shape:
          !type:PhysShapeAabb
<<<<<<< HEAD
          bounds: "-0.2,-0.2,0.2,0.2"
        hard: false
        mask:
        - Opaque
      fly-by: *flybyfixture
  - type: Projectile
    impactEffect: BulletImpactEffectRedDisabler
    damage:
      types:
        Heat: 20 # Slightly more damage than the 17heat from the Captain's Hitscan lasgun
    soundHit:
      collection: MeatLaserImpact
=======
          bounds: "-0.15,-0.3,0.15,0.3"
        hard: false
        mask:
        - Impassable
        - BulletImpassable
      fly-by: *flybyfixture
  - type: Ammo
  - type: Projectile
    impactEffect: BulletImpactEffectOrangeDisabler
    damage:
      types:
        Heat: 13

- type: entity
  name: wide laser barrage
  id: BulletLaserSpread
  categories: [ HideSpawnMenu ]
  parent: BulletLaser
  components:
  - type: ProjectileSpread
    proto: BulletLaser
    count: 5 #65 heat damage if you hit all your shots, but wide spread
    spread: 30 

- type: entity
  name: narrow laser barrage
  id: BulletLaserSpreadNarrow
  categories: [ HideSpawnMenu ]
  parent: BulletLaser
  components:
  - type: ProjectileSpread
    proto: BulletLaser
    count: 4 #52 heat damage if you hit all your shots, but narrower spread
    spread: 10

- type: entity
  name: disabling laser barrage
  id: BulletDisablerSmgSpread
  categories: [ HideSpawnMenu ]
  parent: BulletDisablerSmg
  components:
  - type: ProjectileSpread
    proto: BulletDisablerSmg
    count: 3 #bit stronger than a disabler if you hit your shots you goober, still not a 2 hit stun though
    spread: 9 
>>>>>>> a7e29f28
<|MERGE_RESOLUTION|>--- conflicted
+++ resolved
@@ -984,7 +984,77 @@
     tags:
       - HideContextMenu
 
-<<<<<<< HEAD
+- type: entity
+  name: laser bolt 
+  id: BulletLaser
+  parent: BaseBullet
+  categories: [ HideSpawnMenu ]
+  components:
+  - type: Reflective
+    reflective:
+    - Energy
+  - type: FlyBySound
+    sound:
+      collection: EnergyMiss
+      params:
+        volume: 5
+  - type: Sprite
+    sprite: Objects/Weapons/Guns/Projectiles/projectiles_tg.rsi
+    layers:
+    - state: heavylaser
+      shader: unshaded
+  - type: Physics
+  - type: Fixtures
+    fixtures:
+      projectile:
+        shape:
+          !type:PhysShapeAabb
+          bounds: "-0.15,-0.3,0.15,0.3"
+        hard: false
+        mask:
+        - Impassable
+        - BulletImpassable
+      fly-by: *flybyfixture
+  - type: Ammo
+  - type: Projectile
+    impactEffect: BulletImpactEffectOrangeDisabler
+    damage:
+      types:
+        Heat: 13
+
+- type: entity
+  name: wide laser barrage
+  id: BulletLaserSpread
+  categories: [ HideSpawnMenu ]
+  parent: BulletLaser
+  components:
+  - type: ProjectileSpread
+    proto: BulletLaser
+    count: 5 #65 heat damage if you hit all your shots, but wide spread
+    spread: 30 
+
+- type: entity
+  name: narrow laser barrage
+  id: BulletLaserSpreadNarrow
+  categories: [ HideSpawnMenu ]
+  parent: BulletLaser
+  components:
+  - type: ProjectileSpread
+    proto: BulletLaser
+    count: 4 #52 heat damage if you hit all your shots, but narrower spread
+    spread: 10
+
+- type: entity
+  name: disabling laser barrage
+  id: BulletDisablerSmgSpread
+  categories: [ HideSpawnMenu ]
+  parent: BulletDisablerSmg
+  components:
+  - type: ProjectileSpread
+    proto: BulletDisablerSmg
+    count: 3 #bit stronger than a disabler if you hit your shots you goober, still not a 2 hit stun though
+    spread: 9 
+
 # Frontier projectiles
 # The game wont allow them to sit under _NF.
 # TODO: redefine the flybyfixture anchor locally; it probably will.
@@ -1116,11 +1186,6 @@
 - type: entity
   name: energy bolt
   id: BulletEnergyGunLaser
-=======
-- type: entity
-  name: laser bolt 
-  id: BulletLaser
->>>>>>> a7e29f28
   parent: BaseBullet
   categories: [ HideSpawnMenu ]
   components:
@@ -1135,22 +1200,16 @@
   - type: Sprite
     sprite: Objects/Weapons/Guns/Projectiles/projectiles_tg.rsi
     layers:
-<<<<<<< HEAD
     - state: omnilaser_greyscale
       shader: unshaded
       color: red
   - type: Ammo
-=======
-    - state: heavylaser
-      shader: unshaded
->>>>>>> a7e29f28
   - type: Physics
   - type: Fixtures
     fixtures:
       projectile:
         shape:
           !type:PhysShapeAabb
-<<<<<<< HEAD
           bounds: "-0.2,-0.2,0.2,0.2"
         hard: false
         mask:
@@ -1162,51 +1221,4 @@
       types:
         Heat: 20 # Slightly more damage than the 17heat from the Captain's Hitscan lasgun
     soundHit:
-      collection: MeatLaserImpact
-=======
-          bounds: "-0.15,-0.3,0.15,0.3"
-        hard: false
-        mask:
-        - Impassable
-        - BulletImpassable
-      fly-by: *flybyfixture
-  - type: Ammo
-  - type: Projectile
-    impactEffect: BulletImpactEffectOrangeDisabler
-    damage:
-      types:
-        Heat: 13
-
-- type: entity
-  name: wide laser barrage
-  id: BulletLaserSpread
-  categories: [ HideSpawnMenu ]
-  parent: BulletLaser
-  components:
-  - type: ProjectileSpread
-    proto: BulletLaser
-    count: 5 #65 heat damage if you hit all your shots, but wide spread
-    spread: 30 
-
-- type: entity
-  name: narrow laser barrage
-  id: BulletLaserSpreadNarrow
-  categories: [ HideSpawnMenu ]
-  parent: BulletLaser
-  components:
-  - type: ProjectileSpread
-    proto: BulletLaser
-    count: 4 #52 heat damage if you hit all your shots, but narrower spread
-    spread: 10
-
-- type: entity
-  name: disabling laser barrage
-  id: BulletDisablerSmgSpread
-  categories: [ HideSpawnMenu ]
-  parent: BulletDisablerSmg
-  components:
-  - type: ProjectileSpread
-    proto: BulletDisablerSmg
-    count: 3 #bit stronger than a disabler if you hit your shots you goober, still not a 2 hit stun though
-    spread: 9 
->>>>>>> a7e29f28
+      collection: MeatLaserImpact