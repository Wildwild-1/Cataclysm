--- conflicted
+++ resolved
@@ -375,11 +375,7 @@
       path: /Audio/Effects/hallelujah.ogg
 
 - type: entity
-<<<<<<< HEAD
-  parent: [ GrenadeBase, BaseC2ContrabandUnredeemable ] # Frontier: BaseMinorContraband<BaseC2ContrabandUnredeemable
-=======
-  parent: [ GrenadeBase, BaseRestrictedContraband ]
->>>>>>> a7e29f28
+  parent: [ GrenadeBase, BaseC2ContrabandUnredeemable ] # Frontier: BaseRestrictedContraband<BaseC2ContrabandUnredeemable
   id: SmokeGrenade
   name: smoke grenade
   description: A tactical grenade that releases a large, long-lasting cloud of smoke when used.
