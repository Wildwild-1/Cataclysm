- type: entity
  parent: BaseItem
  id: BaseKnife
  abstract: true
  components:
  - type: Tag
    tags:
    - Knife
  - type: Sharp
  - type: Execution
    doAfterDuration: 4.0
  - type: Utensil
    types:
      - Knife
  - type: MeleeWeapon
    wideAnimationRotation: -135
    damage:
      types:
        Slash: 10
    soundHit:
      path: /Audio/Weapons/bladeslice.ogg
  - type: Sprite
  - type: Item
    size: Small
  - type: Tool
    qualities:
      - Slicing
    useSound:
      path: /Audio/Items/Culinary/chop.ogg

- type: entity
  name: kitchen knife
  parent: BaseKnife
  id: KitchenKnife
  description: A general purpose Chef's Knife made by Asters Merchant Guild. Guaranteed to stay sharp for years to come..
  components:
  - type: Tag
    tags:
    - Knife
    - KitchenKnife
  - type: Sprite
    sprite: Objects/Weapons/Melee/kitchen_knife.rsi
    state: icon
  - type: Item
    sprite: Objects/Weapons/Melee/kitchen_knife.rsi
  - type: GuideHelp
    guides:
    - Chef
    - FoodRecipes

- type: entity
  name: butcher's cleaver
  parent: BaseKnife
  id: ButchCleaver
  description: A huge blade used for chopping and chopping up meat. This includes clowns and clown-by-products.
  components:
  - type: Tag
    tags:
    - Knife
    - Cleaver
  - type: Sprite
    sprite: Objects/Weapons/Melee/cleaver.rsi
    state: butch
  - type: MeleeWeapon
    wideAnimationRotation: -115
    attackRate: 1.5
    damage:
      types:
        Slash: 13
  - type: Item
    size: Normal
    sprite: Objects/Weapons/Melee/cleaver.rsi
  - type: GuideHelp
    guides:
    - Chef
    - FoodRecipes

- type: entity
  name: combat knife
  parent: [BaseKnife, BaseC2ContrabandUnredeemable] # Frontier: BaseRestrictedContraband<BaseC2ContrabandUnredeemable
  id: CombatKnife
  description: A deadly knife intended for melee confrontations.
  components:
  - type: Tag
    tags:
    - CombatKnife
    - Knife
  - type: Sprite
    sprite: Objects/Weapons/Melee/combat_knife.rsi
    state: icon
  - type: MeleeWeapon
    wideAnimationRotation: -135
    attackRate: 1.5
    damage:
      types:
        Slash: 12
  - type: EmbeddableProjectile
    sound: /Audio/Weapons/star_hit.ogg
  - type: LandAtCursor
  - type: DamageOtherOnHit
    damage:
      types:
        Slash: 10
  - type: Item
    sprite: Objects/Weapons/Melee/combat_knife.rsi
  - type: DisarmMalus
    malus: 0.225

- type: entity
  name: survival knife
  parent: [BaseC1Contraband, CombatKnife] # BaseSecurityCargoContraband<BaseC1Contraband
  id: SurvivalKnife
  description: Weapon of first and last resort for combatting space carp.
  components:
  - type: Sprite
    sprite: Objects/Weapons/Melee/survival_knife.rsi
    state: icon
  - type: Item
    sprite: Objects/Weapons/Melee/survival_knife.rsi

- type: entity
  name: kukri knife
  parent: [BaseC1Contraband, CombatKnife] # BaseMinorContraband<BaseC1Contraband
  id: KukriKnife
  description: Professionals have standards. Be polite. Be efficient. Have a plan to kill everyone you meet.
  components:
  - type: Sprite
    sprite: Objects/Weapons/Melee/kukri_knife.rsi
    state: icon
  - type: MeleeWeapon
    attackRate: 1.0
    damage:
      types:
        Slash: 15
  - type: Item
    sprite: Objects/Weapons/Melee/kukri_knife.rsi

- type: entity
<<<<<<< HEAD
  parent: [ClothingHeadHatGreyFlatcap, BaseC3SyndicateContraband] # Frontier: BaseSyndicateContraband<BaseC3SyndicateContraband
=======
  parent: ClothingHeadHatGreyFlatcap
>>>>>>> a7e29f28
  id: BladedFlatcapGrey
  name: grey flatcap
  description: Fashionable for both the working class and old man Jenkins. It has glass shards hidden in the brim.
  suffix: Bladed
  components:
  - type: Construction
    graph: BladedFlatcapGrey
    node: icon
  - type: MeleeWeapon
    wideAnimationRotation: 90
    attackRate: 1.2
    damage:
      types:
        Slash: 5
  - type: DamageOtherOnHit
    damage:
      types:
        Slash: 10
  - type: LandAtCursor
  - type: Sprite
    sprite: Clothing/Head/Hats/greyflatcap.rsi
  - type: Clothing
    sprite: Clothing/Head/Hats/greyflatcap.rsi

- type: entity
  parent: BladedFlatcapGrey
  id: BladedFlatcapBrown
  name: brown flatcap
  description: Stupid clown! You made me look bad! It has glass shards hidden in the brim.
  components:
  - type: Construction
    graph: BladedFlatcapBrown
  - type: Sprite
    sprite: Clothing/Head/Hats/brownflatcap.rsi
  - type: Clothing
    sprite: Clothing/Head/Hats/brownflatcap.rsi

- type: entity
  name: shiv
  parent: [BaseKnife, BaseC1Contraband] # BaseMinorContraband<BaseC1Contraband
  id: Shiv
  description: A crude weapon fashioned from a piece of cloth and a glass shard.
  components:
  - type: Tag
    tags:
    - CombatKnife
    - Knife
    - Shiv
  - type: Construction
    graph: Shiv
    node: icon
  - type: Sprite
    sprite: Objects/Weapons/Melee/shiv.rsi
    state: icon
  - type: MeleeWeapon
    attackRate: 1.5
    damage:
      types:
        Slash: 5.5
  - type: Item
    sprite: Objects/Weapons/Melee/shiv.rsi
  - type: DisarmMalus
    malus: 0.225

- type: entity
  name: reinforced shiv
  parent: Shiv
  id: ReinforcedShiv
  description: A crude weapon fashioned from a piece of cloth and a reinforced glass shard.
  components:
  - type: Construction
    graph: ReinforcedShiv
    node: icon
  - type: MeleeWeapon
    attackRate: 1.5
    damage:
      types:
        Slash: 7 #each "tier" grants an additional 2 damage
  - type: Item
    sprite: Objects/Weapons/Melee/reinforced_shiv.rsi
  - type: Sprite
    sprite: Objects/Weapons/Melee/reinforced_shiv.rsi

- type: entity
  name: plasma shiv
  parent: Shiv
  id: PlasmaShiv
  description: A crude weapon fashioned from a piece of cloth and a plasma glass shard.
  components:
  - type: Construction
    graph: PlasmaShiv
    node: icon
  - type: MeleeWeapon
    attackRate: 1.5
    damage:
      types:
        Slash: 9
  - type: Item
    sprite: Objects/Weapons/Melee/plasma_shiv.rsi
  - type: Sprite
    sprite: Objects/Weapons/Melee/plasma_shiv.rsi

- type: entity
  name: uranium shiv
  parent: Shiv
  id: UraniumShiv
  description: A crude weapon fashioned from a piece of cloth and a uranium glass shard. Violates the geneva convention!
  components:
  - type: Construction
    graph: UraniumShiv
    node: icon
  - type: MeleeWeapon
    attackRate: 1.5
    damage:
      types:
        Slash: 7
        Radiation: 4
  - type: Item
    sprite: Objects/Weapons/Melee/uranium_shiv.rsi
  - type: Sprite
    sprite: Objects/Weapons/Melee/uranium_shiv.rsi

- type: entity
  name: throwing knife
  parent: [BaseKnife, BaseC3SyndicateContraband] # Frontier: BaseSyndicateContraband<BaseC3SyndicateContraband
  id: ThrowingKnife
  description: This bloodred knife is very aerodynamic and easy to throw, but good luck trying to fight someone hand-to-hand.
  components:
  - type: Tag
    tags:
    - CombatKnife
    - Knife
  - type: Sprite
    sprite: Objects/Weapons/Melee/throwing_knife.rsi
    state: icon
  - type: MeleeWeapon
    wideAnimationRotation: -135
    attackRate: 2
    damage:
      types:
        Slash: 5
  - type: EmbeddableProjectile
    sound: /Audio/Weapons/star_hit.ogg
  - type: LandAtCursor
  - type: DamageOtherOnHit
    ignoreResistances: true
    damage:
      types:
        Slash: 10
        Piercing: 15
  - type: Item
    sprite: Objects/Weapons/Melee/throwing_knife.rsi<|MERGE_RESOLUTION|>--- conflicted
+++ resolved
@@ -136,11 +136,7 @@
     sprite: Objects/Weapons/Melee/kukri_knife.rsi
 
 - type: entity
-<<<<<<< HEAD
-  parent: [ClothingHeadHatGreyFlatcap, BaseC3SyndicateContraband] # Frontier: BaseSyndicateContraband<BaseC3SyndicateContraband
-=======
-  parent: ClothingHeadHatGreyFlatcap
->>>>>>> a7e29f28
+  parent: [ClothingHeadHatGreyFlatcap, BaseC1Contraband] # Frontier: BaseSyndicateContraband<BaseC1Contraband
   id: BladedFlatcapGrey
   name: grey flatcap
   description: Fashionable for both the working class and old man Jenkins. It has glass shards hidden in the brim.
