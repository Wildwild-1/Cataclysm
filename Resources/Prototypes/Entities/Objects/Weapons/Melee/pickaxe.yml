- type: entity
  name: pickaxe
  parent: BaseItem
  id: Pickaxe
  description: Notched to perfection, for jamming it into rocks
  components:
  - type: Tag
    tags:
    - Pickaxe
    - WeaponMelee # Frontier
  - type: Sprite
    sprite: Objects/Weapons/Melee/pickaxe.rsi
    state: pickaxe
  - type: MeleeWeapon
    attackRate: 0.7
    wideAnimationRotation: -135
    soundHit:
      path: "/Audio/Weapons/smash.ogg"
      params:
        volume: -3
    damage:
<<<<<<< HEAD
      types:
        Blunt: 2.5
        Piercing: 2.5
        Structural: 10
=======
      groups:
        Brute: 5
>>>>>>> dfbf47c3
  - type: Wieldable
  - type: IncreaseDamageOnWield
    damage:
      types:
<<<<<<< HEAD
        Blunt: 5
        Piercing: 5
        Structural: 10
=======
        Structural: 30
>>>>>>> dfbf47c3
  - type: Item
    size: Normal
    shape:
    - 0,0,2,0
    - 1,1,1,2
    sprite: Objects/Weapons/Melee/pickaxe.rsi
    storedRotation: -45
  - type: UseDelay
<<<<<<< HEAD
    delay: 1
  - type: StaticPrice
    price: 15.5
  - type: Clothing
    quickEquip: false
    slots:
    - back
    - suitStorage
=======
>>>>>>> dfbf47c3

- type: entity
  name: mining drill
  parent: BaseItem
  id: MiningDrill
  description: Powerful tool used to quickly drill through rocks
  components:
  - type: Tag
    tags:
      - Pickaxe
      - WeaponMelee # Frontier
  - type: Sprite
    sprite: Objects/Tools/handdrill.rsi
    state: handdrill
  - type: MeleeWeapon
    autoAttack: true
    angle: 0
    wideAnimationRotation: -90
    soundHit:
      path: "/Audio/Items/drill_hit.ogg"
    attackRate: 3.5
    damage:
<<<<<<< HEAD
      types:
        Blunt: 5
        Piercing: 5
        Structural: 10
  - type: StaticPrice
    price: 95.5
=======
      groups:
        Brute: 3
      types:
        Structural: 12
>>>>>>> dfbf47c3
<|MERGE_RESOLUTION|>--- conflicted
+++ resolved
@@ -19,26 +19,17 @@
       params:
         volume: -3
     damage:
-<<<<<<< HEAD
       types:
         Blunt: 2.5
         Piercing: 2.5
         Structural: 10
-=======
-      groups:
-        Brute: 5
->>>>>>> dfbf47c3
   - type: Wieldable
   - type: IncreaseDamageOnWield
     damage:
       types:
-<<<<<<< HEAD
         Blunt: 5
         Piercing: 5
         Structural: 10
-=======
-        Structural: 30
->>>>>>> dfbf47c3
   - type: Item
     size: Normal
     shape:
@@ -47,7 +38,6 @@
     sprite: Objects/Weapons/Melee/pickaxe.rsi
     storedRotation: -45
   - type: UseDelay
-<<<<<<< HEAD
     delay: 1
   - type: StaticPrice
     price: 15.5
@@ -56,8 +46,6 @@
     slots:
     - back
     - suitStorage
-=======
->>>>>>> dfbf47c3
 
 - type: entity
   name: mining drill
@@ -80,16 +68,9 @@
       path: "/Audio/Items/drill_hit.ogg"
     attackRate: 3.5
     damage:
-<<<<<<< HEAD
-      types:
-        Blunt: 5
-        Piercing: 5
-        Structural: 10
-  - type: StaticPrice
-    price: 95.5
-=======
       groups:
         Brute: 3
       types:
         Structural: 12
->>>>>>> dfbf47c3
+  - type: StaticPrice
+    price: 95.5