- type: entity
  name: pickaxe
  parent: BaseItem
  id: Pickaxe
  description: Notched to perfection, for jamming it into rocks
  components:
  - type: Tag
    tags:
    - Pickaxe
  - type: Sprite
    sprite: Objects/Weapons/Melee/pickaxe.rsi
    state: pickaxe
  - type: ItemCooldown
  - type: MeleeWeapon
    damage:
      types:
        Blunt: 2.5
        Piercing: 2.5
        Structural: 10
  - type: Wieldable
  - type: IncreaseDamageOnWield
    damage:
      types:
        Blunt: 5
        Piercing: 5
        Structural: 10
  - type: Item
    size: 80
    sprite: Objects/Weapons/Melee/pickaxe.rsi
  - type: StaticPrice
    price: 15.5
  - type: Clothing
    quickEquip: false
    slots:
    - back
    - suitStorage

- type: entity
  name: mining drill
  parent: BaseItem
  id: MiningDrill
  description: Powerful tool used to quickly drill through rocks
  components:
  - type: Tag
    tags:
      - Pickaxe
  - type: Sprite
    sprite: Objects/Tools/handdrill.rsi
    state: handdrill
  - type: ItemCooldown
  - type: MeleeWeapon
    attackRate: 1.5
    damage:
      types:
<<<<<<< HEAD
        Piercing: 10
        Blunt: 4
        Structural: 7
  - type: Wieldable
  - type: IncreaseDamageOnWield
    damage:
      types:
        Structural: 30
  - type: StaticPrice
    price: 95.5
=======
        Blunt: 5
        Piercing: 5
        Structural: 10
>>>>>>> 947832c6
<|MERGE_RESOLUTION|>--- conflicted
+++ resolved
@@ -52,19 +52,8 @@
     attackRate: 1.5
     damage:
       types:
-<<<<<<< HEAD
-        Piercing: 10
-        Blunt: 4
-        Structural: 7
-  - type: Wieldable
-  - type: IncreaseDamageOnWield
-    damage:
-      types:
-        Structural: 30
-  - type: StaticPrice
-    price: 95.5
-=======
         Blunt: 5
         Piercing: 5
         Structural: 10
->>>>>>> 947832c6
+  - type: StaticPrice
+    price: 95.5