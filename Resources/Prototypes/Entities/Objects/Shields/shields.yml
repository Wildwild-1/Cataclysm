﻿- type: entity
  name: base shield
  parent: BaseItem
  id: BaseShield
  description: A shield!
  abstract: true
  components:
    - type: Sprite
      sprite: Objects/Weapons/Melee/shields.rsi
      state: riot-icon
    - type: Item
      sprite: Objects/Weapons/Melee/shields.rsi
      size: 100
      heldPrefix: riot
    - type: Blocking
      passiveBlockModifier:
        coefficients:
          Blunt: 0.9
          Slash: 0.9
          Piercing: 0.9
          Heat: 0.9
      activeBlockModifier:
        coefficients:
          Blunt: 0.8
          Slash: 0.8
          Piercing: 0.8
          Heat: 0.8
        flatReductions:
          Blunt: 1
          Slash: 1
          Piercing: 1
          Heat: 1
    - type: Damageable
      damageContainer: Shield
    - type: Destructible
      thresholds:
        - trigger:
            !type:DamageTrigger
            damage: 80
          behaviors:
            - !type:DoActsBehavior
              acts: [ "Destruction" ]
        - trigger:
            !type:DamageTrigger
            damage: 40 #This is probably enough damage before it breaks
          behaviors:
            - !type:DoActsBehavior
              acts: [ "Destruction" ]
            - !type:PlaySoundBehavior
              sound: /Audio/Effects/metalbreak.ogg
            - !type:SpawnEntitiesBehavior
              spawn:
                SheetSteel:
                  min: 2
                  max: 2
                SheetGlass:
                  min: 2
                  max: 2
    - type: StaticPrice
      price: 50

#Security Shields

- type: entity
  name: riot shield
  parent: BaseShield
  id: RiotShield
  description: A large tower shield. Good for controlling crowds.
  components:
    - type: StaticPrice
      price: 100

- type: entity
  name: riot laser shield
  parent: BaseShield
  id: RiotLaserShield
  description: A riot shield built for withstanding lasers, but not much else.
  components:
    - type: Sprite
      state: riot_laser-icon
    - type: Item
      heldPrefix: riot_laser
    - type: Blocking
      passiveBlockModifier:
        coefficients:
          Heat: 0.8
      activeBlockModifier:
        coefficients:
          Heat: 0.7
        flatReductions:
          Heat: 2

- type: entity
  name: riot bullet shield
  parent: BaseShield
  id: RiotBulletShield
  description: A ballistic riot shield built for withstanding bullets, but not much else.
  components:
    - type: Sprite
      state: riot_bullet-icon
    - type: Item
      heldPrefix: riot_bullet
    - type: Blocking
      passiveBlockModifier:
        coefficients:
          Blunt: 0.8
          Piercing: 0.8
      activeBlockModifier:
        coefficients:
          Blunt: 0.7
          Piercing: 0.7
        flatReductions:
          Blunt: 1.5
          Piercing: 1.5

#Craftable shields

- type: entity
  name: wooden buckler
  parent: BaseShield
  id: WoodenBuckler
  description: A small round wooden makeshift shield.
  components:
    - type: Sprite
      state: buckler-icon
    - type: Item
      heldPrefix: buckler
    - type: Blocking
      passiveBlockModifier:
        coefficients:
          Blunt: 0.95
          Slash: 0.95
          Piercing: 0.95
          Heat: 2
      activeBlockModifier:
        coefficients:
          Blunt: 0.85
          Slash: 0.85
          Piercing: 0.85
          Heat: 2
        flatReductions:
          Blunt: 1
          Slash: 1
          Piercing: 1
    - type: Construction
      graph: WoodenBuckler
      node: woodenBuckler
    - type: Destructible
      thresholds:
        - trigger:
            !type:DamageTrigger
            damage: 60
          behaviors:
            - !type:DoActsBehavior
              acts: [ "Destruction" ]
        - trigger:
            !type:DamageTrigger
            damage: 30 #Weaker shield
          behaviors:
            - !type:DoActsBehavior
              acts: [ "Destruction" ]
            - !type:PlaySoundBehavior
              sound: /Audio/Effects/metalbreak.ogg
            - !type:SpawnEntitiesBehavior
              spawn:
                MaterialWoodPlank:
                  min: 5
                  max: 5
    - type: StaticPrice
      price: 150

- type: entity
  name: makeshift shield
  parent: BaseShield
  id: MakeshiftShield
  description: A rundown looking shield, not good for much.
  components:
    - type: Sprite
      state: makeshift-icon
    - type: Item
      heldPrefix: metal
    - type: Blocking
      passiveBlockModifier:
        coefficients:
          Blunt: 0.95
          Slash: 0.95
          Piercing: 0.95
          Heat: 0.9
      activeBlockModifier:
        coefficients:
          Blunt: 0.85
          Slash: 0.85
          Piercing: 0.85
          Heat: 0.8
        flatReductions:
          Blunt: 0.5
          Slash: 0.5
          Piercing: 0.5
          Heat: 1
    - type: Construction
      graph: MakeshiftShield
      node: makeshiftShield
    - type: Destructible
      thresholds:
        - trigger:
            !type:DamageTrigger
            damage: 40
          behaviors:
            - !type:DoActsBehavior
              acts: [ "Destruction" ]
        - trigger:
            !type:DamageTrigger
            damage: 20 #Very weak shield
          behaviors:
            - !type:DoActsBehavior
              acts: [ "Destruction" ]
            - !type:PlaySoundBehavior
              sound: /Audio/Effects/metalbreak.ogg
            - !type:SpawnEntitiesBehavior
              spawn:
                SheetSteel:
                  min: 1
                  max: 2

#Magic/Cult Shields (give these to wizard for now)

- type: entity
  name: Clockwork Shield
  parent: BaseShield
  id: ClockworkShield
  description: Ratvar oyrffrf lbh jvgu uvf cebgrpgvba.
  components:
    - type: Sprite
      state: ratvarian-icon
    - type: Item
      heldPrefix: ratvarian
    - type: Blocking
      passiveBlockModifier:
        coefficients:
          Blunt: 0.8
          Slash: 0.8
          Piercing: 0.8
          Heat: 1.5
      activeBlockModifier:
        coefficients:
          Blunt: 0.7
          Slash: 0.7
          Piercing: 0.7
          Heat: 1.5
        flatReductions:
          Blunt: 1
          Slash: 1
          Piercing: 1
      #Have it break into brass when clock cult is in

- type: entity
  name: Mirror Shield
  parent: BaseShield
  id: MirrorShield
  description: Eerily glows red... you hear the geometer whispering
  components:
    - type: Sprite
      state: mirror-icon
    - type: Item
      heldPrefix: mirror
    - type: Blocking #Mirror shield should reflect heat/laser eventually, but be relatively weak to everything else.
      passiveBlockModifier:
        coefficients:
          Blunt: 1.2
          Slash: 1.2
          Piercing: 1.2
          Heat: .7
      activeBlockModifier:
        coefficients:
          Blunt: 1.2
          Slash: 1.2
          Piercing: 1.2
          Heat: .6
        flatReductions:
          Heat: 1
      blockSound: !type:SoundPathSpecifier
        path: /Audio/Effects/glass_step.ogg
    - type: Destructible
      thresholds:
        - trigger:
            !type:DamageTrigger
            damage: 40
          behaviors:
            - !type:DoActsBehavior
              acts: [ "Destruction" ]
            - !type:PlaySoundBehavior
              sound: /Audio/Effects/glass_break1.ogg
            - !type:SpawnEntitiesBehavior
              spawn:
                SheetGlass:
                  min: 5
                  max: 5

- type: entity
  name: energy shield
  parent: BaseItem
  id: EnergyShield
  description: Exotic energy shield, when folded, can even fit in your pocket.
  components:
    - type: ItemToggle
      activatedDisarmMalus: 0.6
      activateSound:
        path: /Audio/Weapons/ebladeon.ogg
      deActivateSound:
        path: /Audio/Weapons/ebladeoff.ogg
      offSize: 5
    - type: Sprite
      sprite: Objects/Weapons/Melee/e_shield.rsi
      layers:
        - state: eshield-icon
        - state: eshield-on
          color: "#FFFFFF"
          visible: false
          shader: unshaded
          map: [ "shield" ]
    - type: Item
      size: 5
      sprite: Objects/Weapons/Melee/e_shield.rsi
      heldPrefix: eshield
    - type: UseDelay
      delay: 0.5
    - type: ToggleableLightVisuals
      spriteLayer: shield
      inhandVisuals:
        left:
          - state: inhand-left-shield
            shader: unshaded
        right:
          - state: inhand-right-shield
            shader: unshaded
    - type: PointLight
      netsync: false
      enabled: false
      radius: 1.5
      energy: 2
      color: blue
    - type: Reflect
      enabled: false
      reflectProb: 0.95
      reflects:
        - Energy
    - type: Blocking
      passiveBlockModifier:
        coefficients:
          Blunt: 1.0
          Slash: 0.9
          Piercing: 0.85
          Heat: 0.6
      activeBlockModifier:
        coefficients:
          Blunt: 1.2
          Slash: 0.85
          Piercing: 0.5
          Heat: 0.4
        flatReductions:
          Heat: 1
          Piercing: 1
    - type: Appearance
    - type: Damageable
      damageContainer: Shield
    - type: Destructible
      thresholds:
        - trigger:
            !type:DamageTrigger
            damage: 180
          behaviors:
            - !type:DoActsBehavior
              acts: [ "Destruction" ]
        - trigger:
            !type:DamageTrigger
            damage: 150
          behaviors:
            - !type:DoActsBehavior
              acts: [ "Destruction" ]
            - !type:PlaySoundBehavior
              sound: /Audio/Effects/metalbreak.ogg
            - !type:SpawnEntitiesBehavior
              spawn:
                BrokenEnergyShield:
                  min: 1
                  max: 1
    - type: StaticPrice
      price: 350

- type: entity
  name: broken energy shield
  parent: BaseItem
  id: BrokenEnergyShield
  description: Something inside is burned out, it is no longer functional.
  components:
    - type: Sprite
      sprite: Objects/Weapons/Melee/e_shield.rsi
      state: eshield-icon
    - type: Item
      sprite: Objects/Weapons/Melee/e_shield.rsi
      size: 5
      heldPrefix: eshield
<<<<<<< HEAD
    - type: StaticPrice
      price: 15
=======

- type: entity
  name: telescopic shield
  parent: BaseShield
  id: TelescopicShield
  description: An advanced riot shield made of lightweight materials that collapses for easy storage.
  components:
    - type: ItemToggle
      activatedDisarmMalus: 0.6
      activateSound:
        path: /Audio/Weapons/telescopicon.ogg
        params:
          volume: -5
      deActivateSound:
        path: /Audio/Weapons/telescopicoff.ogg
        params:
          volume: -5
      offSize: 10
    - type: Sprite
      sprite: Objects/Weapons/Melee/teleriot_shield.rsi
      layers:
        - state: teleriot-icon
        - state: teleriot-on
          visible: false
          map: [ "shield" ]
    - type: Item
      size: 10
      sprite: Objects/Weapons/Melee/teleriot_shield.rsi
      heldPrefix: teleriot
    - type: UseDelay
      delay: 0.5
    - type: ToggleableLightVisuals
      spriteLayer: shield
      inhandVisuals:
        left:
          - state: inhand-left-shield
        right:
          - state: inhand-right-shield
    - type: Appearance
    - type: Destructible
      thresholds:
        - trigger:
            !type:DamageTrigger
            damage: 100
          behaviors:
            - !type:DoActsBehavior
              acts: [ "Destruction" ]
        - trigger:
            !type:DamageTrigger
            damage: 70
          behaviors:
            - !type:DoActsBehavior
              acts: [ "Destruction" ]
            - !type:PlaySoundBehavior
              sound: /Audio/Effects/metalbreak.ogg
            - !type:SpawnEntitiesBehavior
              spawn:
                SheetSteel:
                  min: 1
                  max: 1
                SheetGlass:
                  min: 2
                  max: 2
    - type: StaticPrice
      price: 250
>>>>>>> 535b013f
<|MERGE_RESOLUTION|>--- conflicted
+++ resolved
@@ -400,10 +400,8 @@
       sprite: Objects/Weapons/Melee/e_shield.rsi
       size: 5
       heldPrefix: eshield
-<<<<<<< HEAD
     - type: StaticPrice
       price: 15
-=======
 
 - type: entity
   name: telescopic shield
@@ -468,5 +466,4 @@
                   min: 2
                   max: 2
     - type: StaticPrice
-      price: 250
->>>>>>> 535b013f
+      price: 250