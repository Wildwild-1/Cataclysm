- type: entity
  id: BaseSubdermalImplant
  name: implant
  description: A microscopic chip that's injected under the skin.
  abstract: true
  components:
  - type: SubdermalImplant
  - type: Tag
    tags:
    - SubdermalImplant
    - HideContextMenu

#Fun implants

- type: entity
  parent: BaseSubdermalImplant
  id: SadTromboneImplant
  name: sad trombone implant
  description: This implant plays a sad tune when the user dies.
  categories: [ HideSpawnMenu ]
  components:
    - type: SubdermalImplant
      whitelist:
        components:
        - MobState # admeme implanting a chair with trombone implant needs to give the chair mobstate so it can die first
    - type: TriggerOnMobstateChange
      mobState:
      - Dead
    - type: EmitSoundOnTrigger
      sound:
        collection: SadTrombone
        params:
          variation: 0.125

- type: entity
  parent: BaseSubdermalImplant
  id: LightImplant
  name: light implant
  description: This implant emits light from the user's skin on activation.
  categories: [ HideSpawnMenu ]
  components:
    - type: SubdermalImplant
      implantAction: ActionToggleLight
    - type: PointLight
      enabled: false
      radius: 2.5
      softness: 5
      mask: /Textures/Effects/LightMasks/cone.png
      autoRot: true
    - type: Tag
      tags:
        - SubdermalImplant
        - HideContextMenu
        - Flashlight
    - type: UnpoweredFlashlight

- type: entity
  parent: BaseSubdermalImplant
  id: BikeHornImplant
  name: bike horn implant
  description: This implant lets the user honk anywhere at any time.
  categories: [ HideSpawnMenu ]
  components:
    - type: SubdermalImplant
      implantAction: ActionActivateHonkImplant
    - type: TriggerImplantAction
    - type: EmitSoundOnTrigger
      sound:
        collection: BikeHorn
        params:
          variation: 0.125
    - type: Tag
      tags:
      - BikeHorn

#Security implants

- type: entity
  parent: BaseSubdermalImplant
  id: TrackingImplant
  name: tracking implant
<<<<<<< HEAD
  description: This implant has a tracking device monitor for the Security radio channel.
  noSpawn: true
=======
  description: This implant has a tracking device attached to the suit sensor network, as well as a condition monitor for the Security radio channel.
  categories: [ HideSpawnMenu ]
>>>>>>> 9a68cf0b
  components:
    - type: SubdermalImplant
      whitelist:
        components:
        - MobState # admeme implanting a chair with tracking implant needs to give the chair mobstate so it can die first
#    - type: SuitSensor
#      randomMode: false
#      controlsLocked: true
#      mode: SensorCords
#      activationContainer: "implant"
#    - type: DeviceNetwork
#      deviceNetId: Wireless
#      transmitFrequencyId: SuitSensor
#    - type: StationLimitedNetwork
#    - type: WirelessNetworkConnection
#      range: 500
    - type: TriggerOnMobstateChange
      mobState:
      - Critical
      - Dead
    - type: Rattle
      radioChannel: "Nfsd"

#Traitor implants

- type: entity
  parent: BaseSubdermalImplant
  id: StorageImplant
  name: storage implant
  description: This implant grants hidden storage within a person's body using bluespace technology.
  categories: [ HideSpawnMenu ]
  components:
    - type: SubdermalImplant
      implantAction: ActionOpenStorageImplant
      whitelist:
        components:
        - Hands # no use giving a mouse a storage implant, but a monkey is another story...
    - type: Storage
      grid:
      - 0,0,2,2
    - type: ContainerContainer
      containers:
        storagebase: !type:Container
          ents: [ ]
    - type: UserInterface
      interfaces:
        enum.StorageUiKey.Key:
          type: StorageBoundUserInterface

- type: entity
  parent: BaseSubdermalImplant
  id: FreedomImplant
  name: freedom implant
  description: This implant lets the user break out of hand restraints up to three times before ceasing to function anymore.
  categories: [ HideSpawnMenu ]
  components:
    - type: SubdermalImplant
      implantAction: ActionActivateFreedomImplant
      whitelist:
        components:
        - Cuffable # useless if you cant be cuffed

- type: entity
  parent: [ BaseSubdermalImplant, StorePresetUplink ]
  id: UplinkImplant
  name: uplink implant
  description: This implant lets the user access a hidden Syndicate uplink at will.
  categories: [ HideSpawnMenu ]
  components:
  - type: SubdermalImplant
    implantAction: ActionOpenUplinkImplant
    whitelist:
      components:
      - Hands # prevent mouse buying grenade penguin since its not telepathic
  - type: Store
    balance:
      Telecrystal: 0
  - type: UserInterface
    interfaces:
      enum.StoreUiKey.Key:
        type: StoreBoundUserInterface

- type: entity
  parent: BaseSubdermalImplant
  id: EmpImplant
  name: EMP implant
  description: This implant creates an electromagnetic pulse when activated.
  categories: [ HideSpawnMenu ]
  components:
    - type: SubdermalImplant
      implantAction: ActionActivateEmpImplant
    - type: TriggerImplantAction
    - type: EmpOnTrigger
      range: 2.75
      energyConsumption: 50000
      disableDuration: 10

- type: entity
  parent: BaseSubdermalImplant
  id: ScramImplant
  name: scram implant
  description: This implant randomly teleports the user within a large radius when activated.
  categories: [ HideSpawnMenu ]
  components:
    - type: SubdermalImplant
      implantAction: ActionActivateScramImplant
    - type: TriggerImplantAction
    - type: ScramImplant

- type: entity
  parent: BaseSubdermalImplant
  id: DnaScramblerImplant
  name: DNA scrambler implant
  description: This implant lets the user randomly change their appearance and name once.
  categories: [ HideSpawnMenu ]
  components:
    - type: SubdermalImplant
      implantAction: ActionActivateDnaScramblerImplant
      whitelist:
        components:
        - HumanoidAppearance # syndies cant turn hamlet into a human

#Nuclear Operative/Special Exclusive implants

- type: entity
  parent: BaseSubdermalImplant
  id: MicroBombImplant
  name: micro-bomb implant
  description: This implant detonates the user upon activation or upon death.
  categories: [ HideSpawnMenu ]
  components:
    - type: SubdermalImplant
      permanent: true
      implantAction: ActionActivateMicroBomb
    - type: TriggerOnMobstateChange
      mobState:
      - Dead
    - type: TriggerImplantAction
    - type: ExplodeOnTrigger
    - type: GibOnTrigger
      deleteItems: true
    - type: Explosive
      explosionType: MicroBomb
      totalIntensity: 120
      intensitySlope: 5
      maxIntensity: 30
      canCreateVacuum: false
    - type: Tag
      tags:
        - SubdermalImplant
        - HideContextMenu
        - MicroBomb


- type: entity
  parent: BaseSubdermalImplant
  id: MacroBombImplant
  name: macro-bomb implant
  description: This implant creates a large explosion on death after a preprogrammed countdown.
  categories: [ HideSpawnMenu ]
  components:
    - type: SubdermalImplant
      permanent: true
    - type: TriggerOnMobstateChange #Chains with OnUseTimerTrigger
      mobState:
      - Dead
      preventSuicide: true
    - type: OnUseTimerTrigger
      delay: 7
      initialBeepDelay: 0
      beepSound:
        path: /Audio/Machines/Nuke/general_beep.ogg
        params:
          volume: -2
    - type: ExplodeOnTrigger
    - type: GibOnTrigger
      deleteItems: true
    - type: Explosive
      explosionType: Default
      totalIntensity: 3500
      intensitySlope: 15
      maxIntensity: 70
      canCreateVacuum: true
    - type: Tag
      tags:
        - SubdermalImplant
        - HideContextMenu
        - MacroBomb

- type: entity
  parent: BaseSubdermalImplant
  id: DeathAcidifierImplant
  name: death-acidifier implant
  description: This implant melts the user and their equipment upon death.
  categories: [ HideSpawnMenu ]
  components:
  - type: SubdermalImplant
    permanent: true
    implantAction: ActionActivateDeathAcidifier
  - type: TriggerOnMobstateChange
    mobState:
    - Dead
  - type: TriggerImplantAction
  - type: GibOnTrigger
    deleteItems: true
  - type: SpawnOnTrigger
    proto: Acidifier
  - type: Tag
    tags:
    - SubdermalImplant
    - HideContextMenu
    - DeathAcidifier

- type: entity
  parent: BaseSubdermalImplant
  id: DeathRattleImplant
  name: death rattle implant
  description: This implant will inform the Syndicate radio channel should the user fall into critical condition or die.
  categories: [ HideSpawnMenu ]
  components:
    - type: SubdermalImplant
      permanent: true
      whitelist:
        components:
        - MobState # admeme implanting a chair with rattle implant needs to give the chair mobstate so it can die first
    - type: TriggerOnMobstateChange
      mobState:
      - Critical
      - Dead
    - type: Rattle

# Sec and Command implants

- type: entity
  parent: BaseSubdermalImplant
  id: MindShieldImplant
  name: mindshield implant
  description: This implant will ensure loyalty to Nanotrasen and prevent mind control devices.
  categories: [ HideSpawnMenu ]
  components:
   - type: SubdermalImplant
     permanent: true
   - type: Tag
     tags:
       - MindShield<|MERGE_RESOLUTION|>--- conflicted
+++ resolved
@@ -79,29 +79,24 @@
   parent: BaseSubdermalImplant
   id: TrackingImplant
   name: tracking implant
-<<<<<<< HEAD
-  description: This implant has a tracking device monitor for the Security radio channel.
-  noSpawn: true
-=======
-  description: This implant has a tracking device attached to the suit sensor network, as well as a condition monitor for the Security radio channel.
-  categories: [ HideSpawnMenu ]
->>>>>>> 9a68cf0b
+  description: This implant has a condition monitor for the NFSD radio channel. # Frontier: NFSD mentioned, no tracking
+  categories: [ HideSpawnMenu ]
   components:
     - type: SubdermalImplant
       whitelist:
         components:
         - MobState # admeme implanting a chair with tracking implant needs to give the chair mobstate so it can die first
-#    - type: SuitSensor
-#      randomMode: false
-#      controlsLocked: true
-#      mode: SensorCords
-#      activationContainer: "implant"
-#    - type: DeviceNetwork
-#      deviceNetId: Wireless
-#      transmitFrequencyId: SuitSensor
-#    - type: StationLimitedNetwork
-#    - type: WirelessNetworkConnection
-#      range: 500
+#    - type: SuitSensor # Frontier
+#      randomMode: false # Frontier
+#      controlsLocked: true # Frontier
+#      mode: SensorCords # Frontier
+#      activationContainer: "implant" # Frontier
+#    - type: DeviceNetwork # Frontier
+#      deviceNetId: Wireless # Frontier
+#      transmitFrequencyId: SuitSensor # Frontier
+#    - type: StationLimitedNetwork # Frontier
+#    - type: WirelessNetworkConnection # Frontier
+#      range: 500 # Frontier
     - type: TriggerOnMobstateChange
       mobState:
       - Critical
