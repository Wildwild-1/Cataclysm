--- conflicted
+++ resolved
@@ -18,16 +18,6 @@
   - type: PhysicalComposition
     materialComposition:
       Steel: 25
-<<<<<<< HEAD
-  - type: Stamp # Frontier
-    stampedColor: "#000001" # Frontier
-    stampState: "paper_stamp-nf-signature" # Frontier
-    sound: # Frontier
-      path: /Audio/Items/Paper/paper_scribble1.ogg # Frontier
-      params: # Frontier
-        volume: -2 # Frontier
-        maxDistance: 5 # Frontier
-=======
   - type: EmitSoundOnUse
     sound:
       path: /Audio/Items/pen_click.ogg
@@ -36,7 +26,14 @@
         maxDistance: 2
   - type: UseDelay
     delay: 1.5
->>>>>>> 9a68cf0b
+  - type: Stamp # Frontier
+    stampedColor: "#333333" # Frontier
+    stampState: "paper_stamp-nf-signature" # Frontier
+    sound: # Frontier
+      path: /Audio/Items/Paper/paper_scribble1.ogg # Frontier
+      params: # Frontier
+        volume: -2 # Frontier
+        maxDistance: 5 # Frontier
 
 - type: entity
   parent: Pen
