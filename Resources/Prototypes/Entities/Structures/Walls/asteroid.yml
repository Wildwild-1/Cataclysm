#TODO: Someone should probably move the ore vein prototypes into their own file, or otherwise split this up in some way. This should not be 1.5k lines long.


#Asteroid rock
- type: entity
  id: AsteroidRock
  parent: BaseWall
  name: asteroid rock
  description: A rocky asteroid.
  components:
<<<<<<< HEAD
  - type: PlacementReplacement
    key: walls
  - type: SoundOnGather
  - type: Gatherable
    whitelist:
      tags:
        - Pickaxe
=======
  - type: Transform
    noRot: true
>>>>>>> 694ae001
  - type: IconSmooth
    key: walls
    mode: NoSprite
  - type: SmoothEdge
  - type: Icon
    sprite: Structures/Walls/rock.rsi
    state: rock_asteroid
  - type: Sprite
    sprite: Structures/Walls/rock.rsi
    layers:
      - state: rock_asteroid
      - map: [ "enum.EdgeLayer.South" ]
        state: rock_asteroid_south
      - map: [ "enum.EdgeLayer.East" ]
        state: rock_asteroid_east
      - map: [ "enum.EdgeLayer.North" ]
        state: rock_asteroid_north
      - map: [ "enum.EdgeLayer.West" ]
        state: rock_asteroid_west
  - type: Damageable
    damageContainer: StructuralInorganic
    damageModifierSet: Rock
  - type: Destructible
    thresholds:
    - trigger:
        !type:DamageTrigger
        damage: 120
      behaviors:
      - !type:DoActsBehavior
        acts: ["Destruction"]
      - !type:PlaySoundBehavior
        sound:
          path: /Audio/Effects/break_stone.ogg
          params:
            volume: -6
<<<<<<< HEAD
  - type: Occluder
  - type: Airtight
  - type: Fixtures
    fixtures:
      fix1:
        shape:
          !type:PhysShapeAabb
          bounds: "-0.5,-0.5,0.5,0.5"
        density: 100
        mask:
        - FullTileMask
        layer:
        - WallLayer
  - type: RadiationBlocker
    resistance: 2
  - type: OreVein
    oreChance: 0.2
    oreRarityPrototypeId: RandomOreDistributionStandard
=======
>>>>>>> 694ae001

# Ore veins
- type: entity
  id: AsteroidRockCoal
  parent: AsteroidRock
  description: An ore vein rich with coal.
  suffix: Coal
  components:
  - type: OreVein
    oreChance: 1.0
    currentOre: OreCoal
  - type: Sprite
    layers:
    - state: rock_asteroid
    - map: [ "enum.EdgeLayer.South" ]
      state: rock_asteroid_south
    - map: [ "enum.EdgeLayer.East" ]
      state: rock_asteroid_east
    - map: [ "enum.EdgeLayer.North" ]
      state: rock_asteroid_north
    - map: [ "enum.EdgeLayer.West" ]
      state: rock_asteroid_west
    - state: rock_coal

- type: entity
  id: AsteroidRockGold
  parent: AsteroidRock
  description: An ore vein rich with gold.
  suffix: Gold
  components:
  - type: OreVein
    oreChance: 1.0
    currentOre: OreGold
  - type: Sprite
    layers:
    - state: rock_asteroid
    - map: [ "enum.EdgeLayer.South" ]
      state: rock_asteroid_south
    - map: [ "enum.EdgeLayer.East" ]
      state: rock_asteroid_east
    - map: [ "enum.EdgeLayer.North" ]
      state: rock_asteroid_north
    - map: [ "enum.EdgeLayer.West" ]
      state: rock_asteroid_west
    - state: rock_gold

- type: entity
  id: AsteroidRockPlasma
  parent: AsteroidRock
  description: An ore vein rich with plasma.
  suffix: Plasma
  components:
  - type: OreVein
    oreChance: 1.0
    currentOre: OrePlasma
  - type: Sprite
    layers:
    - state: rock_asteroid
    - map: [ "enum.EdgeLayer.South" ]
      state: rock_asteroid_south
    - map: [ "enum.EdgeLayer.East" ]
      state: rock_asteroid_east
    - map: [ "enum.EdgeLayer.North" ]
      state: rock_asteroid_north
    - map: [ "enum.EdgeLayer.West" ]
      state: rock_asteroid_west
    - state: rock_phoron

- type: entity
  id: AsteroidRockQuartz
  parent: AsteroidRock
  description: An ore vein rich with quartz.
  suffix: Quartz
  components:
  - type: OreVein
    oreChance: 1.0
    currentOre: OreSpaceQuartz
  - type: Sprite
    layers:
    - state: rock_asteroid
    - map: [ "enum.EdgeLayer.South" ]
      state: rock_asteroid_south
    - map: [ "enum.EdgeLayer.East" ]
      state: rock_asteroid_east
    - map: [ "enum.EdgeLayer.North" ]
      state: rock_asteroid_north
    - map: [ "enum.EdgeLayer.West" ]
      state: rock_asteroid_west
    - state: rock_quartz

- type: entity
  id: AsteroidRockQuartzCrab
  parent: AsteroidRock
  description: An ore vein rich with quartz.
  suffix: Quartz Crab
  components:
    - type: OreVein
      oreChance: 1.0
      currentOre: OreQuartzCrab
    - type: Sprite
      layers:
        - state: rock_asteroid
        - map: [ "enum.EdgeLayer.South" ]
          state: rock_asteroid_south
        - map: [ "enum.EdgeLayer.East" ]
          state: rock_asteroid_east
        - map: [ "enum.EdgeLayer.North" ]
          state: rock_asteroid_north
        - map: [ "enum.EdgeLayer.West" ]
          state: rock_asteroid_west
        - state: rock_quartz

- type: entity
  id: AsteroidRockSilver
  parent: AsteroidRock
  description: An ore vein rich with silver.
  suffix: Silver
  components:
<<<<<<< HEAD
  - type: OreVein
    oreChance: 1.0
    currentOre: OreSilver
  - type: Sprite
    layers:
    - state: rock_asteroid
    - map: [ "enum.EdgeLayer.South" ]
      state: rock_asteroid_south
    - map: [ "enum.EdgeLayer.East" ]
      state: rock_asteroid_east
    - map: [ "enum.EdgeLayer.North" ]
      state: rock_asteroid_north
    - map: [ "enum.EdgeLayer.West" ]
      state: rock_asteroid_west
    - state: rock_silver
=======
    - type: OreVein
      oreChance: 1.0
      currentOre: OreSilver
    - type: Sprite
      layers:
        - state: rock_asteroid
        - map: [ "enum.EdgeLayer.South" ]
          state: rock_asteroid_south
        - map: [ "enum.EdgeLayer.East" ]
          state: rock_asteroid_east
        - map: [ "enum.EdgeLayer.North" ]
          state: rock_asteroid_north
        - map: [ "enum.EdgeLayer.West" ]
          state: rock_asteroid_west
        - state: rock_silver
>>>>>>> 694ae001

- type: entity
  id: AsteroidRockSilverCrab
  parent: AsteroidRockSilver
  suffix: Silver Crab
  components:
    - type: OreVein
      oreChance: 1.0
      currentOre: OreSilverCrab

# Yes I know it drops steel but we may get smelting at some point
- type: entity
  id: AsteroidRockTin
  parent: AsteroidRock
  description: An ore vein rich with iron.
  suffix: Iron
  components:
<<<<<<< HEAD
  - type: OreVein
    oreChance: 1.0
    currentOre: OreSteel
  - type: Sprite
    layers:
    - state: rock_asteroid
    - map: [ "enum.EdgeLayer.South" ]
      state: rock_asteroid_south
    - map: [ "enum.EdgeLayer.East" ]
      state: rock_asteroid_east
    - map: [ "enum.EdgeLayer.North" ]
      state: rock_asteroid_north
    - map: [ "enum.EdgeLayer.West" ]
      state: rock_asteroid_west
    - state: rock_tin
=======
    - type: OreVein
      oreChance: 1.0
      currentOre: OreSteel
    - type: Sprite
      layers:
        - state: rock_asteroid
        - map: [ "enum.EdgeLayer.South" ]
          state: rock_asteroid_south
        - map: [ "enum.EdgeLayer.East" ]
          state: rock_asteroid_east
        - map: [ "enum.EdgeLayer.North" ]
          state: rock_asteroid_north
        - map: [ "enum.EdgeLayer.West" ]
          state: rock_asteroid_west
        - state: rock_tin
>>>>>>> 694ae001

- type: entity
  id: AsteroidRockTinCrab
  parent: AsteroidRockTin
  suffix: Iron Crab
  components:
    - type: OreVein
      oreChance: 1.0
      currentOre: OreIronCrab

- type: entity
  id: AsteroidRockUranium
  parent: AsteroidRock
  description: An ore vein rich with uranium.
  suffix: Uranium
  components:
  - type: OreVein
    oreChance: 1.0
    currentOre: OreUranium
  - type: Sprite
    layers:
    - state: rock_asteroid
    - map: [ "enum.EdgeLayer.South" ]
      state: rock_asteroid_south
    - map: [ "enum.EdgeLayer.East" ]
      state: rock_asteroid_east
    - map: [ "enum.EdgeLayer.North" ]
      state: rock_asteroid_north
    - map: [ "enum.EdgeLayer.West" ]
      state: rock_asteroid_west
    - state: rock_uranium

- type: entity
  id: AsteroidRockUraniumCrab
  parent: AsteroidRockUranium
  suffix: Uranium Crab
  components:
    - type: OreVein
      oreChance: 1.0
      currentOre: OreUraniumCrab

- type: entity
  id: AsteroidRockBananium
  parent: AsteroidRock
  description: An ore vein rich with bananium.
  suffix: Bananium
  components:
  - type: OreVein
    oreChance: 1.0
    currentOre: OreBananium
  - type: Sprite
    layers:
    - state: rock_asteroid
    - map: [ "enum.EdgeLayer.South" ]
      state: rock_asteroid_south
    - map: [ "enum.EdgeLayer.East" ]
      state: rock_asteroid_east
    - map: [ "enum.EdgeLayer.North" ]
      state: rock_asteroid_north
    - map: [ "enum.EdgeLayer.West" ]
      state: rock_asteroid_west
    - state: rock_bananium

- type: entity
  id: AsteroidRockArtifactFragment
  parent: AsteroidRock
  description: A rock wall. What's that sticking out of it?
  suffix: Artifact Fragment
  components:
  - type: OreVein
    oreChance: 1.0
    currentOre: OreArtifactFragment
  - type: Sprite
    layers:
    - state: rock_asteroid
    - map: [ "enum.EdgeLayer.South" ]
      state: rock_asteroid_south
    - map: [ "enum.EdgeLayer.East" ]
      state: rock_asteroid_east
    - map: [ "enum.EdgeLayer.North" ]
      state: rock_asteroid_north
    - map: [ "enum.EdgeLayer.West" ]
      state: rock_asteroid_west
    - state: rock_artifact_fragment

- type: entity
  id: AsteroidRockMining
  parent: AsteroidRock
  name: asteroid rock
  suffix: higher ore yield .33
  description: An asteroid.
  components:
  - type: OreVein
    oreChance: 0.33
    oreRarityPrototypeId: RandomOreDistributionStandard

- type: entity
  id: IronRock
  parent: AsteroidRock
  name: ironrock
  suffix: Low Ore Yield
  description: A rocky asteroid.
  components:
  - type: IconSmooth
    key: walls
    mode: NoSprite
  - type: SmoothEdge
  - type: Sprite
    sprite: Structures/Walls/rock.rsi
    layers:
      - state: ironrock
      - map: [ "enum.EdgeLayer.South" ]
        state: ironrock_south
      - map: [ "enum.EdgeLayer.East" ]
        state: ironrock_east
      - map: [ "enum.EdgeLayer.North" ]
        state: ironrock_north
      - map: [ "enum.EdgeLayer.West" ]
        state: ironrock_west

- type: entity
  id: AsteroidRockSalt
  parent: AsteroidRock
  description: An ore vein rich with salt.
  suffix: Salt
  components:
    - type: OreVein
      oreChance: 1.0
      currentOre: OreSalt
    - type: Sprite
      layers:
        - state: rock_asteroid
        - map: [ "enum.EdgeLayer.South" ]
          state: rock_asteroid_south
        - map: [ "enum.EdgeLayer.East" ]
          state: rock_asteroid_east
        - map: [ "enum.EdgeLayer.North" ]
          state: rock_asteroid_north
        - map: [ "enum.EdgeLayer.West" ]
          state: rock_asteroid_west
        - state: rock_salt

- type: entity
  id: IronRockMining
  parent: IronRock
  name: ironrock
  suffix: higher ore yield
  description: An asteroid.
  components:
  - type: OreVein
    oreChance: 0.33
    oreRarityPrototypeId: RandomOreDistributionStandard


# Rocks and ore veins
- type: entity
  id: WallRock
  parent: BaseWall
  name: rock
  suffix: planetmap
  components:
    - type: Transform
      noRot: true
    - type: SoundOnGather
    - type: Gatherable
      whitelist:
        tags:
          - Pickaxe
    - type: Damageable
      damageContainer: Inorganic
      damageModifierSet: Metallic
    - type: Destructible
      thresholds:
        - trigger:
            !type:DamageTrigger
            damage: 150
          behaviors:
            - !type:DoActsBehavior
              acts: ["Destruction"]
    - type: IconSmooth
      key: walls
      mode: NoSprite
    - type: Icon
      sprite: Structures/Walls/rock.rsi
      state: rock
    - type: SmoothEdge
    - type: Sprite
      sprite: Structures/Walls/rock.rsi
      layers:
        - state: rock
        - map: [ "enum.EdgeLayer.South" ]
          state: rock_south
        - map: [ "enum.EdgeLayer.East" ]
          state: rock_east
        - map: [ "enum.EdgeLayer.North" ]
          state: rock_north
        - map: [ "enum.EdgeLayer.West" ]
          state: rock_west
<<<<<<< HEAD
    - type: RadiationBlocker
      resistance: 2
    - type: OreVein
      oreChance: 0.05
      oreRarityPrototypeId: RandomOreDistributionStandard
=======
>>>>>>> 694ae001

# Ore veins
- type: entity
  id: WallRockCoal
  parent: WallRock
  description: An ore vein rich with coal.
  suffix: Coal
  components:
    - type: OreVein
      oreChance: 1.0
      currentOre: OreCoal
    - type: Sprite
      layers:
        - state: rock
        - map: [ "enum.EdgeLayer.South" ]
          state: rock_south
        - map: [ "enum.EdgeLayer.East" ]
          state: rock_east
        - map: [ "enum.EdgeLayer.North" ]
          state: rock_north
        - map: [ "enum.EdgeLayer.West" ]
          state: rock_west
        - state: rock_coal

- type: entity
  id: WallRockGold
  parent: WallRock
  description: An ore vein rich with gold.
  suffix: Gold
  components:
    - type: OreVein
      oreChance: 1.0
      currentOre: OreGold
    - type: Sprite
      layers:
        - state: rock
        - map: [ "enum.EdgeLayer.South" ]
          state: rock_south
        - map: [ "enum.EdgeLayer.East" ]
          state: rock_east
        - map: [ "enum.EdgeLayer.North" ]
          state: rock_north
        - map: [ "enum.EdgeLayer.West" ]
          state: rock_west
        - state: rock_gold

- type: entity
  id: WallRockPlasma
  parent: WallRock
  description: An ore vein rich with plasma.
  suffix: Plasma
  components:
    - type: OreVein
      oreChance: 1.0
      currentOre: OrePlasma
    - type: Sprite
      layers:
        - state: rock
        - map: [ "enum.EdgeLayer.South" ]
          state: rock_south
        - map: [ "enum.EdgeLayer.East" ]
          state: rock_east
        - map: [ "enum.EdgeLayer.North" ]
          state: rock_north
        - map: [ "enum.EdgeLayer.West" ]
          state: rock_west
        - state: rock_phoron

- type: entity
  id: WallRockQuartz
  parent: WallRock
  description: An ore vein rich with quartz.
  suffix: Quartz
  components:
    - type: OreVein
      oreChance: 1.0
      currentOre: OreSpaceQuartz
    - type: Sprite
      layers:
        - state: rock
        - map: [ "enum.EdgeLayer.South" ]
          state: rock_south
        - map: [ "enum.EdgeLayer.East" ]
          state: rock_east
        - map: [ "enum.EdgeLayer.North" ]
          state: rock_north
        - map: [ "enum.EdgeLayer.West" ]
          state: rock_west
        - state: rock_quartz

- type: entity
  id: WallRockSilver
  parent: WallRock
  description: An ore vein rich with silver.
  suffix: Silver
  components:
    - type: OreVein
      oreChance: 1.0
      currentOre: OreSilver
    - type: Sprite
      layers:
        - state: rock
        - map: [ "enum.EdgeLayer.South" ]
          state: rock_south
        - map: [ "enum.EdgeLayer.East" ]
          state: rock_east
        - map: [ "enum.EdgeLayer.North" ]
          state: rock_north
        - map: [ "enum.EdgeLayer.West" ]
          state: rock_west
        - state: rock_silver

# Yes I know it drops steel but we may get smelting at some point
- type: entity
  id: WallRockTin
  parent: WallRock
  description: An ore vein rich with iron.
  suffix: Iron
  components:
    - type: OreVein
      oreChance: 1.0
      currentOre: OreSteel
    - type: Sprite
      layers:
        - state: rock
        - map: [ "enum.EdgeLayer.South" ]
          state: rock_south
        - map: [ "enum.EdgeLayer.East" ]
          state: rock_east
        - map: [ "enum.EdgeLayer.North" ]
          state: rock_north
        - map: [ "enum.EdgeLayer.West" ]
          state: rock_west
        - state: rock_tin

- type: entity
  id: WallRockUranium
  parent: WallRock
  description: An ore vein rich with uranium.
  suffix: Uranium
  components:
    - type: OreVein
      oreChance: 1.0
      currentOre: OreUranium
    - type: Sprite
      layers:
        - state: rock
        - map: [ "enum.EdgeLayer.South" ]
          state: rock_south
        - map: [ "enum.EdgeLayer.East" ]
          state: rock_east
        - map: [ "enum.EdgeLayer.North" ]
          state: rock_north
        - map: [ "enum.EdgeLayer.West" ]
          state: rock_west
        - state: rock_uranium


- type: entity
  id: WallRockBananium
  parent: WallRock
  description: An ore vein rich with bananium.
  suffix: Bananium
  components:
    - type: OreVein
      oreChance: 1.0
      currentOre: OreBananium
    - type: Sprite
      layers:
        - state: rock
        - map: [ "enum.EdgeLayer.South" ]
          state: rock_south
        - map: [ "enum.EdgeLayer.East" ]
          state: rock_east
        - map: [ "enum.EdgeLayer.North" ]
          state: rock_north
        - map: [ "enum.EdgeLayer.West" ]
          state: rock_west
        - state: rock_bananium

- type: entity
  id: WallRockArtifactFragment
  parent: WallRock
  description: A rock wall. What's that sticking out of it?
  suffix: Artifact Fragment
  components:
    - type: OreVein
      oreChance: 1.0
      currentOre: OreArtifactFragment
    - type: Sprite
      layers:
        - state: rock
        - map: [ "enum.EdgeLayer.South" ]
          state: rock_south
        - map: [ "enum.EdgeLayer.East" ]
          state: rock_east
        - map: [ "enum.EdgeLayer.North" ]
          state: rock_north
        - map: [ "enum.EdgeLayer.West" ]
          state: rock_west
        - state: rock_artifact_fragment

- type: entity
  id: WallRockSalt
  parent: WallRock
  description: An ore vein rich with salt.
  suffix: Salt
  components:
    - type: OreVein
      oreChance: 1.0
      currentOre: OreSalt
    - type: Sprite
      layers:
        - state: rock
        - map: [ "enum.EdgeLayer.South" ]
          state: rock_south
        - map: [ "enum.EdgeLayer.East" ]
          state: rock_east
        - map: [ "enum.EdgeLayer.North" ]
          state: rock_north
        - map: [ "enum.EdgeLayer.West" ]
          state: rock_west
        - state: rock_salt

# Basalt variants
- type: entity
  id: WallRockBasalt
  name: basalt
  parent: WallRock
  components:
    - type: Icon
      sprite: Structures/Walls/rock.rsi
      state: rock_wall
    - type: Sprite
      sprite: Structures/Walls/rock.rsi
      layers:
        - state: rock_wall
        - map: [ "enum.EdgeLayer.South" ]
          state: rock_wall_south
        - map: [ "enum.EdgeLayer.East" ]
          state: rock_wall_east
        - map: [ "enum.EdgeLayer.North" ]
          state: rock_wall_north
        - map: [ "enum.EdgeLayer.West" ]
          state: rock_wall_west

- type: entity
  id: WallRockBasaltCoal
  parent: WallRockBasalt
  description: An ore vein rich with coal.
  suffix: Coal
  components:
    - type: OreVein
      oreChance: 1.0
      currentOre: OreCoal
    - type: Sprite
      layers:
        - state: rock_wall
        - map: [ "enum.EdgeLayer.South" ]
          state: rock_wall_south
        - map: [ "enum.EdgeLayer.East" ]
          state: rock_wall_east
        - map: [ "enum.EdgeLayer.North" ]
          state: rock_wall_north
        - map: [ "enum.EdgeLayer.West" ]
          state: rock_wall_west
        - state: rock_coal

- type: entity
  id: WallRockBasaltGold
  parent: WallRockBasalt
  description: An ore vein rich with gold.
  suffix: Gold
  components:
    - type: OreVein
      oreChance: 1.0
      currentOre: OreGold
    - type: Sprite
      layers:
        - state: rock_wall
        - map: [ "enum.EdgeLayer.South" ]
          state: rock_wall_south
        - map: [ "enum.EdgeLayer.East" ]
          state: rock_wall_east
        - map: [ "enum.EdgeLayer.North" ]
          state: rock_wall_north
        - map: [ "enum.EdgeLayer.West" ]
          state: rock_wall_west
        - state: rock_gold

- type: entity
  id: WallRockBasaltPlasma
  parent: WallRockBasalt
  description: An ore vein rich with plasma.
  suffix: Plasma
  components:
    - type: OreVein
      oreChance: 1.0
      currentOre: OrePlasma
    - type: Sprite
      layers:
        - state: rock_wall
        - map: [ "enum.EdgeLayer.South" ]
          state: rock_wall_south
        - map: [ "enum.EdgeLayer.East" ]
          state: rock_wall_east
        - map: [ "enum.EdgeLayer.North" ]
          state: rock_wall_north
        - map: [ "enum.EdgeLayer.West" ]
          state: rock_wall_west
        - state: rock_phoron

- type: entity
  id: WallRockBasaltQuartz
  parent: WallRockBasalt
  description: An ore vein rich with quartz.
  suffix: Quartz
  components:
    - type: OreVein
      oreChance: 1.0
      currentOre: OreSpaceQuartz
    - type: Sprite
      layers:
        - state: rock_wall
        - map: [ "enum.EdgeLayer.South" ]
          state: rock_wall_south
        - map: [ "enum.EdgeLayer.East" ]
          state: rock_wall_east
        - map: [ "enum.EdgeLayer.North" ]
          state: rock_wall_north
        - map: [ "enum.EdgeLayer.West" ]
          state: rock_wall_west
        - state: rock_quartz

- type: entity
  id: WallRockBasaltSilver
  parent: WallRockBasalt
  description: An ore vein rich with silver.
  suffix: Silver
  components:
    - type: OreVein
      oreChance: 1.0
      currentOre: OreSilver
    - type: Sprite
      layers:
        - state: rock_wall
        - map: [ "enum.EdgeLayer.South" ]
          state: rock_wall_south
        - map: [ "enum.EdgeLayer.East" ]
          state: rock_wall_east
        - map: [ "enum.EdgeLayer.North" ]
          state: rock_wall_north
        - map: [ "enum.EdgeLayer.West" ]
          state: rock_wall_west
        - state: rock_silver

- type: entity
  id: WallRockBasaltTin
  parent: WallRockBasalt
  description: An ore vein rich with iron.
  suffix: Iron
  components:
    - type: OreVein
      oreChance: 1.0
      currentOre: OreSteel
    - type: Sprite
      layers:
        - state: rock_wall
        - map: [ "enum.EdgeLayer.South" ]
          state: rock_wall_south
        - map: [ "enum.EdgeLayer.East" ]
          state: rock_wall_east
        - map: [ "enum.EdgeLayer.North" ]
          state: rock_wall_north
        - map: [ "enum.EdgeLayer.West" ]
          state: rock_wall_west
        - state: rock_tin

- type: entity
  id: WallRockBasaltUranium
  parent: WallRockBasalt
  description: An ore vein rich with uranium.
  suffix: Uranium
  components:
    - type: OreVein
      oreChance: 1.0
      currentOre: OreUranium
    - type: Sprite
      layers:
        - state: rock_wall
        - map: [ "enum.EdgeLayer.South" ]
          state: rock_wall_south
        - map: [ "enum.EdgeLayer.East" ]
          state: rock_wall_east
        - map: [ "enum.EdgeLayer.North" ]
          state: rock_wall_north
        - map: [ "enum.EdgeLayer.West" ]
          state: rock_wall_west
        - state: rock_uranium


- type: entity
  id: WallRockBasaltBananium
  parent: WallRockBasalt
  description: An ore vein rich with bananium.
  suffix: Bananium
  components:
    - type: OreVein
      oreChance: 1.0
      currentOre: OreBananium
    - type: Sprite
      layers:
        - state: rock_wall
        - map: [ "enum.EdgeLayer.South" ]
          state: rock_wall_south
        - map: [ "enum.EdgeLayer.East" ]
          state: rock_wall_east
        - map: [ "enum.EdgeLayer.North" ]
          state: rock_wall_north
        - map: [ "enum.EdgeLayer.West" ]
          state: rock_wall_west
        - state: rock_bananium

- type: entity
  id: WallRockBasaltArtifactFragment
  parent: WallRockBasalt
  description: A rock wall. What's that sticking out of it?
  suffix: Artifact Fragment
  components:
    - type: OreVein
      oreChance: 1.0
      currentOre: OreArtifactFragment
    - type: Sprite
      layers:
        - state: rock_wall
        - map: [ "enum.EdgeLayer.South" ]
          state: rock_wall_south
        - map: [ "enum.EdgeLayer.East" ]
          state: rock_wall_east
        - map: [ "enum.EdgeLayer.North" ]
          state: rock_wall_north
        - map: [ "enum.EdgeLayer.West" ]
          state: rock_wall_west
        - state: rock_artifact_fragment

- type: entity
  id: WallRockBasaltSalt
  parent: WallRockBasalt
  description: An ore vein rich with salt.
  suffix: Salt
  components:
    - type: OreVein
      oreChance: 1.0
      currentOre: OreSalt
    - type: Sprite
      layers:
        - state: rock_wall
        - map: [ "enum.EdgeLayer.South" ]
          state: rock_wall_south
        - map: [ "enum.EdgeLayer.East" ]
          state: rock_wall_east
        - map: [ "enum.EdgeLayer.North" ]
          state: rock_wall_north
        - map: [ "enum.EdgeLayer.West" ]
          state: rock_wall_west
        - state: rock_salt

# Snow variants
- type: entity
  id: WallRockSnow
  name: snowdrift
  parent: WallRock
  components:
    - type: Icon
      sprite: Structures/Walls/rock.rsi
      state: rock_snow
    - type: Sprite
      sprite: Structures/Walls/rock.rsi
      layers:
        - state: rock_snow
        - map: [ "enum.EdgeLayer.South" ]
          state: rock_snow_south
        - map: [ "enum.EdgeLayer.East" ]
          state: rock_snow_east
        - map: [ "enum.EdgeLayer.North" ]
          state: rock_snow_north
        - map: [ "enum.EdgeLayer.West" ]
          state: rock_snow_west

- type: entity
  id: WallRockSnowCoal
  parent: WallRockSnow
  description: An ore vein rich with coal.
  suffix: Coal
  components:
    - type: OreVein
      oreChance: 1.0
      currentOre: OreCoal
    - type: Sprite
      layers:
        - state: rock_snow
        - map: [ "enum.EdgeLayer.South" ]
          state: rock_snow_south
        - map: [ "enum.EdgeLayer.East" ]
          state: rock_snow_east
        - map: [ "enum.EdgeLayer.North" ]
          state: rock_snow_north
        - map: [ "enum.EdgeLayer.West" ]
          state: rock_snow_west
        - state: rock_coal

- type: entity
  id: WallRockSnowGold
  parent: WallRockSnow
  description: An ore vein rich with gold.
  suffix: Gold
  components:
    - type: OreVein
      oreChance: 1.0
      currentOre: OreGold
    - type: Sprite
      layers:
        - state: rock_snow
        - map: [ "enum.EdgeLayer.South" ]
          state: rock_snow_south
        - map: [ "enum.EdgeLayer.East" ]
          state: rock_snow_east
        - map: [ "enum.EdgeLayer.North" ]
          state: rock_snow_north
        - map: [ "enum.EdgeLayer.West" ]
          state: rock_snow_west
        - state: rock_gold

- type: entity
  id: WallRockSnowPlasma
  parent: WallRockSnow
  description: An ore vein rich with plasma.
  suffix: Plasma
  components:
    - type: OreVein
      oreChance: 1.0
      currentOre: OrePlasma
    - type: Sprite
      layers:
        - state: rock_snow
        - map: [ "enum.EdgeLayer.South" ]
          state: rock_snow_south
        - map: [ "enum.EdgeLayer.East" ]
          state: rock_snow_east
        - map: [ "enum.EdgeLayer.North" ]
          state: rock_snow_north
        - map: [ "enum.EdgeLayer.West" ]
          state: rock_snow_west
        - state: rock_phoron

- type: entity
  id: WallRockSnowQuartz
  parent: WallRockSnow
  description: An ore vein rich with quartz.
  suffix: Quartz
  components:
    - type: OreVein
      oreChance: 1.0
      currentOre: OreSpaceQuartz
    - type: Sprite
      layers:
        - state: rock_snow
        - map: [ "enum.EdgeLayer.South" ]
          state: rock_snow_south
        - map: [ "enum.EdgeLayer.East" ]
          state: rock_snow_east
        - map: [ "enum.EdgeLayer.North" ]
          state: rock_snow_north
        - map: [ "enum.EdgeLayer.West" ]
          state: rock_snow_west
        - state: rock_quartz

- type: entity
  id: WallRockSnowSilver
  parent: WallRockSnow
  description: An ore vein rich with silver.
  suffix: Silver
  components:
    - type: OreVein
      oreChance: 1.0
      currentOre: OreSilver
    - type: Sprite
      layers:
        - state: rock_snow
        - map: [ "enum.EdgeLayer.South" ]
          state: rock_snow_south
        - map: [ "enum.EdgeLayer.East" ]
          state: rock_snow_east
        - map: [ "enum.EdgeLayer.North" ]
          state: rock_snow_north
        - map: [ "enum.EdgeLayer.West" ]
          state: rock_snow_west
        - state: rock_silver

- type: entity
  id: WallRockSnowTin
  parent: WallRockSnow
  description: An ore vein rich with iron.
  suffix: Iron
  components:
    - type: OreVein
      oreChance: 1.0
      currentOre: OreSteel
    - type: Sprite
      layers:
        - state: rock_snow
        - map: [ "enum.EdgeLayer.South" ]
          state: rock_snow_south
        - map: [ "enum.EdgeLayer.East" ]
          state: rock_snow_east
        - map: [ "enum.EdgeLayer.North" ]
          state: rock_snow_north
        - map: [ "enum.EdgeLayer.West" ]
          state: rock_snow_west
        - state: rock_tin

- type: entity
  id: WallRockSnowUranium
  parent: WallRockSnow
  description: An ore vein rich with uranium.
  suffix: Uranium
  components:
    - type: OreVein
      oreChance: 1.0
      currentOre: OreUranium
    - type: Sprite
      layers:
        - state: rock_snow
        - map: [ "enum.EdgeLayer.South" ]
          state: rock_snow_south
        - map: [ "enum.EdgeLayer.East" ]
          state: rock_snow_east
        - map: [ "enum.EdgeLayer.North" ]
          state: rock_snow_north
        - map: [ "enum.EdgeLayer.West" ]
          state: rock_snow_west
        - state: rock_uranium


- type: entity
  id: WallRockSnowBananium
  parent: WallRockSnow
  description: An ore vein rich with bananium.
  suffix: Bananium
  components:
    - type: OreVein
      oreChance: 1.0
      currentOre: OreBananium
    - type: Sprite
      layers:
        - state: rock_snow
        - map: [ "enum.EdgeLayer.South" ]
          state: rock_snow_south
        - map: [ "enum.EdgeLayer.East" ]
          state: rock_snow_east
        - map: [ "enum.EdgeLayer.North" ]
          state: rock_snow_north
        - map: [ "enum.EdgeLayer.West" ]
          state: rock_snow_west
        - state: rock_bananium

- type: entity
  id: WallRockSnowArtifactFragment
  parent: WallRockSnow
  description: A rock wall. What's that sticking out of it?
  suffix: Artifact Fragment
  components:
    - type: OreVein
      oreChance: 1.0
      currentOre: OreArtifactFragment
    - type: Sprite
      layers:
        - state: rock_snow
        - map: [ "enum.EdgeLayer.South" ]
          state: rock_snow_south
        - map: [ "enum.EdgeLayer.East" ]
          state: rock_snow_east
        - map: [ "enum.EdgeLayer.North" ]
          state: rock_snow_north
        - map: [ "enum.EdgeLayer.West" ]
          state: rock_snow_west
        - state: rock_artifact_fragment

- type: entity
  id: WallRockSnowSalt
  parent: WallRockSnow
  description: An ore vein rich with salt.
  suffix: Salt
  components:
    - type: OreVein
      oreChance: 1.0
      currentOre: OreSalt
    - type: Sprite
      layers:
        - state: rock_snow
        - map: [ "enum.EdgeLayer.South" ]
          state: rock_snow_south
        - map: [ "enum.EdgeLayer.East" ]
          state: rock_snow_east
        - map: [ "enum.EdgeLayer.North" ]
          state: rock_snow_north
        - map: [ "enum.EdgeLayer.West" ]
          state: rock_snow_west
        - state: rock_salt

# Sand variants
- type: entity
  id: WallRockSand
  name: sandstone
  parent: WallRock
  components:
    - type: Icon
      sprite: Structures/Walls/rock.rsi
      state: rock_sand
    - type: Sprite
      sprite: Structures/Walls/rock.rsi
      layers:
        - state: rock_sand
        - map: [ "enum.EdgeLayer.South" ]
          state: rock_sand_south
        - map: [ "enum.EdgeLayer.East" ]
          state: rock_sand_east
        - map: [ "enum.EdgeLayer.North" ]
          state: rock_sand_north
        - map: [ "enum.EdgeLayer.West" ]
          state: rock_sand_west

- type: entity
  id: WallRockSandCoal
  parent: WallRockSand
  description: An ore vein rich with coal.
  suffix: Coal
  components:
    - type: OreVein
      oreChance: 1.0
      currentOre: OreCoal
    - type: Sprite
      layers:
        - state: rock_sand
        - map: [ "enum.EdgeLayer.South" ]
          state: rock_sand_south
        - map: [ "enum.EdgeLayer.East" ]
          state: rock_sand_east
        - map: [ "enum.EdgeLayer.North" ]
          state: rock_sand_north
        - map: [ "enum.EdgeLayer.West" ]
          state: rock_sand_west
        - state: rock_coal

- type: entity
  id: WallRockSandGold
  parent: WallRockSand
  description: An ore vein rich with gold.
  suffix: Gold
  components:
    - type: OreVein
      oreChance: 1.0
      currentOre: OreGold
    - type: Sprite
      layers:
        - state: rock_sand
        - map: [ "enum.EdgeLayer.South" ]
          state: rock_sand_south
        - map: [ "enum.EdgeLayer.East" ]
          state: rock_sand_east
        - map: [ "enum.EdgeLayer.North" ]
          state: rock_sand_north
        - map: [ "enum.EdgeLayer.West" ]
          state: rock_sand_west
        - state: rock_gold

- type: entity
  id: WallRockSandPlasma
  parent: WallRockSand
  description: An ore vein rich with plasma.
  suffix: Plasma
  components:
    - type: OreVein
      oreChance: 1.0
      currentOre: OrePlasma
    - type: Sprite
      layers:
        - state: rock_sand
        - map: [ "enum.EdgeLayer.South" ]
          state: rock_sand_south
        - map: [ "enum.EdgeLayer.East" ]
          state: rock_sand_east
        - map: [ "enum.EdgeLayer.North" ]
          state: rock_sand_north
        - map: [ "enum.EdgeLayer.West" ]
          state: rock_sand_west
        - state: rock_phoron

- type: entity
  id: WallRockSandQuartz
  parent: WallRockSand
  description: An ore vein rich with quartz.
  suffix: Quartz
  components:
    - type: OreVein
      oreChance: 1.0
      currentOre: OreSpaceQuartz
    - type: Sprite
      layers:
        - state: rock_sand
        - map: [ "enum.EdgeLayer.South" ]
          state: rock_sand_south
        - map: [ "enum.EdgeLayer.East" ]
          state: rock_sand_east
        - map: [ "enum.EdgeLayer.North" ]
          state: rock_sand_north
        - map: [ "enum.EdgeLayer.West" ]
          state: rock_sand_west
        - state: rock_quartz

- type: entity
  id: WallRockSandSilver
  parent: WallRockSand
  description: An ore vein rich with silver.
  suffix: Silver
  components:
    - type: OreVein
      oreChance: 1.0
      currentOre: OreSilver
    - type: Sprite
      layers:
        - state: rock_sand
        - map: [ "enum.EdgeLayer.South" ]
          state: rock_sand_south
        - map: [ "enum.EdgeLayer.East" ]
          state: rock_sand_east
        - map: [ "enum.EdgeLayer.North" ]
          state: rock_sand_north
        - map: [ "enum.EdgeLayer.West" ]
          state: rock_sand_west
        - state: rock_silver

- type: entity
  id: WallRockSandTin
  parent: WallRockSand
  description: An ore vein rich with iron.
  suffix: Iron
  components:
    - type: OreVein
      oreChance: 1.0
      currentOre: OreSteel
    - type: Sprite
      layers:
        - state: rock_sand
        - map: [ "enum.EdgeLayer.South" ]
          state: rock_sand_south
        - map: [ "enum.EdgeLayer.East" ]
          state: rock_sand_east
        - map: [ "enum.EdgeLayer.North" ]
          state: rock_sand_north
        - map: [ "enum.EdgeLayer.West" ]
          state: rock_sand_west
        - state: rock_tin

- type: entity
  id: WallRockSandUranium
  parent: WallRockSand
  description: An ore vein rich with uranium.
  suffix: Uranium
  components:
    - type: OreVein
      oreChance: 1.0
      currentOre: OreUranium
    - type: Sprite
      layers:
        - state: rock_sand
        - map: [ "enum.EdgeLayer.South" ]
          state: rock_sand_south
        - map: [ "enum.EdgeLayer.East" ]
          state: rock_sand_east
        - map: [ "enum.EdgeLayer.North" ]
          state: rock_sand_north
        - map: [ "enum.EdgeLayer.West" ]
          state: rock_sand_west
        - state: rock_uranium


- type: entity
  id: WallRockSandBananium
  parent: WallRockSand
  description: An ore vein rich with bananium.
  suffix: Bananium
  components:
    - type: OreVein
      oreChance: 1.0
      currentOre: OreBananium
    - type: Sprite
      layers:
        - state: rock_sand
        - map: [ "enum.EdgeLayer.South" ]
          state: rock_sand_south
        - map: [ "enum.EdgeLayer.East" ]
          state: rock_sand_east
        - map: [ "enum.EdgeLayer.North" ]
          state: rock_sand_north
        - map: [ "enum.EdgeLayer.West" ]
          state: rock_sand_west
        - state: rock_bananium

- type: entity
  id: WallRockSandArtifactFragment
  parent: WallRockSand
  description: A rock wall. What's that sticking out of it?
  suffix: Artifact Fragment
  components:
    - type: OreVein
      oreChance: 1.0
      currentOre: OreArtifactFragment
    - type: Sprite
      layers:
        - state: rock_sand
        - map: [ "enum.EdgeLayer.South" ]
          state: rock_sand_south
        - map: [ "enum.EdgeLayer.East" ]
          state: rock_sand_east
        - map: [ "enum.EdgeLayer.North" ]
          state: rock_sand_north
        - map: [ "enum.EdgeLayer.West" ]
          state: rock_sand_west
        - state: rock_artifact_fragment

- type: entity
  id: WallRockSandSalt
  parent: WallRockSand
  description: An ore vein rich with salt.
  suffix: Salt
  components:
    - type: OreVein
      oreChance: 1.0
      currentOre: OreSalt
    - type: Sprite
      layers:
        - state: rock_sand
        - map: [ "enum.EdgeLayer.South" ]
          state: rock_sand_south
        - map: [ "enum.EdgeLayer.East" ]
          state: rock_sand_east
        - map: [ "enum.EdgeLayer.North" ]
          state: rock_sand_north
        - map: [ "enum.EdgeLayer.West" ]
          state: rock_sand_west
        - state: rock_salt

# Chromite variants
- type: entity
  id: WallRockChromite
  name: chromite
  parent: WallRock
  components:
    - type: Icon
      sprite: Structures/Walls/rock.rsi
      state: rock_chromite
    - type: Sprite
      sprite: Structures/Walls/rock.rsi
      layers:
        - state: rock_chromite
        - map: [ "enum.EdgeLayer.South" ]
          state: rock_chromite_south
        - map: [ "enum.EdgeLayer.East" ]
          state: rock_chromite_east
        - map: [ "enum.EdgeLayer.North" ]
          state: rock_chromite_north
        - map: [ "enum.EdgeLayer.West" ]
          state: rock_chromite_west

- type: entity
  id: WallRockChromiteCoal
  parent: WallRockChromite
  description: An ore vein rich with coal.
  suffix: Coal
  components:
    - type: OreVein
      oreChance: 1.0
      currentOre: OreCoal
    - type: Sprite
      layers:
        - state: rock_chromite
        - map: [ "enum.EdgeLayer.South" ]
          state: rock_chromite_south
        - map: [ "enum.EdgeLayer.East" ]
          state: rock_chromite_east
        - map: [ "enum.EdgeLayer.North" ]
          state: rock_chromite_north
        - map: [ "enum.EdgeLayer.West" ]
          state: rock_chromite_west
        - state: rock_coal

- type: entity
  id: WallRockChromiteGold
  parent: WallRockChromite
  description: An ore vein rich with gold.
  suffix: Gold
  components:
    - type: OreVein
      oreChance: 1.0
      currentOre: OreGold
    - type: Sprite
      layers:
        - state: rock_chromite
        - map: [ "enum.EdgeLayer.South" ]
          state: rock_chromite_south
        - map: [ "enum.EdgeLayer.East" ]
          state: rock_chromite_east
        - map: [ "enum.EdgeLayer.North" ]
          state: rock_chromite_north
        - map: [ "enum.EdgeLayer.West" ]
          state: rock_chromite_west
        - state: rock_gold

- type: entity
  id: WallRockChromitePlasma
  parent: WallRockChromite
  description: An ore vein rich with plasma.
  suffix: Plasma
  components:
    - type: OreVein
      oreChance: 1.0
      currentOre: OrePlasma
    - type: Sprite
      layers:
        - state: rock_chromite
        - map: [ "enum.EdgeLayer.South" ]
          state: rock_chromite_south
        - map: [ "enum.EdgeLayer.East" ]
          state: rock_chromite_east
        - map: [ "enum.EdgeLayer.North" ]
          state: rock_chromite_north
        - map: [ "enum.EdgeLayer.West" ]
          state: rock_chromite_west
        - state: rock_phoron

- type: entity
  id: WallRockChromiteQuartz
  parent: WallRockChromite
  description: An ore vein rich with quartz.
  suffix: Quartz
  components:
    - type: OreVein
      oreChance: 1.0
      currentOre: OreSpaceQuartz
    - type: Sprite
      layers:
        - state: rock_chromite
        - map: [ "enum.EdgeLayer.South" ]
          state: rock_chromite_south
        - map: [ "enum.EdgeLayer.East" ]
          state: rock_chromite_east
        - map: [ "enum.EdgeLayer.North" ]
          state: rock_chromite_north
        - map: [ "enum.EdgeLayer.West" ]
          state: rock_chromite_west
        - state: rock_quartz

- type: entity
  id: WallRockChromiteSilver
  parent: WallRockChromite
  description: An ore vein rich with silver.
  suffix: Silver
  components:
    - type: OreVein
      oreChance: 1.0
      currentOre: OreSilver
    - type: Sprite
      layers:
        - state: rock_chromite
        - map: [ "enum.EdgeLayer.South" ]
          state: rock_chromite_south
        - map: [ "enum.EdgeLayer.East" ]
          state: rock_chromite_east
        - map: [ "enum.EdgeLayer.North" ]
          state: rock_chromite_north
        - map: [ "enum.EdgeLayer.West" ]
          state: rock_chromite_west
        - state: rock_silver

- type: entity
  id: WallRockChromiteTin
  parent: WallRockChromite
  description: An ore vein rich with iron.
  suffix: Iron
  components:
    - type: OreVein
      oreChance: 1.0
      currentOre: OreSteel
    - type: Sprite
      layers:
        - state: rock_chromite
        - map: [ "enum.EdgeLayer.South" ]
          state: rock_chromite_south
        - map: [ "enum.EdgeLayer.East" ]
          state: rock_chromite_east
        - map: [ "enum.EdgeLayer.North" ]
          state: rock_chromite_north
        - map: [ "enum.EdgeLayer.West" ]
          state: rock_chromite_west
        - state: rock_tin

- type: entity
  id: WallRockChromiteUranium
  parent: WallRockChromite
  description: An ore vein rich with uranium.
  suffix: Uranium
  components:
    - type: OreVein
      oreChance: 1.0
      currentOre: OreUranium
    - type: Sprite
      layers:
        - state: rock_chromite
        - map: [ "enum.EdgeLayer.South" ]
          state: rock_chromite_south
        - map: [ "enum.EdgeLayer.East" ]
          state: rock_chromite_east
        - map: [ "enum.EdgeLayer.North" ]
          state: rock_chromite_north
        - map: [ "enum.EdgeLayer.West" ]
          state: rock_chromite_west
        - state: rock_uranium


- type: entity
  id: WallRockChromiteBananium
  parent: WallRockChromite
  description: An ore vein rich with bananium.
  suffix: Bananium
  components:
    - type: OreVein
      oreChance: 1.0
      currentOre: OreBananium
    - type: Sprite
      layers:
        - state: rock_chromite
        - map: [ "enum.EdgeLayer.South" ]
          state: rock_chromite_south
        - map: [ "enum.EdgeLayer.East" ]
          state: rock_chromite_east
        - map: [ "enum.EdgeLayer.North" ]
          state: rock_chromite_north
        - map: [ "enum.EdgeLayer.West" ]
          state: rock_chromite_west
        - state: rock_bananium

- type: entity
  id: WallRockChromiteArtifactFragment
  parent: WallRockChromite
  description: A rock wall. What's that sticking out of it?
  suffix: Artifact Fragment
  components:
    - type: OreVein
      oreChance: 1.0
      currentOre: OreArtifactFragment
    - type: Sprite
      layers:
        - state: rock_chromite
        - map: [ "enum.EdgeLayer.South" ]
          state: rock_chromite_south
        - map: [ "enum.EdgeLayer.East" ]
          state: rock_chromite_east
        - map: [ "enum.EdgeLayer.North" ]
          state: rock_chromite_north
        - map: [ "enum.EdgeLayer.West" ]
          state: rock_chromite_west
        - state: rock_artifact_fragment

- type: entity
  id: WallRockChromiteSalt
  parent: WallRockChromite
  description: An ore vein rich with salt.
  suffix: Salt
  components:
    - type: OreVein
      oreChance: 1.0
      currentOre: OreSalt
    - type: Sprite
      layers:
        - state: rock_chromite
        - map: [ "enum.EdgeLayer.South" ]
          state: rock_chromite_south
        - map: [ "enum.EdgeLayer.East" ]
          state: rock_chromite_east
        - map: [ "enum.EdgeLayer.North" ]
          state: rock_chromite_north
        - map: [ "enum.EdgeLayer.West" ]
          state: rock_chromite_west
        - state: rock_salt

# Andesite variants
- type: entity
  id: WallRockAndesite
  name: andesite
  parent: WallRock
  components:
    - type: Icon
      sprite: Structures/Walls/rock.rsi
      state: rock_andesite
    - type: Sprite
      sprite: Structures/Walls/rock.rsi
      layers:
        - state: rock_andesite
        - map: [ "enum.EdgeLayer.South" ]
          state: rock_andesite_south
        - map: [ "enum.EdgeLayer.East" ]
          state: rock_andesite_east
        - map: [ "enum.EdgeLayer.North" ]
          state: rock_andesite_north
        - map: [ "enum.EdgeLayer.West" ]
          state: rock_andesite_west

- type: entity
  id: WallRockAndesiteCoal
  parent: WallRockAndesite
  description: An ore vein rich with coal.
  suffix: Coal
  components:
    - type: OreVein
      oreChance: 1.0
      currentOre: OreCoal
    - type: Sprite
      layers:
        - state: rock_andesite
        - map: [ "enum.EdgeLayer.South" ]
          state: rock_andesite_south
        - map: [ "enum.EdgeLayer.East" ]
          state: rock_andesite_east
        - map: [ "enum.EdgeLayer.North" ]
          state: rock_andesite_north
        - map: [ "enum.EdgeLayer.West" ]
          state: rock_andesite_west
        - state: rock_coal

- type: entity
  id: WallRockAndesiteGold
  parent: WallRockAndesite
  description: An ore vein rich with gold.
  suffix: Gold
  components:
    - type: OreVein
      oreChance: 1.0
      currentOre: OreGold
    - type: Sprite
      layers:
        - state: rock_andesite
        - map: [ "enum.EdgeLayer.South" ]
          state: rock_andesite_south
        - map: [ "enum.EdgeLayer.East" ]
          state: rock_andesite_east
        - map: [ "enum.EdgeLayer.North" ]
          state: rock_andesite_north
        - map: [ "enum.EdgeLayer.West" ]
          state: rock_andesite_west
        - state: rock_gold

- type: entity
  id: WallRockAndesitePlasma
  parent: WallRockAndesite
  description: An ore vein rich with plasma.
  suffix: Plasma
  components:
    - type: OreVein
      oreChance: 1.0
      currentOre: OrePlasma
    - type: Sprite
      layers:
        - state: rock_andesite
        - map: [ "enum.EdgeLayer.South" ]
          state: rock_andesite_south
        - map: [ "enum.EdgeLayer.East" ]
          state: rock_andesite_east
        - map: [ "enum.EdgeLayer.North" ]
          state: rock_andesite_north
        - map: [ "enum.EdgeLayer.West" ]
          state: rock_andesite_west
        - state: rock_phoron

- type: entity
  id: WallRockAndesiteQuartz
  parent: WallRockAndesite
  description: An ore vein rich with quartz.
  suffix: Quartz
  components:
    - type: OreVein
      oreChance: 1.0
      currentOre: OreSpaceQuartz
    - type: Sprite
      layers:
        - state: rock_andesite
        - map: [ "enum.EdgeLayer.South" ]
          state: rock_andesite_south
        - map: [ "enum.EdgeLayer.East" ]
          state: rock_andesite_east
        - map: [ "enum.EdgeLayer.North" ]
          state: rock_andesite_north
        - map: [ "enum.EdgeLayer.West" ]
          state: rock_andesite_west
        - state: rock_quartz

- type: entity
  id: WallRockAndesiteSilver
  parent: WallRockAndesite
  description: An ore vein rich with silver.
  suffix: Silver
  components:
    - type: OreVein
      oreChance: 1.0
      currentOre: OreSilver
    - type: Sprite
      layers:
        - state: rock_andesite
        - map: [ "enum.EdgeLayer.South" ]
          state: rock_andesite_south
        - map: [ "enum.EdgeLayer.East" ]
          state: rock_andesite_east
        - map: [ "enum.EdgeLayer.North" ]
          state: rock_andesite_north
        - map: [ "enum.EdgeLayer.West" ]
          state: rock_andesite_west
        - state: rock_silver

- type: entity
  id: WallRockAndesiteTin
  parent: WallRockAndesite
  description: An ore vein rich with iron.
  suffix: Iron
  components:
    - type: OreVein
      oreChance: 1.0
      currentOre: OreSteel
    - type: Sprite
      layers:
        - state: rock_andesite
        - map: [ "enum.EdgeLayer.South" ]
          state: rock_andesite_south
        - map: [ "enum.EdgeLayer.East" ]
          state: rock_andesite_east
        - map: [ "enum.EdgeLayer.North" ]
          state: rock_andesite_north
        - map: [ "enum.EdgeLayer.West" ]
          state: rock_andesite_west
        - state: rock_tin

- type: entity
  id: WallRockAndesiteUranium
  parent: WallRockAndesite
  description: An ore vein rich with uranium.
  suffix: Uranium
  components:
    - type: OreVein
      oreChance: 1.0
      currentOre: OreUranium
    - type: Sprite
      layers:
        - state: rock_andesite
        - map: [ "enum.EdgeLayer.South" ]
          state: rock_andesite_south
        - map: [ "enum.EdgeLayer.East" ]
          state: rock_andesite_east
        - map: [ "enum.EdgeLayer.North" ]
          state: rock_andesite_north
        - map: [ "enum.EdgeLayer.West" ]
          state: rock_andesite_west
        - state: rock_uranium


- type: entity
  id: WallRockAndesiteBananium
  parent: WallRockAndesite
  description: An ore vein rich with bananium.
  suffix: Bananium
  components:
    - type: OreVein
      oreChance: 1.0
      currentOre: OreBananium
    - type: Sprite
      layers:
        - state: rock_andesite
        - map: [ "enum.EdgeLayer.South" ]
          state: rock_andesite_south
        - map: [ "enum.EdgeLayer.East" ]
          state: rock_andesite_east
        - map: [ "enum.EdgeLayer.North" ]
          state: rock_andesite_north
        - map: [ "enum.EdgeLayer.West" ]
          state: rock_andesite_west
        - state: rock_bananium

- type: entity
  id: WallRockAndesiteArtifactFragment
  parent: WallRockAndesite
  description: A rock wall. What's that sticking out of it?
  suffix: Artifact Fragment
  components:
    - type: OreVein
      oreChance: 1.0
      currentOre: OreArtifactFragment
    - type: Sprite
      layers:
        - state: rock_andesite
        - map: [ "enum.EdgeLayer.South" ]
          state: rock_andesite_south
        - map: [ "enum.EdgeLayer.East" ]
          state: rock_andesite_east
        - map: [ "enum.EdgeLayer.North" ]
          state: rock_andesite_north
        - map: [ "enum.EdgeLayer.West" ]
          state: rock_andesite_west
        - state: rock_artifact_fragment

- type: entity
  id: WallRockAndesiteSalt
  parent: WallRockAndesite
  description: An ore vein rich with salt.
  suffix: Salt
  components:
    - type: OreVein
      oreChance: 1.0
      currentOre: OreSalt
    - type: Sprite
      layers:
        - state: rock_andesite
        - map: [ "enum.EdgeLayer.South" ]
          state: rock_andesite_south
        - map: [ "enum.EdgeLayer.East" ]
          state: rock_andesite_east
        - map: [ "enum.EdgeLayer.North" ]
          state: rock_andesite_north
        - map: [ "enum.EdgeLayer.West" ]
          state: rock_andesite_west
        - state: rock_salt<|MERGE_RESOLUTION|>--- conflicted
+++ resolved
@@ -8,18 +8,8 @@
   name: asteroid rock
   description: A rocky asteroid.
   components:
-<<<<<<< HEAD
-  - type: PlacementReplacement
-    key: walls
-  - type: SoundOnGather
-  - type: Gatherable
-    whitelist:
-      tags:
-        - Pickaxe
-=======
   - type: Transform
     noRot: true
->>>>>>> 694ae001
   - type: IconSmooth
     key: walls
     mode: NoSprite
@@ -55,27 +45,6 @@
           path: /Audio/Effects/break_stone.ogg
           params:
             volume: -6
-<<<<<<< HEAD
-  - type: Occluder
-  - type: Airtight
-  - type: Fixtures
-    fixtures:
-      fix1:
-        shape:
-          !type:PhysShapeAabb
-          bounds: "-0.5,-0.5,0.5,0.5"
-        density: 100
-        mask:
-        - FullTileMask
-        layer:
-        - WallLayer
-  - type: RadiationBlocker
-    resistance: 2
-  - type: OreVein
-    oreChance: 0.2
-    oreRarityPrototypeId: RandomOreDistributionStandard
-=======
->>>>>>> 694ae001
 
 # Ore veins
 - type: entity
@@ -194,23 +163,6 @@
   description: An ore vein rich with silver.
   suffix: Silver
   components:
-<<<<<<< HEAD
-  - type: OreVein
-    oreChance: 1.0
-    currentOre: OreSilver
-  - type: Sprite
-    layers:
-    - state: rock_asteroid
-    - map: [ "enum.EdgeLayer.South" ]
-      state: rock_asteroid_south
-    - map: [ "enum.EdgeLayer.East" ]
-      state: rock_asteroid_east
-    - map: [ "enum.EdgeLayer.North" ]
-      state: rock_asteroid_north
-    - map: [ "enum.EdgeLayer.West" ]
-      state: rock_asteroid_west
-    - state: rock_silver
-=======
     - type: OreVein
       oreChance: 1.0
       currentOre: OreSilver
@@ -226,7 +178,6 @@
         - map: [ "enum.EdgeLayer.West" ]
           state: rock_asteroid_west
         - state: rock_silver
->>>>>>> 694ae001
 
 - type: entity
   id: AsteroidRockSilverCrab
@@ -244,23 +195,6 @@
   description: An ore vein rich with iron.
   suffix: Iron
   components:
-<<<<<<< HEAD
-  - type: OreVein
-    oreChance: 1.0
-    currentOre: OreSteel
-  - type: Sprite
-    layers:
-    - state: rock_asteroid
-    - map: [ "enum.EdgeLayer.South" ]
-      state: rock_asteroid_south
-    - map: [ "enum.EdgeLayer.East" ]
-      state: rock_asteroid_east
-    - map: [ "enum.EdgeLayer.North" ]
-      state: rock_asteroid_north
-    - map: [ "enum.EdgeLayer.West" ]
-      state: rock_asteroid_west
-    - state: rock_tin
-=======
     - type: OreVein
       oreChance: 1.0
       currentOre: OreSteel
@@ -276,7 +210,6 @@
         - map: [ "enum.EdgeLayer.West" ]
           state: rock_asteroid_west
         - state: rock_tin
->>>>>>> 694ae001
 
 - type: entity
   id: AsteroidRockTinCrab
@@ -475,14 +408,6 @@
           state: rock_north
         - map: [ "enum.EdgeLayer.West" ]
           state: rock_west
-<<<<<<< HEAD
-    - type: RadiationBlocker
-      resistance: 2
-    - type: OreVein
-      oreChance: 0.05
-      oreRarityPrototypeId: RandomOreDistributionStandard
-=======
->>>>>>> 694ae001
 
 # Ore veins
 - type: entity
