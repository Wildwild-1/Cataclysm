- type: entity
  name: hydroponics tray
  parent: [ hydroponicsSoil, ConstructibleMachine]
  id: hydroponicsTray
  description: An interstellar-grade space farmplot allowing for rapid growth and selective breeding of crops. Just... keep in mind the space weeds.
  components:
  - type: Fixtures
    fixtures:
      fix1:
        shape:
          !type:PhysShapeAabb
          bounds: "-0.45,-0.45,0.45,0.1"
        density: 190
        hard: true
        mask:
        - MachineMask
        layer:
        - MachineLayer
  - type: Anchorable
  - type: Pullable
  - type: Sprite
    layers:
      - sprite: Structures/Hydroponics/containers.rsi
        state: hydrotray3
      - sprite: Structures/Hydroponics/overlays.rsi
        state: lowhealth3
        map: [ "health_alert" ]
        visible: false
      - sprite: Structures/Hydroponics/overlays.rsi
        state: lowwater3
        map: [ "water_alert" ]
        visible: false
      - sprite: Structures/Hydroponics/overlays.rsi
        state: lownutri3
        map: [ "nutri_alert" ]
        visible: false
      - sprite: Structures/Hydroponics/overlays.rsi
        state: alert3
        map: [ "undefined_alert" ]
        visible: false
      - sprite: Structures/Hydroponics/overlays.rsi
        state: harvest3
        map: [ "harvest_alert" ]
        visible: false
  - type: Appearance
  - type: GenericVisualizer
    visuals:
      enum.PlantHolderVisuals.HealthLight:
        health_alert:
          True: { visible: true }
          False: { visible: false }
      enum.PlantHolderVisuals.WaterLight:
        water_alert:
          True: { visible: true }
          False: { visible: false }
      enum.PlantHolderVisuals.NutritionLight:
        nutri_alert:
          True: { visible: true }
          False: { visible: false }
      enum.PlantHolderVisuals.AlertLight:
        undefined_alert:
          True: { visible: true }
          False: { visible: false }
      enum.PlantHolderVisuals.HarvestLight:
        harvest_alert:
          True: { visible: true }
          False: { visible: false }
  - type: PlantHolder
    drawWarnings: true
  - type: Destructible
    thresholds:
    - trigger:
        !type:DamageTrigger
        damage: 100
      behaviors:
      - !type:ChangeConstructionNodeBehavior
        node: machineFrame
      - !type:DoActsBehavior
        acts: ["Destruction"]
  - type: Machine
    board: HydroponicsTrayMachineCircuitboard
  - type: WiresPanel
  - type: Wires
    BoardName: wires-board-name-hydroponicstray
    LayoutId: HydroponicsTray
  - type: AmbientSound
    volume: -9
    range: 5
    sound:
      path: /Audio/Ambience/Objects/flowing_water_open.ogg
<<<<<<< HEAD
  - type: Climbable
=======
  - type: GuideHelp
    guides:
    - Botany

- type: entity
  parent: hydroponicsTray
  id: HydroponicsTrayEmpty
  suffix: Empty
  components:
  - type: PlantHolder
    waterLevel: 0
    nutritionLevel: 0
    # for the lights to update immediately
    updateSpriteAfterUpdate: true
>>>>>>> a7574549
<|MERGE_RESOLUTION|>--- conflicted
+++ resolved
@@ -88,9 +88,7 @@
     range: 5
     sound:
       path: /Audio/Ambience/Objects/flowing_water_open.ogg
-<<<<<<< HEAD
   - type: Climbable
-=======
   - type: GuideHelp
     guides:
     - Botany
@@ -104,5 +102,4 @@
     waterLevel: 0
     nutritionLevel: 0
     # for the lights to update immediately
-    updateSpriteAfterUpdate: true
->>>>>>> a7574549
+    updateSpriteAfterUpdate: true