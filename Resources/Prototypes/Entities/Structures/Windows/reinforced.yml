- type: entity
  id: ReinforcedWindow
  name: reinforced window
  parent: Window
  components:
  - type: Sprite
    drawdepth: WallTops
    sprite: Structures/Windows/reinforced_window.rsi
  - type: Icon
    sprite: Structures/Windows/reinforced_window.rsi
  - type: Repairable
    fuelCost: 10
    doAfterDelay: 2
  - type: Damageable
    damageContainer: StructuralInorganic
    damageModifierSet: RGlass
  - type: RCDDeconstructable
    cost: 6
    delay: 6
    fx: EffectRCDDeconstruct6
  - type: Destructible
    thresholds:
    - trigger:
        !type:DamageTrigger
        damage: 150 #excess damage (nuke?). avoid computational cost of spawning entities.
      behaviors:
      - !type:DoActsBehavior
        acts: [ "Destruction" ]
      - !type:PlaySoundBehavior
        sound:
          collection: WindowShatter
    - trigger:
        !type:DamageTrigger
        damage: 75
      behaviors:
      - !type:PlaySoundBehavior
        sound:
          collection: WindowShatter
      - !type:SpawnEntitiesBehavior
        spawn:
          ShardGlassReinforced:
            min: 1
            max: 2
      - !type:DoActsBehavior
        acts: [ "Destruction" ]
  - type: IconSmooth
    base: rwindow
  - type: Construction
    graph: Window
    node: reinforcedWindow
  - type: Appearance
  - type: DamageVisuals
    thresholds: [5, 10, 20]
    damageDivisor: 3
    trackAllDamage: true
    damageOverlay:
      sprite: Structures/Windows/cracks.rsi

- type: entity
<<<<<<< HEAD
  parent: ReinforcedWindow
  id: TintedWindow
  name: tinted window
  components:
  - type: Sprite
    drawdepth: WallTops
    sprite: Structures/Windows/tinted_window.rsi
  - type: Icon
    sprite: Structures/Windows/tinted_window.rsi
  - type: IconSmooth
    base: twindow
  - type: Construction
    graph: Window
    node: tintedWindow
  - type: Occluder
  - type: StaticPrice
    price: 35

- type: entity
=======
>>>>>>> a7e29f28
  id: WindowReinforcedDirectional
  parent: WindowDirectional
  name: directional reinforced window
  description: Don't smudge up the glass down there.
  placement:
    mode: SnapgridCenter
    snap:
    - Window
  components:
  - type: Sprite
    sprite: Structures/Windows/directional.rsi
    state: reinforced_window
  - type: Icon
    sprite: Structures/Windows/directional.rsi
    state: reinforced_window
  - type: Construction
    graph: WindowDirectional
    node: windowReinforcedDirectional
  - type: Appearance
  - type: DamageVisuals
    thresholds: [5, 10, 20]
    damageDivisor: 1.5
    trackAllDamage: true
    damageOverlay:
      sprite: Structures/Windows/cracks_directional.rsi
  - type: Damageable
    damageModifierSet: RGlass
  - type: RCDDeconstructable
    cost: 4
    delay: 4
    fx: EffectRCDDeconstruct4
  - type: Destructible
    thresholds:
    - trigger:
        !type:DamageTrigger
        damage: 75
      behaviors:
      - !type:DoActsBehavior
        acts: [ "Destruction" ]
      - !type:PlaySoundBehavior
        sound:
          collection: WindowShatter
    - trigger:
        !type:DamageTrigger
        damage: 37
      behaviors:
      - !type:PlaySoundBehavior
        sound:
          collection: WindowShatter
      - !type:SpawnEntitiesBehavior
        spawn:
          ShardGlassReinforced:
            min: 1
            max: 1
      - !type:DoActsBehavior
        acts: [ "Destruction" ]
  - type: StaticPrice
<<<<<<< HEAD
    price: 10
=======
    price: 22.5
>>>>>>> a7e29f28

- type: entity
  parent: ReinforcedWindow
  id: ReinforcedWindowDiagonal
  suffix: diagonal
  placement:
    mode: SnapgridCenter
    snap:
    - Window
  components:
  - type: Sprite
    drawdepth: WallTops
    sprite: Structures/Windows/reinforced_window_diagonal.rsi
    state: state0
  - type: IconSmooth
    mode: Diagonal
    key: walls # Frontier: windows<walls
    base: state
  - type: Icon
    sprite: Structures/Windows/reinforced_window_diagonal.rsi
    state: state0
  - type: Fixtures
    fixtures:
      fix1:
        shape:
          !type:PolygonShape
            vertices:
            - "-0.5,-0.5"
            - "0.5,0.5"
            - "0.5,-0.5"
        mask:
        - FullTileMask
        layer:
        - GlassLayer
  - type: Airtight
    noAirWhenFullyAirBlocked: false
    airBlockedDirection:
    - South
    - East
  - type: DamageVisuals
    damageOverlay:
      sprite: Structures/Windows/cracks_diagonal.rsi
  - type: Construction
    graph: WindowDiagonal
    node: reinforcedWindowDiagonal<|MERGE_RESOLUTION|>--- conflicted
+++ resolved
@@ -57,28 +57,6 @@
       sprite: Structures/Windows/cracks.rsi
 
 - type: entity
-<<<<<<< HEAD
-  parent: ReinforcedWindow
-  id: TintedWindow
-  name: tinted window
-  components:
-  - type: Sprite
-    drawdepth: WallTops
-    sprite: Structures/Windows/tinted_window.rsi
-  - type: Icon
-    sprite: Structures/Windows/tinted_window.rsi
-  - type: IconSmooth
-    base: twindow
-  - type: Construction
-    graph: Window
-    node: tintedWindow
-  - type: Occluder
-  - type: StaticPrice
-    price: 35
-
-- type: entity
-=======
->>>>>>> a7e29f28
   id: WindowReinforcedDirectional
   parent: WindowDirectional
   name: directional reinforced window
@@ -136,11 +114,7 @@
       - !type:DoActsBehavior
         acts: [ "Destruction" ]
   - type: StaticPrice
-<<<<<<< HEAD
-    price: 10
-=======
-    price: 22.5
->>>>>>> a7e29f28
+    price: 10 # Frontier: 22.5<10
 
 - type: entity
   parent: ReinforcedWindow
