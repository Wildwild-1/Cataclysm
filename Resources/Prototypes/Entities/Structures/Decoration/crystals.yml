--- conflicted
+++ resolved
@@ -7,12 +7,8 @@
   components:
     - type: Sprite
       sprite: Structures/Decoration/crystal.rsi
-<<<<<<< HEAD
-      state: crystal_green
-=======
       state: crystal_grey
       color: "#52ff39"
->>>>>>> dfbf47c3
       noRot: true
     - type: Reflect
       reflectProb: 0.5
