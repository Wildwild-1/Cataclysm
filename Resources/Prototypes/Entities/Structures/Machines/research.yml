- type: entity
  id: ResearchAndDevelopmentServer
  parent: [ BaseMachinePowered, ConstructibleMachine ]
  name: R&D server
  description: Contains the collective knowledge of the station's scientists. Destroying it would send them back to the stone age. You don't want that do you?
  components:
  - type: Sprite
    sprite: Structures/Machines/server.rsi
    layers:
      - state: server
      - state: server_o
        map: ["enum.WiresVisualLayers.MaintenancePanel"]
  - type: ResearchServer
  - type: TechnologyDatabase
    supportedDisciplines:
    - Industrial
    - Biochemical
    - Arsenal
    - Experimental
    - CivilianServices
  - type: ApcPowerReceiver
    powerLoad: 200
    priority: Low
  - type: ExtensionCableReceiver
  - type: WiresPanel
  - type: Wires
    LayoutId: rndserver
  - type: WiresVisuals
  - type: Machine
    board: ResearchAndDevelopmentServerMachineCircuitboard
  - type: Destructible
    thresholds:
    - trigger:
        !type:DamageTrigger
        damage: 600
      behaviors:
        - !type:DoActsBehavior
          acts: [ "Destruction" ]
    - trigger:
        !type:DamageTrigger
        damage: 300
      behaviors:
      - !type:DoActsBehavior
        acts: ["Destruction"]
      - !type:PlaySoundBehavior
        sound:
          path: /Audio/Effects/metalbreak.ogg
      - !type:SpawnEntitiesBehavior
        spawn:
          SheetSteel1:
            min: 1
            max: 2
  - type: Appearance
  - type: AmbientSound
    volume: -9
    range: 5
    sound:
      path: /Audio/Ambience/Objects/server_fans.ogg
<<<<<<< HEAD
  - type: ContainerContainer
    containers:
      machine_board: !type:Container
      machine_parts: !type:Container
=======
  - type: GuideHelp
    guides:
    - Science
>>>>>>> a7574549

- type: entity
  id: BaseResearchAndDevelopmentPointSource
  parent: BaseMachinePowered
  name: "base R&D point source"
  # We should make this abstract once there are actual point sources.
  components:
  - type: Sprite
    sprite: Structures/Machines/rndpointsource.rsi
    layers:
    - state: rndpointsource-off
    - state: rndpointsource
      shader: unshaded
      map: ["enum.PowerDeviceVisualLayers.Powered"]
  - type: ResearchClient
  - type: ResearchPointSource
    pointspersecond: 25
    active: true
  - type: PointLight
    radius: 1.5
    energy: 1.6
    color: "#3db83b"
  - type: ActivatableUI
    key: enum.ResearchClientUiKey.Key
  - type: ActivatableUIRequiresPower
  - type: UserInterface
    interfaces:
    - key: enum.ResearchClientUiKey.Key
      type: ResearchClientBoundUserInterface
  - type: Appearance
  - type: GenericVisualizer
    visuals:
      enum.PowerDeviceVisuals.Powered:
        enum.PowerDeviceVisualLayers.Powered:
          True: {visible: true}
          False: {visible: false}
  - type: Destructible
    thresholds:
    - trigger:
        !type:DamageTrigger
        damage: 400
      behaviors:
        - !type:DoActsBehavior
          acts: [ "Destruction" ]
    - trigger:
        !type:DamageTrigger
        damage: 200
      behaviors:
      - !type:DoActsBehavior
        acts: ["Destruction"]
      - !type:PlaySoundBehavior
        sound:
          path: /Audio/Effects/metalbreak.ogg
      - !type:SpawnEntitiesBehavior
        spawn:
          SheetSteel1:
            min: 1
            max: 1
  - type: GuideHelp
    guides:
    - Science<|MERGE_RESOLUTION|>--- conflicted
+++ resolved
@@ -56,16 +56,13 @@
     range: 5
     sound:
       path: /Audio/Ambience/Objects/server_fans.ogg
-<<<<<<< HEAD
   - type: ContainerContainer
     containers:
       machine_board: !type:Container
       machine_parts: !type:Container
-=======
   - type: GuideHelp
     guides:
     - Science
->>>>>>> a7574549
 
 - type: entity
   id: BaseResearchAndDevelopmentPointSource
