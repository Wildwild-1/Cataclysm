--- conflicted
+++ resolved
@@ -68,13 +68,8 @@
         path: /Audio/Effects/bite.ogg
       damage:
         types:
-<<<<<<< HEAD
-          Piercing: 5
-          Slash: 5 # frontier nerf
-=======
           Blunt: 5
-          Slash: 7
->>>>>>> a7e29f28
+          Slash: 5 # Frontier: 7<5
     - type: TypingIndicator
       proto: alien
     - type: Tag
@@ -220,11 +215,7 @@
     - type: MobThresholds
       thresholds:
         0: Alive
-<<<<<<< HEAD
-        80: Dead
-=======
-        150: Dead
->>>>>>> a7e29f28
+        80: Dead # Frontier: 150<80
     - type: Stamina
       critThreshold: 150
     - type: DamageStateVisuals
@@ -248,11 +239,7 @@
     - type: MeleeWeapon
       damage:
         types:
-<<<<<<< HEAD
-          Slash: 7
-=======
-          Slash: 10
->>>>>>> a7e29f28
+          Slash: 7 # Frontier: 10<7
           Bloodloss: 5
 
 - type: entity
