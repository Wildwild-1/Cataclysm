--- conflicted
+++ resolved
@@ -1209,12 +1209,10 @@
         Burn: 3
     clumsySound:
       path: /Audio/Animals/monkey_scream.ogg
-<<<<<<< HEAD
   - type: IdExaminable
   - type: Tag
     tags:
     - LabGrown
-=======
 
 - type: entity
   name: monkey
@@ -1242,7 +1240,7 @@
   - type: GhostTakeoverAvailable
   - type: Loadout
     prototypes: [SyndicateOperativeGearMonkey]
-  
+
 - type: entity
   id: MobMonkeySyndicateAgent
   parent: MobBaseSyndicateMonkey
@@ -1364,7 +1362,6 @@
         Burn: 3
     clumsySound:
       path: /Audio/Voice/Reptilian/reptilian_scream.ogg
->>>>>>> dfbf47c3
   - type: AlwaysRevolutionaryConvertible
   - type: GhostTakeoverAvailable
   - type: SentienceTarget
