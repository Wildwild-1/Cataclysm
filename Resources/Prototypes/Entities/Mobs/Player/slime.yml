--- conflicted
+++ resolved
@@ -1,32 +1,6 @@
 - type: entity
   save: false
-<<<<<<< HEAD
-  parent: BaseMobSlimePerson
+  parent: [BaseMobSlimePerson, BaseMob]
   id: MobSlimePerson
   components:
-    - type: CombatMode
-    - type: InteractionPopup
-      successChance: 1
-      interactSuccessString: hugging-success-generic
-      interactSuccessSound: /Audio/Effects/thudswoosh.ogg
-      messagePerceivedByOthers: hugging-success-generic-others
-    - type: MindContainer
-      showExamineInfo: true
-    - type: Input
-      context: "human"
-    - type: MobMover
-    - type: InputMover
-    - type: Alerts
-    - type: Actions
-    - type: Eye
-    - type: CameraRecoil
-    - type: Examiner
-    - type: CanHostGuardian
-    - type: NpcFactionMember
-      factions:
-        - NanoTrasen
-    - type: MailReceiver
-=======
-  parent: [BaseMobSlimePerson, BaseMob]
-  id: MobSlimePerson
->>>>>>> 947832c6
+    - type: MailReceiver