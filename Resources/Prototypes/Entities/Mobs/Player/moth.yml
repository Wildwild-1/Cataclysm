- type: entity
  save: false
  name: Urist McFluff
<<<<<<< HEAD
  parent: [BaseMobMoth, BaseMob]
  id: MobMoth
  components:
  - type: MailReceiver
=======
  parent: BaseMobMoth
  id: MobMoth
>>>>>>> 535b013f
<|MERGE_RESOLUTION|>--- conflicted
+++ resolved
@@ -1,12 +1,7 @@
 - type: entity
   save: false
   name: Urist McFluff
-<<<<<<< HEAD
-  parent: [BaseMobMoth, BaseMob]
+  parent: BaseMobMoth
   id: MobMoth
   components:
-  - type: MailReceiver
-=======
-  parent: BaseMobMoth
-  id: MobMoth
->>>>>>> 535b013f
+  - type: MailReceiver