--- conflicted
+++ resolved
@@ -8,13 +8,8 @@
   - type: Hunger
     starvationDamage:
       types:
-<<<<<<< HEAD
         Cold: 0.05
         Bloodloss: 0.1
-=======
-        Cold: 0.5
-        Bloodloss: 0.5
->>>>>>> 535b013f
   - type: Icon # It will not have an icon in the adminspawn menu without this. Body parts seem fine for whatever reason.
     sprite: Mobs/Species/Human/parts.rsi
     state: full
