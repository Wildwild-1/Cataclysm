--- conflicted
+++ resolved
@@ -14,16 +14,12 @@
     sprite: Mobs/Species/Human/parts.rsi
     state: full
   - type: Thirst
-<<<<<<< HEAD
-  - type: Carriable # Carrying system from nyanotrasen.
-  - type: Perishable
-=======
->>>>>>> dfbf47c3
   - type: Butcherable
     butcheringType: Spike
     spawned:
     - id: FoodMeatHuman
       amount: 5
+  - type: Carriable # Carrying system from nyanotrasen.
 
 - type: entity
   parent: BaseSpeciesDummy
