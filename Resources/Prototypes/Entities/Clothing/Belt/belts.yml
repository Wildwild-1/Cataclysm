# Belts that need/have visualizers

- type: entity
  parent: NFClothingBeltStorageBase # Frontier: ClothingBeltStorageBase<NFClothingBeltStorageBase
  id: ClothingBeltUtility
  name: utility belt
  description: Can hold various things.
  components:
  - type: Sprite
    sprite: Clothing/Belt/utility.rsi
  - type: Clothing
    sprite: Clothing/Belt/utility.rsi
  - type: Storage
    #maxItemSize: Normal# Frontier
    # TODO: Fill this out more.
<<<<<<< HEAD
    # whitelist: # Frontier: commented out whitelist
      # tags:
        # - Powerdrill
        # - Wirecutter
        # - Crowbar
        # - Screwdriver
        # - Flashlight
        # - Wrench
        # - GeigerCounter
        # - Flare
        # - CableCoil
        # - CigPack
        # - Radio
        # - HolofanProjector
        # - Multitool
        # - AppraisalTool
        # - JawsOfLife
        # - GPS
        # - WeldingMask
      # components:
        # - SprayPainter
        # - NetworkConfigurator
        # - RCD
        # - RCDAmmo
        # - Welder
        # - PowerCell
        # - Geiger
        # - TrayScanner
        # - GasAnalyzer
        # - HandLabeler
=======
    whitelist:
      tags:
        - Powerdrill
        - Wirecutter
        - Crowbar
        - Screwdriver
        - Flashlight
        - Wrench
        - GeigerCounter
        - Flare
        - CableCoil
        - CigPack
        - Radio
        - HolofanProjector
        - Multitool
        - AppraisalTool
        - JawsOfLife
        - GPS
        - WeldingMask
      components:
        - StationMap
        - SprayPainter
        - NetworkConfigurator
        - RCD
        - RCDAmmo
        - Welder
        - PowerCell
        - Geiger
        - TrayScanner
        - GasAnalyzer
        - HandLabeler
>>>>>>> 11e5d591
  - type: ItemMapper
    mapLayers:
      drill:
        whitelist:
          tags:
          - Powerdrill
      cutters_red:
        whitelist:
          tags:
          - Wirecutter
      crowbar:
        whitelist:
          tags:
          - Crowbar
      crowbar_red:
        whitelist:
          tags:
          - CrowbarRed
      jaws:
        whitelist:
          tags:
          - JawsOfLife
      screwdriver_nuke:
        whitelist:
          tags:
          - Screwdriver
      wrench:
        whitelist:
          tags:
          - Wrench
      multitool:
        whitelist:
          tags:
            - Multitool
    sprite: Clothing/Belt/belt_overlay.rsi
  - type: Appearance

- type: entity
  parent: NFClothingBeltStorageBase # Frontier: ClothingBeltStorageBase<NFClothingBeltStorageBase
  id: ClothingBeltChiefEngineer
  name: chief engineer's toolbelt
  description: Holds tools, looks snazzy.
  components:
  - type: Sprite
    sprite: Clothing/Belt/ce.rsi
  - type: Clothing
    sprite: Clothing/Belt/ce.rsi
  #- type: Storage # Frontier
    #grid: # Frontier
    #- 0,0,9,1 # Frontier
    # TODO: Fill this out more.
<<<<<<< HEAD
    # whitelist: # Frontier: commented out whitelist
      # tags:
        # - Wirecutter
        # - Crowbar
        # - Screwdriver
        # - Flashlight
        # - Wrench
        # - GeigerCounter
        # - Flare
        # - CableCoil
        # - Powerdrill
        # - JawsOfLife
        # - CigPack
        # - Radio
        # - HolofanProjector
        # - Multitool
        # - AppraisalTool
      # components:
        # - SprayPainter
        # - NetworkConfigurator
        # - RCD
        # - RCDAmmo
        # - Welder
        # - Flash
        # - Handcuff
        # - PowerCell
        # - Geiger
        # - TrayScanner
        # - GasAnalyzer
=======
    whitelist:
      tags:
        - Wirecutter
        - Crowbar
        - Screwdriver
        - Flashlight
        - Wrench
        - GeigerCounter
        - Flare
        - CableCoil
        - Powerdrill
        - JawsOfLife
        - CigPack
        - Radio
        - HolofanProjector
        - Multitool
        - AppraisalTool
      components:
        - StationMap
        - SprayPainter
        - NetworkConfigurator
        - RCD
        - RCDAmmo
        - Welder
        - Flash
        - Handcuff
        - PowerCell
        - Geiger
        - TrayScanner
        - GasAnalyzer
>>>>>>> 11e5d591
  - type: ItemMapper
    mapLayers:
      drill:
        whitelist:
          tags:
          - Powerdrill
      cutters_red:
        whitelist:
          tags:
          - Wirecutter
      crowbar:
        whitelist:
          tags:
          - Crowbar
      crowbar_red:
        whitelist:
          tags:
          - CrowbarRed
      jaws:
        whitelist:
          tags:
          - JawsOfLife
      screwdriver_nuke:
        whitelist:
          tags:
          - Screwdriver
      multitool:
        whitelist:
          tags:
            - Multitool
      wrench:
        whitelist:
          tags:
          - Wrench
    sprite: Clothing/Belt/belt_overlay.rsi
  - type: Appearance

- type: entity
  parent: NFClothingBeltStorageBase # Frontier: ClothingBeltStorageBase<NFClothingBeltStorageBase
  id: ClothingBeltAssault
  name: assault belt
  description: A tactical assault belt.
  components:
  - type: Sprite
    sprite: Clothing/Belt/assault.rsi
  - type: Clothing
    sprite: Clothing/Belt/assault.rsi
  # - type: Storage # Frontier: commented out whitelist
    # whitelist:
      # tags:
        # - CigPack
        # - Taser
      # components:
        # - Stunbaton
        # - FlashOnTrigger
        # - SmokeOnTrigger
        # - Flash
        # - Handcuff
        # - BallisticAmmoProvider
        # - Ammo
  - type: ItemMapper
    mapLayers:
      flashbang:
        whitelist:
          components:
          - FlashOnTrigger
      stunbaton:
        whitelist:
          components:
          - Stunbaton
      tear_gas_grenade:
        whitelist:
          components:
          - SmokeOnTrigger
    sprite: Clothing/Belt/belt_overlay.rsi
  - type: Appearance

- type: entity
  parent: NFClothingBeltStorageBase
  id: ClothingBeltJanitor
  name: janibelt
  description: A belt used to hold most janitorial supplies.
  components:
  - type: Sprite
    sprite: Clothing/Belt/janitor.rsi
  - type: Clothing
    sprite: Clothing/Belt/janitor.rsi
  #- type: Storage # Frontier
    # whitelist: # Frontier: commented out whitelist
      # tags:
        # - Wrench
        # - Bottle
        # - Spray
        # - Soap
        # - Flashlight
        # - CigPack
        # - TrashBag
        # - WetFloorSign
        # - HolosignProjector
        # - Plunger
        # - LightReplacer
        # - JanicartKeys
      # components:
        # - LightReplacer
        # - SmokeOnTrigger
    #maxItemSize: Large # Frontier
  - type: ItemMapper
    mapLayers:
      bottle:
        whitelist:
          tags:
          - Bottle
      bottle_spray:
        whitelist:
          tags:
          - Spray
      wrench:
        whitelist:
          tags:
          - Wrench
    sprite: Clothing/Belt/belt_overlay.rsi
  - type: Appearance

- type: entity
  parent: NFClothingBeltStorageBase # Frontier: ClothingBeltStorageBase<NFClothingBeltStorageBase
  id: ClothingBeltMedical
  name: medical belt
  description: Can hold various medical equipment.
  components:
  - type: Sprite
    sprite: Clothing/Belt/medical.rsi
  - type: Clothing
    sprite: Clothing/Belt/medical.rsi
  # - type: Storage # Frontier: commented out whitelist
  #   whitelist:
  #     tags:
  #       - Wrench
  #       - Bottle
  #       - Spray
  #       - Brutepack
  #       - Bloodpack
  #       - Gauze
  #       - Ointment
  #       - CigPack
  #       - PillCanister
  #       - Radio
  #       - DiscreteHealthAnalyzer
  #       - SurgeryTool
  #       - Dropper
  #     components:
  #       - Hypospray
  #       - Injector
  #       - Pill
  #       - HandLabeler
  - type: ItemMapper
    mapLayers:
      bottle:
        whitelist:
          tags:
          - Bottle
      hypo:
        whitelist:
          components:
          - Hypospray
      pill:
        whitelist:
          components:
          - Pill
          tags:
          - PillCanister
      bottle_spray:
        whitelist:
          tags:
          - Spray
      # spray_med:
      #   whitelist:
      #     tags:
      #     - SprayMedical
      # wrench_medical:
      #   whitelist:
      #     tags:
      #     - WrenchMedical
      wrench:
        whitelist:
          tags:
          - Wrench
    sprite: Clothing/Belt/belt_overlay.rsi
  - type: Appearance

- type: entity
  parent: ClothingBeltMedical
  id: ClothingBeltMedicalEMT
  name: EMT belt
  description: Perfect for holding various equipment for medical emergencies.
  components:
  - type: Sprite
    sprite: Clothing/Belt/emt.rsi
  - type: Clothing
    sprite: Clothing/Belt/emt.rsi

- type: entity
  parent: NFClothingBeltStorageBase # Frontier: ClothingBeltStorageBase<NFClothingBeltStorageBase
  id: ClothingBeltPlant
  name: botanical belt
  description: A belt used to hold most hydroponics supplies. Suprisingly, not green.
  components:
  - type: Sprite
    sprite: Clothing/Belt/plant.rsi
  - type: Clothing
    sprite: Clothing/Belt/plant.rsi
  # - type: Storage # Frontier: commented out whitelist
  #   whitelist:
  #     tags:
  #       # - PlantAnalyzer
  #       - PlantSampleTaker
  #       - BotanyShovel
  #       - BotanyHoe
  #       - BotanyHatchet
  #       - PlantSampleTaker
  #       - PlantBGone
  #       - Bottle
  #       - Syringe
  #       - CigPack
  #       - Dropper
  #     components:
  #       - Seed
  #       - Smokable
  #       - HandLabeler
  - type: ItemMapper
    mapLayers:
      hatchet:
        whitelist:
          tags:
          - BotanyHatchet
      # hydro:
      #   whitelist:
      #     tags:
      #     - PlantAnalyzer # Dunno what to put here, should be aight.
      hoe:
        whitelist:
          tags:
          - BotanyHoe
      secateurs: # We don't have secateurs and this looks similar enough.
        whitelist:
          tags:
          - BotanyShovel
      plantbgone:
        whitelist:
          tags:
          - PlantBGone
      bottle:
        whitelist:
          tags:
          - Bottle
    sprite: Clothing/Belt/belt_overlay.rsi
  - type: Appearance

- type: entity
  parent: NFClothingBeltStorageBase # Frontier: ClothingBeltStorageBase<NFClothingBeltStorageBase
  id: ClothingBeltChef
  name: chef belt
  description: A belt used to hold kitchen knives and condiments for quick access.
  components:
  - type: Sprite
    sprite: Clothing/Belt/chef.rsi
  - type: Clothing
    sprite: Clothing/Belt/chef.rsi
  # - type: Storage # Frontier: commented out whitelist
    # whitelist:
      # tags:
        # - KitchenKnife
        # - Cleaver
        # - RollingPin
        # - Coldsauce
        # - Enzyme
        # - Hotsauce
        # - Ketchup
        # - BBQsauce
        # - SaltShaker
        # - PepperShaker
        # - CigPack
        # - Packet
        # - Skewer
        # - MonkeyCube
        # - Mayo
      # components:
        # - Mousetrap
        # - Smokable
        # - Utensil
  - type: ItemMapper
    mapLayers:
      kitchenknife:
        whitelist:
          tags:
          - KitchenKnife
      cleaver:
        whitelist:
          tags:
          - Cleaver
      rollingpin:
        whitelist:
          tags:
          - RollingPin
      coldsauce:
        whitelist:
          tags:
          - Coldsauce
      enzyme:
        whitelist:
          tags:
          - Enzyme
      hotsauce:
        whitelist:
          tags:
          - Hotsauce
      ketchup:
        whitelist:
          tags:
          - Ketchup
      bbqsauce:
        whitelist:
          tags:
          - BBQsauce
      saltshaker:
        whitelist:
          tags:
          - SaltShaker
      peppershaker:
        whitelist:
          tags:
          - PepperShaker
    sprite: Clothing/Belt/belt_overlay.rsi
  - type: Appearance

- type: entity
  parent: [ClothingBeltStorageBase, ContentsExplosionResistanceBase, BaseC1Contraband] # Frontier: BaseRestrictedContraband<BaseC1Contraband
  id: ClothingBeltSecurity
  name: security belt
  description: Can hold security gear like handcuffs and flashes.
  components:
  - type: Sprite
    sprite: Clothing/Belt/security.rsi
  - type: Clothing
    sprite: Clothing/Belt/security.rsi
  - type: ExplosionResistance
    damageCoefficient: 0.9
  # - type: Storage # Frontier: commented out whitelist
  #   whitelist:
  #     tags:
  #       - CigPack
  #       - Taser
  #       - SecBeltEquip
  #       - Radio
  #       - Sidearm
  #       - MagazinePistol
  #       - MagazineMagnum
  #       - CombatKnife
  #       - Truncheon
  #     components:
  #       - Stunbaton
  #       - FlashOnTrigger
  #       - SmokeOnTrigger
  #       - Flash
  #       - Handcuff
  #       - BallisticAmmoProvider
  #       - CartridgeAmmo
  #       - DoorRemote
  #       - Whistle
  #       - BalloonPopper
  - type: ItemMapper
    mapLayers:
      flashbang:
        whitelist:
          components:
          - FlashOnTrigger
      stunbaton:
        whitelist:
          components:
          - Stunbaton
      tear_gas_grenade:
        whitelist:
          components:
          - SmokeOnTrigger
    sprite: Clothing/Belt/belt_overlay.rsi
  - type: Appearance

- type: entity
  parent: [ClothingBeltBase, ClothingSlotBase, BaseC1Contraband] # Frontier: BaseCommandContraband<BaseC1Contraband
  id: ClothingBeltSheath
  name: sabre sheath
  description: An ornate sheath designed to hold an officer's blade.
  components:
  - type: Sprite
    sprite: Clothing/Belt/sheath.rsi
    state: sheath
  - type: Clothing
    sprite: Clothing/Belt/sheath.rsi
  #- type: Item # Frontier
    #size: Ginormous # Frontier
  - type: ItemSlots
    slots:
      item:
        name: Sabre
        insertVerbText: sheath-insert-verb
        ejectVerbText: sheath-eject-verb
        insertSound: /Audio/Items/sheath.ogg
        ejectSound: /Audio/Items/unsheath.ogg
        whitelist:
          tags:
          - CaptainSabre
  - type: ItemMapper
    mapLayers:
      sheath-sabre:
        whitelist:
          tags:
          - CaptainSabre
  - type: Appearance

# Belts without visualizers

- type: entity
<<<<<<< HEAD
  parent: [ClothingBeltAmmoProviderBase, BaseC1Contraband] # Frontier: BaseRestrictedContraband<BaseC1Contraband
=======
  parent: [ClothingBeltAmmoProviderBase, BaseSecurityBartenderContraband]
>>>>>>> 11e5d591
  id: ClothingBeltBandolier
  name: bandolier
  description: A bandolier for holding shotgun ammunition.
  components:
  - type: Sprite
    sprite: Clothing/Belt/bandolier.rsi
  - type: Clothing
    sprite: Clothing/Belt/bandolier.rsi
  #- type: Item # Frontier
    #size: Huge # Frontier
  - type: BallisticAmmoProvider
    whitelist:
      tags:
        - ShellShotgun
    capacity: 14

- type: entity
  parent: ClothingBeltBase
  id: ClothingBeltChampion
  name: championship belt
  description: Proves to the world that you are the strongest!
  components:
  - type: Sprite
    sprite: Clothing/Belt/champion.rsi
  - type: Clothing
    sprite: Clothing/Belt/champion.rsi
    quickEquip: true
  - type: Tag
    tags:
    - Kangaroo

- type: entity
  parent: NFClothingBeltStorageBase # Frontier: ClothingBeltStorageBase<NFClothingBeltStorageBase
  id: ClothingBeltHolster
  name: shoulder holster
  description: 'A holster to carry a handgun and ammo. WARNING: Badasses only.'
  components:
  - type: Sprite
    sprite: Clothing/Belt/holster.rsi
  - type: Clothing
    sprite: Clothing/Belt/holster.rsi
  # - type: Storage # Frontier: commented out
    # grid: # Frontier: commented out
    # - 0,0,3,1 # Frontier: commented out

- type: entity
  parent: [NFClothingBeltStorageBase, BaseC3SyndicateContraband, ContrabandClothing] # Frontier: ClothingBeltStorageBase<NFClothingBeltStorageBase, BaseSyndicateContraband<BaseC3SyndicateContraband, added ContrabandClothing as parent
  id: ClothingBeltSyndieHolster
  name: syndicate shoulder holster
  description: A deep shoulder holster capable of holding many types of ballistics.
  components:
  - type: Sprite
    sprite: Clothing/Belt/syndieholster.rsi
  - type: Clothing
    sprite: Clothing/Belt/syndieholster.rsi
  #- type: Item # Frontier
    #size: Ginormous # Frontier
  # - type: Storage # Frontier: commented out
    # maxItemSize: Huge # Frontier: commented out
    # grid: # Frontier: commented out
    # - 0,0,3,3 # Frontier: commented out
    # whitelist: # Frontier: commented out whitelist
      # components:
        # - Gun
        # - BallisticAmmoProvider
        # - CartridgeAmmo

- type: entity
  parent: NFClothingBeltStorageBase # Frontier: ClothingBeltStorageBase<NFClothingBeltStorageBase
  id: ClothingBeltSecurityWebbing
  name: security carrier
  description: Unique and versatile chest rig, can hold security gear.
  components:
  - type: Sprite
    sprite: Clothing/Belt/securitywebbing.rsi
  - type: Clothing
    sprite: Clothing/Belt/securitywebbing.rsi

- type: entity
  parent: NFClothingBeltStorageBase # Frontier: ClothingBeltStorageBase<NFClothingBeltStorageBase, remove BaseSecurityCargoContraband
  id: ClothingBeltMercenaryWebbing # Frontier: Merc to Mercenary
  name: mercenary webbing
  description: Ideal for storing everything from ammo to weapons and combat essentials.
  components:
  - type: Sprite
    sprite: Clothing/Belt/mercwebbing.rsi
  - type: Clothing
    sprite: Clothing/Belt/mercwebbing.rsi

- type: entity
  parent: NFClothingBeltStorageBase # Frontier: ClothingBeltStorageBase<NFClothingBeltStorageBase
  id: ClothingBeltSalvageWebbing
  name: salvage rig
  description: Universal unloading system for work in space.
  components:
  - type: Sprite
    sprite: Clothing/Belt/salvagewebbing.rsi
  - type: Clothing
    sprite: Clothing/Belt/salvagewebbing.rsi

- type: entity
  parent: [NFClothingBeltStorageBase, ContentsExplosionResistanceBase, BaseC1Contraband] # Frontier: ClothingBeltStorageBase<NFClothingBeltStorageBase, BaseSyndicateContraband<BaseC1Contraband
  id: ClothingBeltMilitaryWebbing
  name: chest rig
  description: A set of tactical webbing worn by boarding parties. # Frontier
  components:
  - type: Sprite
    sprite: Clothing/Belt/militarywebbing.rsi
  - type: Clothing
    sprite: Clothing/Belt/militarywebbing.rsi
  - type: ExplosionResistance
    damageCoefficient: 0.5

- type: entity
  parent: ClothingBeltMilitaryWebbing
  id: ClothingBeltMilitaryWebbingMed
  name: medical chest rig
  description: A set of tactical webbing worn by medic operatives. # Frontier
  components:
  - type: Sprite
    sprite: Clothing/Belt/militarywebbingmed.rsi
  - type: Clothing
    sprite: Clothing/Belt/militarywebbingmed.rsi
  #- type: Item # Frontier
    #size: Huge # Frontier
  - type: ExplosionResistance
    damageCoefficient: 0.1

- type: entity
  parent: NFClothingBeltStorageBase # Frontier: ClothingBeltStorageBase<NFClothingBeltStorageBase
  id: ClothingBeltSuspendersRed
  name: red suspenders
  description: For holding your pants up.
  components:
  - type: Tag
    tags:
    - MimeBelt
  - type: Sprite
    sprite: Clothing/Belt/suspenders_red.rsi
    state: icon
  - type: Clothing
    sprite: Clothing/Belt/suspenders_red.rsi
    quickEquip: true

- type: entity
  parent: ClothingBeltSuspendersRed
  id: ClothingBeltSuspendersBlack
  name: black suspenders
  components:
  - type: Sprite
    sprite: Clothing/Belt/suspenders_black.rsi
  - type: Clothing
    sprite: Clothing/Belt/suspenders_black.rsi

- type: entity
  parent: [NFClothingBeltStorageBase, BaseC3WizardContraband, ContrabandClothing] # Frontier: ClothingBeltStorageBase<NFClothingBeltStorageBase, added BaseC3WizardContraband, ContrabandClothing as parent
  id: ClothingBeltWand
  name: wizard belt # Frontier: changed the name from 'wand belt' -> 'wizard belt'
  description: A belt designed to hold various rods of power. A veritable fanny pack of exotic magic.
  components:
  - type: Sprite
    sprite: Clothing/Belt/wand.rsi
  - type: Clothing
    sprite: Clothing/Belt/wand.rsi
  # - type: Storage # Frontier: commented out
    # grid: # Frontier: commented out
    # - 0,0,15,1 # Frontier: commented out
    # whitelist: # Frontier: commented out whitelist
      # tags:
      # - WizardWand<|MERGE_RESOLUTION|>--- conflicted
+++ resolved
@@ -13,70 +13,37 @@
   - type: Storage
     #maxItemSize: Normal# Frontier
     # TODO: Fill this out more.
-<<<<<<< HEAD
     # whitelist: # Frontier: commented out whitelist
       # tags:
-        # - Powerdrill
-        # - Wirecutter
-        # - Crowbar
-        # - Screwdriver
-        # - Flashlight
-        # - Wrench
-        # - GeigerCounter
-        # - Flare
-        # - CableCoil
-        # - CigPack
-        # - Radio
-        # - HolofanProjector
-        # - Multitool
-        # - AppraisalTool
-        # - JawsOfLife
-        # - GPS
-        # - WeldingMask
+      #   - Powerdrill
+      #   - Wirecutter
+      #   - Crowbar
+      #   - Screwdriver
+      #   - Flashlight
+      #   - Wrench
+      #   - GeigerCounter
+      #   - Flare
+      #   - CableCoil
+      #   - CigPack
+      #   - Radio
+      #   - HolofanProjector
+      #   - Multitool
+      #   - AppraisalTool
+      #   - JawsOfLife
+      #   - GPS
+      #   - WeldingMask
       # components:
-        # - SprayPainter
-        # - NetworkConfigurator
-        # - RCD
-        # - RCDAmmo
-        # - Welder
-        # - PowerCell
-        # - Geiger
-        # - TrayScanner
-        # - GasAnalyzer
-        # - HandLabeler
-=======
-    whitelist:
-      tags:
-        - Powerdrill
-        - Wirecutter
-        - Crowbar
-        - Screwdriver
-        - Flashlight
-        - Wrench
-        - GeigerCounter
-        - Flare
-        - CableCoil
-        - CigPack
-        - Radio
-        - HolofanProjector
-        - Multitool
-        - AppraisalTool
-        - JawsOfLife
-        - GPS
-        - WeldingMask
-      components:
-        - StationMap
-        - SprayPainter
-        - NetworkConfigurator
-        - RCD
-        - RCDAmmo
-        - Welder
-        - PowerCell
-        - Geiger
-        - TrayScanner
-        - GasAnalyzer
-        - HandLabeler
->>>>>>> 11e5d591
+      #   - StationMap
+      #   - SprayPainter
+      #   - NetworkConfigurator
+      #   - RCD
+      #   - RCDAmmo
+      #   - Welder
+      #   - PowerCell
+      #   - Geiger
+      #   - TrayScanner
+      #   - GasAnalyzer
+      #   - HandLabeler
   - type: ItemMapper
     mapLayers:
       drill:
@@ -128,68 +95,36 @@
     #grid: # Frontier
     #- 0,0,9,1 # Frontier
     # TODO: Fill this out more.
-<<<<<<< HEAD
     # whitelist: # Frontier: commented out whitelist
-      # tags:
-        # - Wirecutter
-        # - Crowbar
-        # - Screwdriver
-        # - Flashlight
-        # - Wrench
-        # - GeigerCounter
-        # - Flare
-        # - CableCoil
-        # - Powerdrill
-        # - JawsOfLife
-        # - CigPack
-        # - Radio
-        # - HolofanProjector
-        # - Multitool
-        # - AppraisalTool
-      # components:
-        # - SprayPainter
-        # - NetworkConfigurator
-        # - RCD
-        # - RCDAmmo
-        # - Welder
-        # - Flash
-        # - Handcuff
-        # - PowerCell
-        # - Geiger
-        # - TrayScanner
-        # - GasAnalyzer
-=======
-    whitelist:
-      tags:
-        - Wirecutter
-        - Crowbar
-        - Screwdriver
-        - Flashlight
-        - Wrench
-        - GeigerCounter
-        - Flare
-        - CableCoil
-        - Powerdrill
-        - JawsOfLife
-        - CigPack
-        - Radio
-        - HolofanProjector
-        - Multitool
-        - AppraisalTool
-      components:
-        - StationMap
-        - SprayPainter
-        - NetworkConfigurator
-        - RCD
-        - RCDAmmo
-        - Welder
-        - Flash
-        - Handcuff
-        - PowerCell
-        - Geiger
-        - TrayScanner
-        - GasAnalyzer
->>>>>>> 11e5d591
+    #   tags:
+    #     - Wirecutter
+    #     - Crowbar
+    #     - Screwdriver
+    #     - Flashlight
+    #     - Wrench
+    #     - GeigerCounter
+    #     - Flare
+    #     - CableCoil
+    #     - Powerdrill
+    #     - JawsOfLife
+    #     - CigPack
+    #     - Radio
+    #     - HolofanProjector
+    #     - Multitool
+    #     - AppraisalTool
+    #   components:
+    #     - StationMap
+    #     - SprayPainter
+    #     - NetworkConfigurator
+    #     - RCD
+    #     - RCDAmmo
+    #     - Welder
+    #     - Flash
+    #     - Handcuff
+    #     - PowerCell
+    #     - Geiger
+    #     - TrayScanner
+    #     - GasAnalyzer
   - type: ItemMapper
     mapLayers:
       drill:
@@ -611,11 +546,7 @@
 # Belts without visualizers
 
 - type: entity
-<<<<<<< HEAD
-  parent: [ClothingBeltAmmoProviderBase, BaseC1Contraband] # Frontier: BaseRestrictedContraband<BaseC1Contraband
-=======
-  parent: [ClothingBeltAmmoProviderBase, BaseSecurityBartenderContraband]
->>>>>>> 11e5d591
+  parent: [ClothingBeltAmmoProviderBase, BaseC1Contraband] # Frontier: BaseSecurityBartenderContraband<BaseC1Contraband
   id: ClothingBeltBandolier
   name: bandolier
   description: A bandolier for holding shotgun ammunition.
