--- conflicted
+++ resolved
@@ -548,13 +548,8 @@
     coefficient: 0.001
   - type: ExplosionResistance
     damageCoefficient: 0.2
-<<<<<<< HEAD
-#  - type: FireProtection # Frontier - Return after we update
-#    reduction: 0.8 # perfect protection like atmos firesuit for pyro tf2 ops
-=======
   - type: FireProtection
     reduction: 0.8 # perfect protection like atmos firesuit for pyro tf2 ops
->>>>>>> 6829630d
   - type: Armor
     modifiers:
       coefficients:
