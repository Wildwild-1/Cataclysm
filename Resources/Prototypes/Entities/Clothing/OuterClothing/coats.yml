--- conflicted
+++ resolved
@@ -376,11 +376,7 @@
     sprite: Clothing/OuterClothing/Coats/windbreaker_paramedic.rsi
 
 - type: entity
-<<<<<<< HEAD
-  parent: [ClothingOuterStorageBase, BaseC3SyndicateContraband, ContrabandClothing] # Frontier: added BaseC3SyndicateContraband, ContrabandClothing as parent
-=======
-  parent: [ClothingOuterStorageBase, BaseSyndicateContraband]
->>>>>>> d4da9923
+  parent: [ClothingOuterStorageBase, BaseC3SyndicateContraband, ContrabandClothing] # Frontier: BaseSyndicateContraband<BaseC3SyndicateContraband, add ContrabandClothing as parent
   id: ClothingOuterCoatSyndieCap
   name: syndicate's coat
   description: The syndicate's coat is made of durable fabric, with gilded patterns.
@@ -391,11 +387,7 @@
     sprite: Clothing/OuterClothing/Coats/syndicate/coatsyndiecap.rsi
 
 - type: entity
-<<<<<<< HEAD
-  parent: [ClothingOuterCoatHoSTrench, BaseC3SyndicateContraband, ContrabandClothing] # Frontier: added BaseC3SyndicateContraband, ContrabandClothing as parent
-=======
-  parent: [BaseSyndicateContraband, ClothingOuterCoatHoSTrench] # BaseSyndicateContraband as first parent so contraband system takes that as priority, yeah I know
->>>>>>> d4da9923
+  parent: [BaseC3SyndicateContraband, ClothingOuterCoatHoSTrench, ContrabandClothing] # Frontier: BaseSyndicateContraband<BaseC3SyndicateContraband, add ContrabandClothing as parent
   id: ClothingOuterCoatSyndieCapArmored
   name: syndicate's armored coat
   description: The syndicate's armored coat is made of durable fabric, with gilded patterns.
