#EVA Helmet
- type: entity
  parent: ClothingHeadEVAHelmetBase
  id: ClothingHeadHelmetEVA
  name: EVA helmet
  description: An old-but-gold helmet designed for extravehicular activites. Infamous for making security officers paranoid.
  components:
  - type: Sprite
    sprite: Clothing/Head/Helmets/eva.rsi
  - type: Clothing
    sprite: Clothing/Head/Helmets/eva.rsi
  - type: Tag
    tags:
    - HelmetEVA
    - WhitelistChameleon
  - type: StaticPrice
    price: 25

#Large EVA Helmet
- type: entity
  parent: ClothingHeadEVAHelmetBase
  id: ClothingHeadHelmetEVALarge
  name: EVA helmet
  description: An old-but-gold helmet designed for extravehicular activites.
  components:
  - type: Sprite
    sprite: Clothing/Head/Helmets/eva_large.rsi
  - type: Clothing
    sprite: Clothing/Head/Helmets/eva_large.rsi

#Syndicate EVA Helmet
- type: entity
<<<<<<< HEAD
  parent: [ClothingHeadEVAHelmetBase, ContrabandClothing] # Frontier: added ContrabandClothing as parent
=======
  parent: [ ClothingHeadEVAHelmetBase, BaseSyndicateContraband ]
>>>>>>> 9a68cf0b
  id: ClothingHeadHelmetSyndicate
  name: syndicate EVA helmet
  description: A simple, stylish EVA helmet. Designed for maximum humble space-badassery.
  components:
  - type: Sprite
    sprite: Clothing/Head/Helmets/eva_syndicate.rsi
  - type: Clothing
    sprite: Clothing/Head/Helmets/eva_syndicate.rsi

#Cosmonaut Helmet
- type: entity
  parent: ClothingHeadEVAHelmetBase
  id: ClothingHeadHelmetCosmonaut
  name: cosmonaut helmet
  description: Ancient design, but advanced manufacturing. #Description here originally started with " A deceptively well armored space helmet." Potentially had armor values in SS13 that weren't brought over?
  components:
  - type: Sprite
    sprite: Clothing/Head/Helmets/cosmonaut.rsi
  - type: Clothing
    sprite: Clothing/Head/Helmets/cosmonaut.rsi

#Paramedic Void Helmet
- type: entity
  parent: ClothingHeadEVAHelmetBase
  id: ClothingHeadHelmetVoidParamed
  name: paramedic void helmet
  description: A void helmet made for paramedics.
  components:
  - type: Sprite
    sprite: Clothing/Head/Helmets/paramedhelm.rsi
  - type: Clothing
    sprite: Clothing/Head/Helmets/paramedhelm.rsi
  - type: TemperatureProtection
    coefficient: 0.1
  - type: Armor
    modifiers:
      coefficients:
        Heat: 0.90
        Radiation: 0.75
  - type: StaticPrice
    price: 25

#Ancient Void Helmet
- type: entity
  parent: ClothingHeadEVAHelmetBase
  id: ClothingHeadHelmetAncient
  name: NTSRA void helmet
  description: An ancient space helmet, designed by the NTSRA branch of CentComm.
  components:
  - type: Sprite
    sprite: Clothing/Head/Helmets/ancientvoidsuit.rsi
  - type: Clothing
    sprite: Clothing/Head/Helmets/ancientvoidsuit.rsi<|MERGE_RESOLUTION|>--- conflicted
+++ resolved
@@ -30,11 +30,7 @@
 
 #Syndicate EVA Helmet
 - type: entity
-<<<<<<< HEAD
-  parent: [ClothingHeadEVAHelmetBase, ContrabandClothing] # Frontier: added ContrabandClothing as parent
-=======
-  parent: [ ClothingHeadEVAHelmetBase, BaseSyndicateContraband ]
->>>>>>> 9a68cf0b
+  parent: [ClothingHeadEVAHelmetBase, BaseSyndicateContraband, ContrabandClothing] # Frontier: added ContrabandClothing as parent
   id: ClothingHeadHelmetSyndicate
   name: syndicate EVA helmet
   description: A simple, stylish EVA helmet. Designed for maximum humble space-badassery.
