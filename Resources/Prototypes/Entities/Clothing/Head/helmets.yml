#These are intentionally all very mediocre as locational damage does not exist yet. Without it, armor values will stack in a way that makes it really god damn hard to determine how effective something is, along with making players extremely tanky.
#When it DOES exist, the values here should be totally reworked - probably just port them from SS13.

- type: entity
  parent: ClothingHeadBase
  id: ClothingHeadHelmetBase
  abstract: true
  components:
  - type: Armor #Values seem to let the user survive one extra hit if attacked consistently.
    modifiers:
      coefficients:
        Blunt: 0.9
        Slash: 0.9
        Piercing: 0.9
        Heat: 0.9
  - type: Tag
    tags:
    - WhitelistChameleon
  - type: HideLayerClothing
    slots:
    - HeadTop
    - HeadSide

#Basic Helmet (Security Helmet)
- type: entity
<<<<<<< HEAD
  parent: [ClothingHeadHelmetBase, BaseC1Contraband] # Frontier: BaseRestrictedContraband<BaseC1Contraband
=======
  parent: [ClothingHeadHelmetBase, BaseSecurityContraband]
>>>>>>> 4dfd3e57
  id: ClothingHeadHelmetBasic
  name: helmet
  description: Standard security gear. Protects the head from impacts.
  components:
  - type: Sprite
    sprite: Clothing/Head/Helmets/security.rsi
  - type: Clothing
    sprite: Clothing/Head/Helmets/security.rsi
  - type: Tag
    tags:
    - WhitelistChameleon
    - SecurityHelmet

#Mercenary Helmet
- type: entity
  parent: [ ClothingHeadHelmetBase, BaseC1Contraband ] # Frontier: BaseMajorContraband <BaseC1Contraband
  id: ClothingHeadHelmetMercenary # Frontier - Name fix
  name: mercenary helmet
  description: The combat helmet is commonly used by mercenaries, is strong, light and smells like gunpowder and the jungle.
  components:
  - type: Sprite
    sprite: Clothing/Head/Helmets/merc_helmet.rsi
  - type: Clothing
    sprite: Clothing/Head/Helmets/merc_helmet.rsi

#SWAT Helmet
- type: entity
<<<<<<< HEAD
  parent: [ClothingHeadBase, BaseC2ContrabandUnredeemable] # Frontier: BaseRestrictedContraband<BaseC2ContrabandUnredeemable
=======
  parent: [ClothingHeadBase, BaseSecurityContraband]
>>>>>>> 4dfd3e57
  id: ClothingHeadHelmetSwat
  name: SWAT helmet
  description: An extremely robust helmet, commonly used by paramilitary forces. This one has the Nanotrasen logo emblazoned on the top.
  components:
  - type: Sprite
    sprite: Clothing/Head/Helmets/swat.rsi
  - type: Clothing
    sprite: Clothing/Head/Helmets/swat.rsi
  - type: Armor #This is intentionally not spaceproof, when the time comes to port the values from SS13 this should be buffed from what it was.
    modifiers:
      coefficients:
        Blunt: 0.80
        Slash: 0.80
        Piercing: 0.80
        Heat: 0.80
        Radiation: 0.80
        Caustic: 0.95
  - type: ExplosionResistance
    damageCoefficient: 0.75

#Syndicate SWAT Helmet
- type: entity
  parent: [BaseC3SyndicateContraband, ClothingHeadHelmetSwat, ContrabandClothing] # Frontier: added ContrabandClothing, BaseC3SyndicateContraband as parent
  id: ClothingHeadHelmetSwatSyndicate
  name: SWAT helmet
  suffix: Syndicate
  description: An extremely robust helmet, commonly used by paramilitary forces. It is adorned in a nefarious red and black stripe pattern.
  components:
  - type: Sprite
    sprite: Clothing/Head/Helmets/swat_syndicate.rsi
  - type: Clothing
    sprite: Clothing/Head/Helmets/swat_syndicate.rsi

#Light Riot Helmet
- type: entity
<<<<<<< HEAD
  parent: [ClothingHeadBase, BaseC2ContrabandUnredeemable] # Frontier: BaseRestrictedContraband<BaseC2ContrabandUnredeemable
=======
  parent: [ClothingHeadBase, BaseSecurityContraband]
>>>>>>> 4dfd3e57
  id: ClothingHeadHelmetRiot
  name: light riot helmet
  description: It's a helmet specifically designed to protect against close range attacks.
  components:
  - type: Sprite
    sprite: Clothing/Head/Helmets/light_riot.rsi
  - type: Clothing
    sprite: Clothing/Head/Helmets/light_riot.rsi
  - type: IngestionBlocker
  - type: Armor
    modifiers:
      coefficients:
        Blunt: 0.8
        Slash: 0.8
        Piercing: 0.95

#Bombsuit Helmet
- type: entity
  parent: ClothingHeadBase
  id: ClothingHeadHelmetBombSuit
  name: bombsuit helmet
  description: A heavy helmet designed to withstand the pressure generated by a bomb and any fragments the bomb may produce.
  components:
  - type: Sprite
    sprite: Clothing/Head/Helmets/bombsuit.rsi
  - type: Clothing
    sprite: Clothing/Head/Helmets/bombsuit.rsi
  - type: IngestionBlocker
  - type: ExplosionResistance
    damageCoefficient: 0.9
  - type: Armor
    modifiers:
      coefficients:
        Blunt: 0.95
        Slash: 0.95
        Piercing: 0.95
  - type: HideLayerClothing
    slots:
    - Hair
    - Snout
    - HeadTop
    - HeadSide

#Janitorial Bombsuit Helmet
- type: entity
  parent: ClothingHeadHelmetBombSuit
  id: ClothingHeadHelmetJanitorBombSuit
  name: janitorial bombsuit helmet
  description: A heavy helmet designed to withstand explosions formed from reactions between chemicals.
  categories: [ DoNotMap ]
  components:
  - type: Sprite
    sprite: Clothing/Head/Helmets/janitor_bombsuit.rsi
  - type: Clothing
    sprite: Clothing/Head/Helmets/janitor_bombsuit.rsi

#Cult Helmet
- type: entity
  parent: [ClothingHeadBase, BaseC3CultContrabandNoValue, ContrabandClothing] # Frontier: BaseMajorContraband<BaseC3CultContrabandNoValue, ContrabandClothing as parent
  id: ClothingHeadHelmetCult
  name: cult helmet
  description: A robust, evil-looking cult helmet.
  components:
  - type: Sprite
    sprite: Clothing/Head/Helmets/cult.rsi
  - type: Clothing
    sprite: Clothing/Head/Helmets/cult.rsi
  - type: IngestionBlocker
  - type: Armor
    modifiers:
      coefficients:
        Blunt: 0.9
        Slash: 0.8
        Piercing: 0.9
        Heat: 0.9

#Space Ninja Helmet
- type: entity
  parent: [ClothingHeadEVAHelmetBase, BaseC3Contraband, ContrabandClothing] # Frontier: BaseMajorContraband<BaseC3Contraband, add ContrabandClothing
  id: ClothingHeadHelmetSpaceNinja
  name: space ninja helmet
  description: What may appear to be a simple black garment is in fact a highly sophisticated nano-weave helmet. Standard issue ninja gear.
  components:
  - type: Sprite
    sprite: Clothing/Head/Helmets/spaceninja.rsi
  - type: Clothing
    sprite: Clothing/Head/Helmets/spaceninja.rsi
  - type: Tag
    tags:
    - WhitelistChameleon
  - type: IngestionBlocker
  - type: IdentityBlocker
  - type: HideLayerClothing
    slots:
    - Hair
    - Snout
    - HeadTop
    - HeadSide

#Templar Helmet
- type: entity
  parent: ClothingHeadBase
  id: ClothingHeadHelmetTemplar
  name: templar helmet
  description: DEUS VULT!
  components:
  - type: Sprite
    sprite: Clothing/Head/Helmets/templar.rsi
  - type: Clothing
    sprite: Clothing/Head/Helmets/templar.rsi
  - type: IngestionBlocker
  - type: IdentityBlocker

#Thunderdome Helmet
- type: entity
  parent: ClothingHeadBase
  id: ClothingHeadHelmetThunderdome
  name: thunderdome helmet
  description: Let the battle commence!
  components:
  - type: Sprite
    sprite: Clothing/Head/Helmets/thunderdome.rsi
  - type: Clothing
    sprite: Clothing/Head/Helmets/thunderdome.rsi

#Wizard Helmet
- type: entity
  parent: [ClothingHeadBase, ContrabandClothing] # Frontier: added ContrabandClothing as parent
  id: ClothingHeadHelmetWizardHelm
  name: wizard helm
  description: Strange-looking helmet that most certainly belongs to a real magic user.
  components:
  - type: Sprite
    sprite: Clothing/Head/Helmets/wizardhelm.rsi
  - type: Clothing
    sprite: Clothing/Head/Helmets/wizardhelm.rsi
  - type: IngestionBlocker
  - type: IdentityBlocker

#Fire Helmet
- type: entity
  parent: ClothingHeadLightBase
  id: ClothingHeadHelmetFire
  name: fire helmet
  description: An atmos tech's best friend. Provides some heat resistance and looks cool.
  components:
  - type: Sprite
    sprite: Clothing/Head/Helmets/firehelmet.rsi
  - type: Clothing
    sprite: Clothing/Head/Helmets/firehelmet.rsi
    quickEquip: true
  - type: IngestionBlocker
  - type: TemperatureProtection
    heatingCoefficient: 0.01
    coolingCoefficient: 0.2
  - type: FireProtection
    reduction: 0.15 # not fully sealed so less protection
  - type: IdentityBlocker
  - type: Tag
    tags:
    - WhitelistChameleon
    - FireHelmet
  - type: HideLayerClothing
    slots:
    - Hair
    - Snout
    - HeadTop
    - HeadSide

#Atmos Fire Helmet
- type: entity
  parent: ClothingHeadLightBase # Frontier: removed BaseEngineeringContraband
  id: ClothingHeadHelmetAtmosFire
  name: atmos fire helmet
  description: An atmos fire helmet, able to keep the user cool in any situation.
  components:
  - type: Sprite
    sprite: Clothing/Head/Helmets/atmos_firehelmet.rsi
  - type: Clothing
    sprite: Clothing/Head/Helmets/atmos_firehelmet.rsi
    quickEquip: true
  - type: IngestionBlocker
  - type: TemperatureProtection
    heatingCoefficient: 0.01
    coolingCoefficient: 0.2
  - type: FireProtection
    reduction: 0.2
  - type: PressureProtection
    highPressureMultiplier: 0.25
    lowPressureMultiplier: 1000
  - type: IdentityBlocker
  - type: Tag
    tags:
    - WhitelistChameleon
    - FireHelmet
  - type: HideLayerClothing
    slots:
    - Hair
    - Snout
    - HeadTop
    - HeadSide
  - type: BreathMask

#Chitinous Helmet
- type: entity
  parent: [ ClothingHeadBase, BaseC3Contraband] # Frontier: BaseMajorContraband<BaseC3Contraband
  id: ClothingHeadHelmetLing
  name: chitinous helmet
  description: An all-consuming chitinous mass of armor.
  components:
  - type: Sprite
    sprite: Clothing/Head/Helmets/linghelmet.rsi
  - type: Clothing
    sprite: Clothing/Head/Helmets/linghelmet.rsi
  - type: Armor #admeme item so it should be fine being overpowered while helmets are still intentionally kneecapped.
    modifiers:
      coefficients:
        Blunt: 0.5
        Slash: 0.5
        Piercing: 0.5
        Heat: 0.9

#ERT HELMETS
#ERT Leader Helmet
- type: entity
  parent: [ BaseCentcommContraband, ClothingHeadHelmetBase ]
  id: ClothingHeadHelmetERTLeader
  name: ERT leader helmet
  description: An in-atmosphere helmet worn by the leader of a Nanotrasen Emergency Response Team. Has blue highlights.
  components:
  - type: Sprite
    sprite: Clothing/Head/Helmets/ert_leader.rsi
  - type: Clothing
    sprite: Clothing/Head/Helmets/ert_leader.rsi

#ERT Security Helmet
- type: entity
  parent: [ BaseCentcommContraband, ClothingHeadHelmetBase ]
  id: ClothingHeadHelmetERTSecurity
  name: ERT security helmet
  description: An in-atmosphere helmet worn by security members of the Nanotrasen Emergency Response Team. Has red highlights.
  components:
  - type: Sprite
    sprite: Clothing/Head/Helmets/ert_security.rsi
  - type: Clothing
    sprite: Clothing/Head/Helmets/ert_security.rsi

#ERT Medic Helmet
- type: entity
  parent: [ BaseCentcommContraband, ClothingHeadHelmetBase ]
  id: ClothingHeadHelmetERTMedic
  name: ERT medic helmet
  description: An in-atmosphere helmet worn by medical members of the Nanotrasen Emergency Response Team. Has white highlights.
  components:
  - type: Sprite
    sprite: Clothing/Head/Helmets/ert_medic.rsi
  - type: Clothing
    sprite: Clothing/Head/Helmets/ert_medic.rsi

#ERT Engineer Helmet
- type: entity
  parent: [ BaseCentcommContraband, ClothingHeadHelmetBase ]
  id: ClothingHeadHelmetERTEngineer
  name: ERT engineer helmet
  description: An in-atmosphere helmet worn by engineering members of the Nanotrasen Emergency Response Team. Has orange highlights.
  components:
  - type: Sprite
    sprite: Clothing/Head/Helmets/ert_engineer.rsi
  - type: Clothing
    sprite: Clothing/Head/Helmets/ert_engineer.rsi

#ERT Janitor Helmet
- type: entity
  parent: [ BaseCentcommContraband, ClothingHeadHelmetBase ]
  id: ClothingHeadHelmetERTJanitor
  name: ERT janitor helmet
  description: An in-atmosphere helmet worn by janitorial members of the Nanotrasen Emergency Response Team. Has dark purple highlights.
  components:
  - type: Sprite
    sprite: Clothing/Head/Helmets/ert_janitor.rsi
  - type: Clothing
    sprite: Clothing/Head/Helmets/ert_janitor.rsi

- type: entity
  parent: [ BaseC3SyndicateContraband, ClothingHeadHelmetBase ] # Frontier: BaseSyndicateContraband<BaseC3SyndicateContraband
  id: ClothingHeadHelmetRaid
  name: syndicate raid helmet
  description: An armored helmet for use with the syndicate raid suit. Very stylish.
  components:
  - type: Sprite
    sprite: Clothing/Head/Helmets/syndie-raid.rsi
  - type: Clothing
    sprite: Clothing/Head/Helmets/syndie-raid.rsi
  - type: Armor
    modifiers: #There's gotta be SOME reason to use this over other helmets.
      coefficients:
        Blunt: 0.85
        Slash: 0.85
        Piercing: 0.85
        Heat: 0.85

#Bone Helmet
- type: entity
  parent: [ ClothingHeadHelmetBase, BaseC1Contraband ] # Frontier: BaseMinorContraband<BaseC1Contraband
  id: ClothingHeadHelmetBone
  name: bone helmet
  description: Cool-looking helmet made of skull of your enemies.
  components:
  - type: Sprite
    sprite: Clothing/Head/Helmets/bone_helmet.rsi
  - type: Clothing
    sprite: Clothing/Head/Helmets/bone_helmet.rsi
  - type: Construction
    graph: BoneHelmet
    node: helmet

- type: entity
  parent: [ClothingHeadHelmetBase, BaseC1Contraband ] # Frontier: BaseMinorContraband<BaseC1Contraband
  id: ClothingHeadHelmetPodWars
  name: ironclad II helmet
  description: An ironclad II helmet, a relic of the pod wars.
  components:
  - type: Sprite
    sprite: Clothing/Head/Helmets/podwars_helmet.rsi
  - type: Clothing
    sprite: Clothing/Head/Helmets/podwars_helmet.rsi

#Justice Helmet
- type: entity
<<<<<<< HEAD
  parent: [ ClothingHeadHelmetBase, BaseC2ContrabandUnredeemable ] # Frontier: BaseRestrictedContraband
=======
  parent: [ ClothingHeadHelmetBase, BaseSecurityContraband ]
>>>>>>> 4dfd3e57
  id: ClothingHeadHelmetJustice
  name: justice helm
  description: Advanced security gear. Protects the station from ne'er-do-wells.
  components:
  - type: Sprite
    sprite: Clothing/Head/Helmets/justice.rsi
    layers:
      - state: icon
      - state: icon-light
        visible: false
        shader: unshaded
        map: [ "light" ]
  - type: Appearance
  - type: Clothing
    sprite: Clothing/Head/Helmets/justice.rsi
    equippedPrefix: off
  - type: ItemToggle
    predictable: false # issues between ToggleCellDraw and ItemToggleActiveSound
    onUse: false
    soundActivate:
      path: /Audio/Items/flashlight_on.ogg
    soundDeactivate:
      path: /Audio/Items/flashlight_off.ogg
    soundFailToActivate:
      path: /Audio/Machines/button.ogg
  - type: ItemToggleActiveSound
    activeSound:
      path: /Audio/Effects/Vehicle/policesiren.ogg
      params:
        volume: -4
  - type: UseDelay
    delay: 1.0
  - type: ToggleClothing
    action: ActionToggleJusticeHelm
    mustEquip: false
  - type: ItemTogglePointLight
  - type: ToggleableLightVisuals
    clothingVisuals:
      head:
      - state: on-equipped-HELMET
        shader: unshaded
  - type: PointLight
    enabled: false
    radius: 1.4
    energy: 1.4
    color: red
    netsync: false
    mask: /Textures/Effects/LightMasks/double_cone.png
  - type: RotatingLight
    speed: 360
  - type: PowerCellSlot
    cellSlotId: cell_slot
  - type: ContainerContainer
    containers:
      cell_slot: !type:ContainerSlot
  - type: ItemSlots
    slots:
      cell_slot:
        name: power-cell-slot-component-slot-name-default
        startingItem: PowerCellSmall
  - type: PowerCellDraw
    drawRate: 2
  - type: ToggleCellDraw
  - type: Construction
    graph: HelmetJustice
    node: helmet

- type: entity
  parent: ClothingHeadHelmetJustice
  id: ClothingHeadHelmetJusticeEmpty
  suffix: Empty
  components:
  - type: ItemSlots
    slots:
      cell_slot:
        name: power-cell-slot-component-slot-name-default

- type: entity
  id: ActionToggleJusticeHelm
  name: Toggle Justice Helm
  description: Toggles the justice helm on and off.
  components:
  - type: InstantAction
    useDelay: 1
    itemIconStyle: BigItem
    event: !type:ToggleActionEvent<|MERGE_RESOLUTION|>--- conflicted
+++ resolved
@@ -23,11 +23,7 @@
 
 #Basic Helmet (Security Helmet)
 - type: entity
-<<<<<<< HEAD
-  parent: [ClothingHeadHelmetBase, BaseC1Contraband] # Frontier: BaseRestrictedContraband<BaseC1Contraband
-=======
-  parent: [ClothingHeadHelmetBase, BaseSecurityContraband]
->>>>>>> 4dfd3e57
+  parent: [ClothingHeadHelmetBase, BaseC1Contraband] # Frontier: BaseSecurityContraband<BaseC1Contraband
   id: ClothingHeadHelmetBasic
   name: helmet
   description: Standard security gear. Protects the head from impacts.
@@ -55,11 +51,7 @@
 
 #SWAT Helmet
 - type: entity
-<<<<<<< HEAD
-  parent: [ClothingHeadBase, BaseC2ContrabandUnredeemable] # Frontier: BaseRestrictedContraband<BaseC2ContrabandUnredeemable
-=======
-  parent: [ClothingHeadBase, BaseSecurityContraband]
->>>>>>> 4dfd3e57
+  parent: [ClothingHeadBase, BaseC2ContrabandUnredeemable] # Frontier: BaseSecurityContraband<BaseC2ContrabandUnredeemable
   id: ClothingHeadHelmetSwat
   name: SWAT helmet
   description: An extremely robust helmet, commonly used by paramilitary forces. This one has the Nanotrasen logo emblazoned on the top.
@@ -95,11 +87,7 @@
 
 #Light Riot Helmet
 - type: entity
-<<<<<<< HEAD
-  parent: [ClothingHeadBase, BaseC2ContrabandUnredeemable] # Frontier: BaseRestrictedContraband<BaseC2ContrabandUnredeemable
-=======
-  parent: [ClothingHeadBase, BaseSecurityContraband]
->>>>>>> 4dfd3e57
+  parent: [ClothingHeadBase, BaseC2ContrabandUnredeemable] # Frontier: BaseSecurityContraband<BaseC2ContrabandUnredeemable
   id: ClothingHeadHelmetRiot
   name: light riot helmet
   description: It's a helmet specifically designed to protect against close range attacks.
@@ -429,11 +417,7 @@
 
 #Justice Helmet
 - type: entity
-<<<<<<< HEAD
-  parent: [ ClothingHeadHelmetBase, BaseC2ContrabandUnredeemable ] # Frontier: BaseRestrictedContraband
-=======
-  parent: [ ClothingHeadHelmetBase, BaseSecurityContraband ]
->>>>>>> 4dfd3e57
+  parent: [ ClothingHeadHelmetBase, BaseC2ContrabandUnredeemable ] # Frontier: BaseSecurityContraband<BaseC2ContrabandUnredeemable
   id: ClothingHeadHelmetJustice
   name: justice helm
   description: Advanced security gear. Protects the station from ne'er-do-wells.
