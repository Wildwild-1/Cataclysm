- type: entity
  parent: ClothingShoesBaseButcherable
  id: ClothingShoesBootsWork
  name: workboots
  description: Engineering lace-up work boots for the especially blue-collar.
  components:
  - type: Sprite
    sprite: Clothing/Shoes/Boots/workboots.rsi
  - type: Clothing
    sprite: Clothing/Shoes/Boots/workboots.rsi
  - type: Matchbox

- type: entity
<<<<<<< HEAD
  parent: [ClothingShoesMilitaryBase, BaseC1Contraband] # Frontier: BaseRestrictedContraband<BaseC1Contraband
=======
  parent: [ClothingShoesMilitaryBase, BaseSecurityContraband]
>>>>>>> 4dfd3e57
  id: ClothingShoesBootsJack
  name: jackboots
  # description: Nanotrasen-issue Security combat boots for combat scenarios or combat situations. All combat, all the time. # Frontier
  description: Combat boots for combat scenarios or combat situations. All combat, all the time. # Frontier
  components:
  - type: Sprite
    sprite: Clothing/Shoes/Boots/jackboots.rsi
  - type: Clothing
    sprite: Clothing/Shoes/Boots/jackboots.rsi
  # - type: ClothingSlowOnDamageModifier # Frontier: weird one-off
  #   modifier: 0.5 # Frontier: weird one-off

- type: entity
  parent: ClothingShoesBaseButcherable
  id: ClothingShoesBootsSalvage
  name: salvage boots
  description: Steel-toed salvage boots for salvaging in hazardous environments.
  components:
  - type: Sprite
    sprite: Clothing/Shoes/Boots/explorer.rsi
  - type: Clothing
    sprite: Clothing/Shoes/Boots/explorer.rsi
  - type: Matchbox

- type: entity
  parent: ClothingShoesBaseButcherable
  id: ClothingShoesBootsPerformer
  name: performer's boots
  description: These boots provide great traction for when you're up on stage.
  components:
  - type: Sprite
    sprite: Clothing/Shoes/Boots/performer.rsi
  - type: Clothing
    sprite: Clothing/Shoes/Boots/performer.rsi

- type: entity
<<<<<<< HEAD
  parent: [ClothingShoesMilitaryBase, BaseC1Contraband] # Frontier: BaseRestrictedContraband<BaseC1Contraband
=======
  parent: [ClothingShoesMilitaryBase, BaseSecurityContraband]
>>>>>>> 4dfd3e57
  id: ClothingShoesBootsCombat
  name: combat boots
  description: Robust combat boots for combat scenarios or combat situations. All combat, all the time.
  components:
  - type: Sprite
    sprite: Clothing/Shoes/Boots/combatboots.rsi
  - type: Clothing
    sprite: Clothing/Shoes/Boots/combatboots.rsi

- type: entity
  parent: ClothingShoesMilitaryBase
  id: ClothingShoesHighheelBoots
  name: high-heeled boots
  description: Snazy boots for when you want to be stylish, yet prepared.
  components:
  - type: MeleeWeapon
    damage:
      types:
        Piercing: 6
  - type: Sprite
    sprite: Clothing/Shoes/Boots/highheelboots.rsi
  - type: Clothing
    sprite: Clothing/Shoes/Boots/highheelboots.rsi
  - type: FootstepModifier
    footstepSoundCollection:
      collection: FootstepHighHeels
      params:
        variation: 0.09

- type: entity
  parent: [ ClothingShoesMilitaryBase ] # Frontier: removed BaseRestrictedContraband
  id: ClothingShoesBootsMercenary # Frontier: Merc to Mercenary
  name: mercenary boots
  description: Boots that have gone through many conflicts and that have proven their combat reliability.
  components:
  - type: Sprite
    sprite: Clothing/Shoes/Boots/mercboots.rsi
  - type: Clothing
    sprite: Clothing/Shoes/Boots/mercboots.rsi

- type: entity
  parent: ClothingShoesBaseButcherable
  id: ClothingShoesBootsLaceup
  name: laceup shoes
  description: The height of fashion, and they're pre-polished!
  components:
  - type: Sprite
    sprite: Clothing/Shoes/Boots/laceups.rsi
  - type: Clothing
    sprite: Clothing/Shoes/Boots/laceups.rsi

- type: entity
  parent: ClothingShoesBaseWinterBoots
  id: ClothingShoesBootsWinter
  name: winter boots
  components:
  - type: Sprite
    sprite: Clothing/Shoes/Boots/winterboots.rsi
  - type: Clothing
    sprite: Clothing/Shoes/Boots/winterboots.rsi

- type: entity
  parent: ClothingShoesBaseWinterBoots
  id: ClothingShoesBootsWinterCargo
  name: cargo winter boots
  components:
  - type: Sprite
    sprite: Clothing/Shoes/Boots/winterbootscargo.rsi
  - type: Clothing
    sprite: Clothing/Shoes/Boots/winterbootscargo.rsi

- type: entity
  parent: ClothingShoesBaseWinterBoots
  id: ClothingShoesBootsWinterEngi
  name: engineering winter boots
  components:
  - type: Sprite
    sprite: Clothing/Shoes/Boots/winterbootsengi.rsi
  - type: Clothing
    sprite: Clothing/Shoes/Boots/winterbootsengi.rsi

- type: entity
  parent: ClothingShoesBaseWinterBoots
  id: ClothingShoesBootsWinterMed
  name: medical winter boots
  components:
  - type: Sprite
    sprite: Clothing/Shoes/Boots/winterbootsmed.rsi
  - type: Clothing
    sprite: Clothing/Shoes/Boots/winterbootsmed.rsi

- type: entity
  parent: ClothingShoesBaseWinterBoots
  id: ClothingShoesBootsWinterSci
  name: science winter boots
  components:
  - type: Sprite
    sprite: Clothing/Shoes/Boots/winterbootssci.rsi
  - type: Clothing
    sprite: Clothing/Shoes/Boots/winterbootssci.rsi

- type: entity
<<<<<<< HEAD
  parent: [ClothingShoesBaseWinterBoots, ClothingShoesMilitaryBase, BaseC2ContrabandUnredeemable] # Frontier: BaseRestrictedContraband<BaseC2ContrabandUnredeemable
=======
  parent: [ClothingShoesBaseWinterBoots, ClothingShoesMilitaryBase, BaseSecurityContraband]
>>>>>>> 4dfd3e57
  id: ClothingShoesBootsWinterSec
  name: security winter boots
  components:
  - type: Sprite
    sprite: Clothing/Shoes/Boots/winterbootssec.rsi
  - type: Clothing
    sprite: Clothing/Shoes/Boots/winterbootssec.rsi

- type: entity
  parent: [ClothingShoesBaseWinterBoots, BaseC3SyndicateContraband] # Frontier: BaseSyndicateContraband<BaseC3SyndicateContraband
  id: ClothingShoesBootsWinterSyndicate
  name: syndicate's winter boots
  description: Durable heavy boots, looks like merch from "Syndieland".
  components:
  - type: Sprite
    sprite: Clothing/Shoes/Boots/winterbootssyndicate.rsi
  - type: Clothing
    sprite: Clothing/Shoes/Boots/winterbootssyndicate.rsi

- type: entity
  parent: ClothingShoesBaseWinterBoots
  id: ClothingShoesBootsWinterWeb
  name: web winter boots
  description: Boots made out of dense webbing to help survive even the coldest of winters.
  components:
  - type: Sprite
    sprite: Clothing/Shoes/Boots/winterbootsweb.rsi
  - type: Clothing
    sprite: Clothing/Shoes/Boots/winterbootsweb.rsi
  - type: FlavorProfile
    flavors:
      - cobwebs
    ignoreReagents:
      - Fiber
  - type: SolutionContainerManager
    solutions: # 6 (3 (fiber count of web) * 2 (to craft)) + 4 (magical crafting bonus)
      food:
        maxVol: 10
        reagents:
        - ReagentId: Fiber
          Quantity: 10
  - type: Butcherable
    spawned:
    - id: MaterialWebSilk1
      amount: 2
  - type: Construction
    graph: WebObjects
    node: boots

- type: entity
  parent: ClothingShoesMilitaryBase
  id: ClothingShoesBootsCowboyBrown
  name: brown cowboy boots
  description: They got spurs that jingle and/or jangle.
  components:
  - type: Sprite
    sprite: Clothing/Shoes/Boots/cowboybootsbrown.rsi
  - type: Clothing
    sprite: Clothing/Shoes/Boots/cowboybootsbrown.rsi
  - type: FootstepModifier
    footstepSoundCollection:
      collection: FootstepSpurs
      params:
        variation: 0.09

- type: entity
  parent: ClothingShoesBootsCowboyBrown
  id: ClothingShoesBootsCowboyBlack
  name: black cowboy boots
  components:
  - type: Sprite
    sprite: Clothing/Shoes/Boots/cowboybootsblack.rsi
  - type: Clothing
    sprite: Clothing/Shoes/Boots/cowboybootsblack.rsi

- type: entity
  parent: ClothingShoesBootsCowboyBrown
  id: ClothingShoesBootsCowboyWhite
  name: white cowboy boots
  components:
  - type: Sprite
    sprite: Clothing/Shoes/Boots/cowboybootswhite.rsi
  - type: Clothing
    sprite: Clothing/Shoes/Boots/cowboybootswhite.rsi

- type: entity
  parent: ClothingShoesBootsCowboyBrown
  id: ClothingShoesBootsCowboyFancy
  name: fancy cowboy boots
  components:
  - type: Sprite
    sprite: Clothing/Shoes/Boots/cowboybootsfancy.rsi
  - type: Clothing
    sprite: Clothing/Shoes/Boots/cowboybootsfancy.rsi<|MERGE_RESOLUTION|>--- conflicted
+++ resolved
@@ -11,11 +11,7 @@
   - type: Matchbox
 
 - type: entity
-<<<<<<< HEAD
-  parent: [ClothingShoesMilitaryBase, BaseC1Contraband] # Frontier: BaseRestrictedContraband<BaseC1Contraband
-=======
-  parent: [ClothingShoesMilitaryBase, BaseSecurityContraband]
->>>>>>> 4dfd3e57
+  parent: [ClothingShoesMilitaryBase, BaseC1Contraband] # Frontier: BaseSecurityContraband<BaseC1Contraband
   id: ClothingShoesBootsJack
   name: jackboots
   # description: Nanotrasen-issue Security combat boots for combat scenarios or combat situations. All combat, all the time. # Frontier
@@ -52,11 +48,7 @@
     sprite: Clothing/Shoes/Boots/performer.rsi
 
 - type: entity
-<<<<<<< HEAD
-  parent: [ClothingShoesMilitaryBase, BaseC1Contraband] # Frontier: BaseRestrictedContraband<BaseC1Contraband
-=======
-  parent: [ClothingShoesMilitaryBase, BaseSecurityContraband]
->>>>>>> 4dfd3e57
+  parent: [ClothingShoesMilitaryBase, BaseC1Contraband] # Frontier: BaseSecurityContraband<BaseC1Contraband
   id: ClothingShoesBootsCombat
   name: combat boots
   description: Robust combat boots for combat scenarios or combat situations. All combat, all the time.
@@ -159,11 +151,7 @@
     sprite: Clothing/Shoes/Boots/winterbootssci.rsi
 
 - type: entity
-<<<<<<< HEAD
-  parent: [ClothingShoesBaseWinterBoots, ClothingShoesMilitaryBase, BaseC2ContrabandUnredeemable] # Frontier: BaseRestrictedContraband<BaseC2ContrabandUnredeemable
-=======
-  parent: [ClothingShoesBaseWinterBoots, ClothingShoesMilitaryBase, BaseSecurityContraband]
->>>>>>> 4dfd3e57
+  parent: [ClothingShoesBaseWinterBoots, ClothingShoesMilitaryBase, BaseC2ContrabandUnredeemable] # Frontier: BaseSecurityContraband<BaseC2ContrabandUnredeemable
   id: ClothingShoesBootsWinterSec
   name: security winter boots
   components:
