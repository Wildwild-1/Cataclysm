--- conflicted
+++ resolved
@@ -17,7 +17,7 @@
   parent: ClothingEyesBase
   id: ClothingEyesHudMedical
   name: medical hud
-  description: A heads-up display that scans the humanoids in view and provides accurate data about their health status. 
+  description: A heads-up display that scans the humanoids in view and provides accurate data about their health status.
   components:
   - type: Sprite
     sprite: Clothing/Eyes/Hud/med.rsi
@@ -217,9 +217,7 @@
   suffix: Syndicate
   components:
   - type: ShowSecurityIcons
-<<<<<<< HEAD
   - type: Contraband #frontier
-=======
 
 - type: entity
   parent: ClothingEyesHudMedical
@@ -267,5 +265,4 @@
   - type: ShowHealthBars
     damageContainers:
     - Inorganic
-    - Silicon
->>>>>>> 76823cc5
+    - Silicon