# Tier 1

- type: technology
  id: SalvageEquipment
  name: research-technology-salvage-equipment
  icon:
    sprite: Objects/Tools/handdrill.rsi
    state: handdrill
  discipline: Industrial
  tier: 1
  cost: 7500
  recipeUnlocks:
  - MiningDrill
  - WeaponGrapplingGun # Frontier
  - MineralScannerEmpty
  - OreProcessorIndustrialMachineCircuitboard
  - ClothingMaskWeldingGas

- type: technology
  id: SpaceScanning
  name: research-technology-space-scanning
  icon:
    sprite: Objects/Tools/handheld_mass_scanner.rsi
    state: icon
  discipline: Industrial
  tier: 1
  cost: 5000
  recipeUnlocks:
  - RadarConsoleCircuitboard
  - HandHeldMassScanner
  - BorgModuleGPS

- type: technology
  id: AdvancedPowercells
  name: research-technology-advanced-powercells
  icon:
    sprite: Structures/Power/turbo_recharger.rsi
    state: empty
  discipline: Industrial
  tier: 1
  cost: 7500
  recipeUnlocks:
  - PowerCellHigh
  - TurboItemRechargerCircuitboard
  - SMESAdvancedMachineCircuitboard

- type: technology
  id: MechanicalCompression
  name: research-technology-mechanical-compression
  icon:
    sprite: Structures/Machines/flatpacker.rsi
    state: base
  discipline: Industrial
  tier: 1
  cost: 10000
  recipeUnlocks:
  - FlatpackerMachineCircuitboard

- type: technology
  id: IndustrialEngineering
  name: research-technology-industrial-engineering
  icon:
    sprite: Structures/Machines/protolathe_hypercon.rsi
    state: building
  discipline: Industrial
  tier: 1
  cost: 10000
  recipeUnlocks:
  - AutolatheHyperConvectionMachineCircuitboard
  - ProtolatheHyperConvectionMachineCircuitboard
  - CircuitImprinterHyperConvectionMachineCircuitboard
  - SheetifierMachineCircuitboard

- type: technology
  id: PowerGeneration
  name: research-technology-power-generation
  icon:
    sprite: Structures/Power/Generation/portable_generator.rsi
    state: portgen0
  discipline: Industrial
  tier: 1
  cost: 7500
  recipeUnlocks:
  - PortableGeneratorPacmanMachineCircuitboard
  - PortableGeneratorSuperPacmanMachineCircuitboard
  - PortableGeneratorJrPacmanMachineCircuitboard
  - SolarControlComputerCircuitboard
  - SolarTrackerElectronics
  - EmitterCircuitboard

- type: technology
  id: AtmosphericTech
  name: research-technology-atmospheric-tech
  icon:
    sprite: Structures/Piping/Atmospherics/thermomachine.rsi
    state: freezerOff
  discipline: Industrial
  tier: 1
  cost: 7500
  recipeUnlocks:
  - ThermomachineFreezerMachineCircuitBoard
  - GasRecyclerMachineCircuitboard

- type: technology
  id: RipleyAPLU
  name: research-technology-ripley-aplu
  icon:
    sprite: Objects/Specific/Mech/mecha.rsi
    state: ripley
  discipline: Industrial
  tier: 1
  cost: 7500
  recipeUnlocks:
  - RipleyHarness
  - RipleyLArm
  - RipleyRArm
  - RipleyLLeg
  - RipleyRLeg
  - RipleyCentralElectronics
  - RipleyPeripheralsElectronics
  - MechEquipmentGrabber

# Tier 2

- type: technology
  id: Shuttlecraft
  name: research-technology-shuttlecraft
  icon:
    sprite: Structures/Shuttles/gyroscope.rsi
    state: base
  discipline: Industrial
  tier: 2
  cost: 10000
  recipeUnlocks:
  - ShuttleConsoleCircuitboard
  - ThrusterMachineCircuitboard
  - GyroscopeMachineCircuitboard
  - MiniGravityGeneratorCircuitboard
  - SmallThrusterMachineCircuitboard # Frontier
  - SmallGyroscopeMachineCircuitboard # Frontier

- type: technology
  id: AdvancedAtmospherics
  name: research-technology-advanced-atmospherics
  icon:
    sprite: Objects/Devices/Holoprojectors/atmos.rsi
    state: icon
  discipline: Industrial
  tier: 2
  cost: 7500
  recipeUnlocks:
  - HellfireFreezerMachineCircuitBoard
  - PortableScrubberMachineCircuitBoard
  - HolofanProjector
#  - FireExtinguisherBluespace # DeltaV
  technologyPrerequisites:
  - AtmosphericTech

- type: technology
  id: AdvancedToolsTechnology
  name: research-technology-advanced-tools
  icon:
    sprite: Objects/Tools/welder_experimental.rsi
    state: icon
  discipline: Industrial
  tier: 2
  cost: 10000
  recipeUnlocks:
    - WelderExperimental
    - PowerDrill
    - JawsOfLife
    - UtilityBeltChiefEngineer
    - BorgModuleAdvancedTool
<<<<<<< HEAD
    - BorgModuleRCD
    - NFBlueprintPowerDrill # Frontier
    - NFBlueprintJawsOfLife # Frontier
    - NFBlueprintWelderExperimental # Frontier
=======
>>>>>>> e0163fb0

- type: technology
  id: MassExcavation
  name: research-technology-excavation
  icon:
    sprite: Objects/Tools/handdrilldiamond.rsi
    state: handdrill
  discipline: Industrial
  tier: 2
  cost: 12500
  recipeUnlocks:
    - OreBagOfHolding
    - MiningDrillDiamond
    - AdvancedMineralScannerEmpty
    - NFBlueprintOreBagOfHolding # Frontier
    - NFBlueprintMiningDrillDiamond # Frontier
    - NFBlueprintAdvancedMineralScannerEmpty # Frontier
    - BorgModuleAdvancedMining # Frontier

# Tier 3

- type: technology
  id: BluespaceStorage
  name: research-technology-bluespace-storage
  icon:
    sprite: Clothing/Back/Backpacks/holding.rsi
    state: holding
  discipline: Industrial
  tier: 3
  cost: 15000
  recipeUnlocks:
  - ClothingBackpackHolding
  - ClothingBackpackSatchelHolding
  - ClothingBackpackDuffelHolding
  - ClothingBackpackMessengerHolding # Frontier
  - NFBlueprintClothingBackpackHolding # Frontier
  - NFBlueprintClothingBackpackSatchelHolding # Frontier
  - NFBlueprintClothingBackpackDuffelHolding # Frontier
  - NFBlueprintClothingBackpackMessengerHolding # Frontier

- type: technology
  id: PortableFission
  name: research-technology-portable-fission
  icon:
    sprite: Objects/Power/power_cells.rsi
    state: microreactor
  discipline: Industrial
  tier: 3
  cost: 10000
  recipeUnlocks:
  - PowerCellMicroreactor
  - NFBlueprintPowerCellMicroreactor # Frontier
  technologyPrerequisites:
  - AdvancedPowercells

- type: technology
  id: RapidConstruction
  name: research-technology-rapid-construction
  icon:
    sprite: _NF/Objects/Tools/rcd.rsi
    state: icon-shipyard # Frontier
  discipline: Industrial
  tier: 2
  cost: 10000
  recipeUnlocks:
    - ShipyardRCD # Frontier
    - ShipyardRCDAmmo # Frontier
    - NFBlueprintShipyardRCDAmmo # Frontier<|MERGE_RESOLUTION|>--- conflicted
+++ resolved
@@ -171,13 +171,9 @@
     - JawsOfLife
     - UtilityBeltChiefEngineer
     - BorgModuleAdvancedTool
-<<<<<<< HEAD
-    - BorgModuleRCD
     - NFBlueprintPowerDrill # Frontier
     - NFBlueprintJawsOfLife # Frontier
     - NFBlueprintWelderExperimental # Frontier
-=======
->>>>>>> e0163fb0
 
 - type: technology
   id: MassExcavation
