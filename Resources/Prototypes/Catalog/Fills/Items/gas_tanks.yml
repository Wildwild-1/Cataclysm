--- conflicted
+++ resolved
@@ -28,10 +28,10 @@
   - type: GasTank
     outputPressure: 21.3
     air:
-      # 31 minutes
-      volume: 5
+      # 47 minutes
+      volume: 10
       moles:
-        - 2.051379050 # oxygen
+        - 4.101137219 # oxygen
       temperature: 293.15
 
 - type: entity
@@ -45,58 +45,58 @@
   parent: EmergencyOxygenTank
   suffix: Filled
   components:
-  - type: GasTank
-    outputPressure: 21.3
-    air:
-      # 4 minutes
-      volume: 0.66
-      moles:
-        - 0.270782035 # oxygen
-      temperature: 293.15
+    - type: GasTank
+      outputPressure: 21.3
+      air:
+        # 8 minutes
+        volume: 1.33
+        moles:
+          - 0.540051629 # oxygen
+        temperature: 293.15
 
 - type: entity
   id: ExtendedEmergencyOxygenTankFilled
   parent: ExtendedEmergencyOxygenTank
   suffix: Filled
   components:
-  - type: GasTank
-    outputPressure: 21.3
-    air:
-      # 9 minutes
-      volume: 1.5
-      moles:
-        - 0.615413715 # oxygen
-      temperature: 293.15
+    - type: GasTank
+      outputPressure: 21.3
+      air:
+        # 18 minutes
+        volume: 3
+        moles:
+          - 1.230634887 # oxygen
+        temperature: 293.15
 
 - type: entity
   id: DoubleEmergencyOxygenTankFilled
   parent: DoubleEmergencyOxygenTank
   suffix: Filled
   components:
-  - type: GasTank
-    outputPressure: 21.3
-    air:
-      # 15 minutes
-      volume: 2.5
-      moles:
-        - 1.025689525 # oxygen
-      temperature: 293.15
+    - type: GasTank
+      outputPressure: 21.3
+      air:
+        # 31 minutes
+        volume: 5
+        moles:
+          - 2.032758145 # oxygen
+        temperature: 293.15
 
 - type: entity
   id: AirTankFilled
   parent: AirTank
   suffix: Filled
   components:
-  - type: GasTank
-    outputPressure: 101.3
-    air:
-      # 6 minutes due to output pressure
-      volume: 5
-      moles:
-        - 0.451303391 # 22% oxygen
-        - 1.600075659 # 78% nitrogen
-        # 2.051379050       total
-      temperature: 293.15
+    - type: GasTank
+      outputPressure: 101.3
+      air:
+        # 12 minutes due to output pressure
+        volume: 10
+        moles:
+          - 0.903910188 # 22% oxygen
+          - 3.200227031 # 78% nitrogen
+          # 4.104137219       total
+        temperature: 293.15
 
 - type: entity
   id: NitrogenTankFilled
@@ -104,15 +104,15 @@
   suffix: Filled
   name: nitrogen tank
   components:
-  - type: GasTank
-    outputPressure: 21.3
-    air:
-      # 31 minutes
-      volume: 5
-      moles:
-        - 0           # oxygen not included
-        - 2.051379050 # nitrogen
-      temperature: 293.15
+    - type: GasTank
+      outputPressure: 21.3
+      air:
+        # 62 minutes
+        volume: 10
+        moles:
+          - 0           # oxygen not included
+          - 4.101137219 # nitrogen
+        temperature: 293.15
 
 - type: entity
   id: NitrousOxideTankFilled
@@ -120,27 +120,27 @@
   suffix: Filled
   name: nitrous oxide tank
   components:
-  - type: GasTank
-    #      0.21  | % oxygen in normal atmosphere
-    #  /   0.7   | % oxygen in this mixture
-    #  * 101.325 | one atmosphere
-    # __________
-    #    30.3975   optimal output pressure
-    outputPressure: 30.4
-    air:
-      # only 22 minutes due to pressure
-      volume: 5
-      moles:
-        - 1.435965335 # 70% oxygen
-        - 0 # nitrogen
-        - 0 # CO2
-        - 0 # plasma
-        - 0 # tritium
-        - 0 # water vapor
-        - 0 # miasma
-        - 0.615413715 # 30% N2O
-        # 2.051379050       total
-      temperature: 293.15
+    - type: GasTank
+      #      0.21  | % oxygen in normal atmosphere
+      #  /   0.7   | % oxygen in this mixture
+      #  * 101.325 | one atmosphere
+      # __________
+      #    30.3975   optimal output pressure
+      outputPressure: 30.4
+      air:
+        # only 44 minutes due to pressure
+        volume: 10
+        moles:
+          - 2.87689605 # 70% oxygen
+          - 0 # nitrogen
+          - 0 # CO2
+          - 0 # plasma
+          - 0 # tritium
+          - 0 # water vapor
+          - 0 # miasma
+          - 1.23024116 # 30% N2O
+          # 4.15413721       total
+        temperature: 293.15
 
 - type: entity
   id: PlasmaTankFilled
@@ -148,17 +148,16 @@
   name: plasma tank
   suffix: Filled
   components:
-<<<<<<< HEAD
     - type: GasTank
       outputPressure: 101.3
       air:
-        # 20 minutes of agony
-        volume: 15
+        # 12 minutes of agony
+        volume: 10
         moles:
           - 0           # oxygen
           - 0           # nitrogen
           - 0           # CO2
-          - 6.154137219 # plasma
+          - 4.104137219 # plasma
         temperature: 293.15
 
 - type: entity
@@ -170,12 +169,12 @@
       outputPressure: 21.3
       air:
         # ? minutes
-        volume: 2
-        moles::
-          - 0           # oxygen
-          - 0.820551629 #nitrogen
-        temperature: 293.15
-        
+        volume: 1.33
+        moles:
+          - 0           # oxygen
+          - 0.540051629 #nitrogen
+        temperature: 293.15
+
 - type: entity
   id: ExtendedEmergencyNitrogenTankFilled
   parent: ExtendedEmergencyNitrogenTank
@@ -185,12 +184,12 @@
       outputPressure: 21.3
       air:
         # ? minutes
-        volume: 6
-        moles:
-          - 0           # oxygen
-          - 2.461654887 #nitrogen
-        temperature: 293.15
-        
+        volume: 3
+        moles:
+          - 0           # oxygen
+          - 1.230634887 #nitrogen
+        temperature: 293.15
+
 - type: entity
   id: DoubleEmergencyNitrogenTankFilled
   parent: DoubleEmergencyNitrogenTank
@@ -199,23 +198,9 @@
     - type: GasTank
       outputPressure: 21.3
       air:
-        # 63 minutes
-        volume: 10
-        moles:
-          - 0           # oxygen
-          - 4.102758145 #nitrogen
-        temperature: 293.15
-        
-=======
-  - type: GasTank
-    outputPressure: 101.3
-    air:
-      # 6 minutes of agony
-      volume: 5
-      moles:
-        - 0           # oxygen
-        - 0           # nitrogen
-        - 0           # CO2
-        - 2.051379050 # plasma
-      temperature: 293.15
->>>>>>> 947832c6
+        # 42 minutes
+        volume: 5
+        moles:
+          - 0           # oxygen
+          - 2.032758145 #nitrogen
+        temperature: 293.15
