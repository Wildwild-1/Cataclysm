- type: entity
  id: ToolboxEmergencyFilled
  name: emergency toolbox
  parent: ToolboxEmergency
  suffix: Filled
  components:
  - type: StorageFill
    contents:
      - id: CrowbarRed
      - id: ClothingMaskBreath
        amount: 2
      - id: FoodSnackChocolate
      - id: FlashlightLantern
      - id: FlashlightLantern
        prob: 0.5
      - id: HarmonicaInstrument
        prob: 0.15
        orGroup: HarmonicaOrChocolate
      - id: FoodSnackChocolate
        orGroup: HarmonicaOrChocolate

- type: entity
  id: ToolboxElectricalFilled
  name: electrical toolbox
  suffix: Filled
  parent: ToolboxElectrical
  components:
  - type: StorageFill
    contents:
      - id: Screwdriver
      - id: Crowbar
      - id: Wirecutter
      - id: CableApcStack10
      - id: CableMVStack10
      - id: trayScanner
        prob: 0.9
      - id: ClothingHandsGlovesColorYellow
        prob: 0.05
        orGroup: GlovesOrWires
      - id: CableHVStack10
        orGroup: GlovesOrWires

- type: entity
  id: ToolboxElectricalTurretFilled
  name: electrical toolbox
  suffix: Syndicate, Turret, Filled
  parent: ToolboxElectricalTurret
  components:
  - type: StorageFill
    contents:
      - id: Screwdriver
      - id: Crowbar
      - id: Wirecutter
      - id: CableApcStack10
      - id: CableMVStack10
      - id: trayScanner
        prob: 0.9
      - id: ClothingHandsGlovesColorYellow
        prob: 0.05
        orGroup: GlovesOrWires
      - id: CableHVStack10
        orGroup: GlovesOrWires

- type: entity
  id: ToolboxArtisticFilled
  name: artistic toolbox
  suffix: Filled
  parent: ToolboxArtistic
  components:
  - type: StorageFill
    contents:
    - id: CrayonBox
    - id: Paper
      amount: 3
    - id: Pen
    - id: MysteryFigureBox
      prob: 0.5
    - id: MysteryFigureBox
      prob: 0.5
    - id: BookRandom
      amount: 2 
    - id: CrayonMime
    - id: CrayonRainbow

- type: entity
  id: ToolboxMechanicalFilled
  name: mechanical toolbox
  suffix: Filled
  parent: ToolboxMechanical
  components:
  - type: StorageFill
    contents:
      - id: Crowbar
      - id: Wrench
      - id: Welder
      - id: Wirecutter
      - id: Screwdriver
        prob: 0.5
      - id: FlashlightLantern
        prob: 0.7
      - id: ClothingHeadHatHardhatBlue
        prob: 0.5

- type: entity
  parent: ToolboxSyndicate
  id: ToolboxSyndicateFilled
  suffix: Filled
  components:
  - type: StorageFill
    contents:
<<<<<<< HEAD
      - id: ClothingBeltUtilityEngineering
      - id: ClothingHandsGlovesCombat
      - id: ClothingMaskGasSyndicate
  - type: StaticPrice
    price: 75
=======
    - id: Crowbar
    - id: Wrench
    - id: Screwdriver
    - id: Wirecutter
    - id: Welder
    - id: Multitool
    - id: ClothingHandsGlovesCombat
    - id: ClothingMaskGasSyndicate
>>>>>>> dfbf47c3

- type: entity
  id: ToolboxGoldFilled
  name: golden toolbox
  parent: ToolboxGolden
  suffix: Filled
  components:
  - type: StorageFill
    contents:
      - id: IngotGold
      - id: DrinkGoldenCup
        prob: 0.05<|MERGE_RESOLUTION|>--- conflicted
+++ resolved
@@ -78,7 +78,7 @@
     - id: MysteryFigureBox
       prob: 0.5
     - id: BookRandom
-      amount: 2 
+      amount: 2
     - id: CrayonMime
     - id: CrayonRainbow
 
@@ -108,13 +108,6 @@
   components:
   - type: StorageFill
     contents:
-<<<<<<< HEAD
-      - id: ClothingBeltUtilityEngineering
-      - id: ClothingHandsGlovesCombat
-      - id: ClothingMaskGasSyndicate
-  - type: StaticPrice
-    price: 75
-=======
     - id: Crowbar
     - id: Wrench
     - id: Screwdriver
@@ -123,7 +116,8 @@
     - id: Multitool
     - id: ClothingHandsGlovesCombat
     - id: ClothingMaskGasSyndicate
->>>>>>> dfbf47c3
+  - type: StaticPrice
+    price: 75
 
 - type: entity
   id: ToolboxGoldFilled
