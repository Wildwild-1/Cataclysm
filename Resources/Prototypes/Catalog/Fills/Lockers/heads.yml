--- conflicted
+++ resolved
@@ -2,7 +2,6 @@
   id: LockerFillQuarterMaster
   table: !type:AllSelector
     children:
-<<<<<<< HEAD
 #    - id: BoxEncryptionKeyCargo # Frontier
 #    - id: BoxFolderQmClipboard # Frontier
 #    - id: CargoBountyComputerCircuitboard # Frontier
@@ -10,30 +9,15 @@
 #    - id: CargoSaleComputerCircuitboard # Frontier
 #    - id: CargoShuttleComputerCircuitboard # Frontier
 #    - id: CargoShuttleConsoleCircuitboard # Frontier
+#    - id: SalvageMagnetMachineCircuitboard # Frontier
 #    - id: CigPackGreen # Frontier
 #      prob: 0.50 # Frontier
-=======
-    - id: BoxEncryptionKeyCargo
-    - id: BoxFolderQmClipboard
-    - id: CargoBountyComputerCircuitboard
-    - id: CargoRequestComputerCircuitboard
-    - id: CargoSaleComputerCircuitboard
-    - id: CargoShuttleComputerCircuitboard
-    - id: CargoShuttleConsoleCircuitboard
-    - id: SalvageMagnetMachineCircuitboard
-    - id: CigPackGreen
-      prob: 0.50
->>>>>>> a7e29f28
     - id: ClothingHeadsetAltCargo
 #    - id: DoorRemoteCargo # Frontier
     - id: RubberStampApproved
     - id: RubberStampDenied
     - id: RubberStampQm
-<<<<<<< HEAD
-#    - id: SalvageShuttleConsoleCircuitboard # Frontier
     - id: ClothingBeltUtilityEngineering # Frontier
-=======
->>>>>>> a7e29f28
 
 - type: entity
   id: LockerQuarterMasterFilled
@@ -64,14 +48,9 @@
 #    - id: PlushieNuke # Frontier
 #      prob: 0.1 # Frontier
     - id: RubberStampCaptain
-<<<<<<< HEAD
 #    - id: SpaceCash1000 # Frontier
 #    - id: WeaponDisabler # Frontier
-=======
-    - id: SpaceCash1000
-    - id: WeaponDisabler
-    - id: ClothingEyesGlassesCommand
->>>>>>> a7e29f28
+#    - id: ClothingEyesGlassesCommand # Frontier
 
 # No laser table + Laser table
 - type: entityTable
@@ -155,14 +134,9 @@
 #    - id: IDComputerCircuitboard # Frontier
     - id: RubberStampApproved
     - id: RubberStampDenied
-<<<<<<< HEAD
 #    - id: RubberStampHop # Frontier
 #    - id: WeaponDisabler # Frontier
-=======
-    - id: RubberStampHop
-    - id: WeaponDisabler
-    - id: ClothingEyesHudCommand
->>>>>>> a7e29f28
+#    - id: ClothingEyesHudCommand # Frontier
 
 - type: entity
   id: LockerHeadOfPersonnelFilled
@@ -304,18 +278,10 @@
 #    - id: CircuitImprinterMachineCircuitboard # Frontier
     - id: ClothingBeltUtilityEngineering # Frontier: ClothingBeltUtilityFilled<ClothingBeltUtilityEngineering
     - id: ClothingHeadsetAltScience
-<<<<<<< HEAD
 #    - id: DoorRemoteResearch # Frontier
-#    - id: EncryptionKeyBinary # Frontier
 #    - id: HandTeleporter # Frontier
 #    - id: ProtolatheMachineCircuitboard # Frontier
 #    - id: ResearchComputerCircuitboard # Frontier
-=======
-    - id: DoorRemoteResearch
-    - id: HandTeleporter
-    - id: ProtolatheMachineCircuitboard
-    - id: ResearchComputerCircuitboard
->>>>>>> a7e29f28
     - id: RubberStampRd
 
 # Hardsuit table, used for suit storage as well
@@ -361,8 +327,7 @@
   id: LockerFillHeadOfSecurityNoHardsuit
   table: !type:AllSelector
     children:
-<<<<<<< HEAD
-#    - id: BookSecretDocuments # Frontier
+#    - id: WeaponEnergyShotgun # Frontier
     - id: HyperlinkBookSpaceLaw # Frontier: BookSpaceLaw<HyperlinkBookSpaceLaw
 #    - id: BoxEncryptionKeySecurity # Frontier
 #    - id: CigarGoldCase # Frontier
@@ -388,25 +353,6 @@
     - id: ClothingOuterWinterHoS # Frontier: consistency with old fill
     - id: ClothingShoesBootsWinterHoS # Frontier: consistency with old fill
     - id: Demag # Frontier
-=======
-    - id: WeaponEnergyShotgun
-    - id: BookSpaceLaw
-    - id: BoxEncryptionKeySecurity
-    - id: CigarGoldCase
-      prob: 0.50
-    - id: ClothingBeltSecurityFilled
-    - id: ClothingEyesGlassesSecurity
-    - id: ClothingHeadsetAltSecurity
-    - id: ClothingMaskNeckGaiter
-    - id: ClothingOuterCoatHoSTrench
-    - id: ClothingShoesBootsJack
-    - id: DoorRemoteSecurity
-    - id: HoloprojectorSecurity
-    - id: RubberStampHos
-    - id: SecurityTechFabCircuitboard
-    - id: WeaponDisabler
-    - id: WantedListCartridge
->>>>>>> a7e29f28
 
 # Hardsuit table, used for suit storage as well
 - type: entityTable
