- type: entity
  parent: ClothingBackpack
  id: ClothingBackpackFilled
  noSpawn: true
  components:
  - type: StorageFill
    contents:
      - id: BoxSurvival

- type: entity
  noSpawn: true
  parent: ClothingBackpackClown
  id: ClothingBackpackClownFilled
  components:
  - type: StorageFill
    contents:
      - id: BoxHug
      - id: RubberStampClown
      - id: CrayonRainbow

- type: entity
  noSpawn: true
  parent: ClothingBackpackSecurity
  id: ClothingBackpackSecurityFilled
  components:
  - type: StorageFill
    contents:
      - id: BoxSurvivalSecurity
      - id: Flash
      - id: MagazinePistol

- type: entity
  noSpawn: true
  parent: ClothingBackpackSecurity
  id: ClothingBackpackSecurityFilledDetective
  components:
  - type: StorageFill
    contents:
      - id: BoxSurvivalSecurity
      - id: Flash
      - id: ForensicPad
      - id: ForensicScanner

- type: entity
  noSpawn: true
  parent: ClothingBackpackMedical
  id: ClothingBackpackMedicalFilled
  components:
  - type: StorageFill
    contents:
      - id: BoxSurvivalMedical

- type: entity
  noSpawn: true
  parent: ClothingBackpackMedical
  id: ClothingBackpackParamedicFilled
  components:
  - type: StorageFill
    contents:
      - id: BoxSurvivalMedical
      - id: EmergencyRollerBedSpawnFolded

- type: entity
  noSpawn: true
  parent: ClothingBackpackCaptain
  id: ClothingBackpackCaptainFilled
  components:
  - type: StorageFill
    contents:
      - id: BoxSurvival
      - id: Flash
      #- name: StationCharter
      #- name: TelescopicBaton
- type: entity
  noSpawn: true
  parent: ClothingBackpackEngineering
  id: ClothingBackpackChiefEngineerFilled
  components:
  - type: StorageFill
    contents:
      - id: BoxSurvivalEngineering
      - id: Flash
      #- id: TelescopicBaton

- type: entity
  noSpawn: true
  parent: ClothingBackpackScience
  id: ClothingBackpackResearchDirectorFilled
  components:
  - type: StorageFill
    contents:
      - id: BoxSurvival
      - id: Flash
      #- id: TelescopicBaton

- type: entity
  noSpawn: true
  parent: ClothingBackpack
  id: ClothingBackpackHOPFilled
  components:
  - type: StorageFill
    contents:
      - id: BoxSurvival
      - id: Flash
      #- id: TelescopicBaton
      - id: RubberStampHop # Frontier
      - id: DoorRemoteService # Frontier
      - id: AccessConfigurator # Frontier
      - id: PhoneInstrument # Frontier

- type: entity
  noSpawn: true
  parent: ClothingBackpackMedical
  id: ClothingBackpackCMOFilled
  components:
  - type: StorageFill
    contents:
      - id: BoxSurvivalMedical
      - id: Flash
      #- id: TelescopicBaton

- type: entity
  noSpawn: true
  parent: ClothingBackpackCargo
  id: ClothingBackpackQuartermasterFilled
  components:
  - type: StorageFill
    contents:
      - id: BoxSurvival
      - id: Flash
      #- id: TelescopicBaton

- type: entity
  noSpawn: true
  parent: ClothingBackpackSecurity
  id: ClothingBackpackHOSFilled
  components:
  - type: StorageFill
    contents:
      - id: BoxSurvivalSecurity
      - id: Flash
      - id: MagazinePistol
      - id: RubberStampHos  # Frontier
      - id: DoorRemoteSecurity  # Frontier
      - id: SecurityTechFabCircuitboard # Frontier

- type: entity
  noSpawn: true
  parent: ClothingBackpackEngineering
  id: ClothingBackpackEngineeringFilled
  components:
  - type: StorageFill
    contents:
      - id: BoxSurvivalEngineering

- type: entity
  noSpawn: true
  parent: ClothingBackpackAtmospherics
  id: ClothingBackpackAtmosphericsFilled
  components:
  - type: StorageFill
    contents:
      - id: BoxSurvivalEngineering

- type: entity
  noSpawn: true
  parent: ClothingBackpackScience
  id: ClothingBackpackScienceFilled
  components:
  - type: StorageFill
    contents:
      - id: BoxSurvival

- type: entity
  noSpawn: true
  parent: ClothingBackpackHydroponics
  id: ClothingBackpackHydroponicsFilled
  components:
  - type: StorageFill
    contents:
      - id: BoxSurvival

- type: entity
  noSpawn: true
  parent: ClothingBackpackMime
  id: ClothingBackpackMimeFilled
  components:
  - type: StorageFill
    contents:
      - id: BoxSurvival
      - id: RubberStampMime

- type: entity
  noSpawn: true
  parent: ClothingBackpackChemistry
  id: ClothingBackpackChemistryFilled
  components:
  - type: StorageFill
    contents:
      - id: BoxSurvivalMedical

- type: entity
  noSpawn: true
  parent: ClothingBackpack
  id: ClothingBackpackChaplainFilled
  components:
  - type: StorageFill
    contents:
      - id: BoxSurvival
      - id: Bible
      - id: RubberStampChaplain

- type: entity
  noSpawn: true
  parent: ClothingBackpack
  id: ClothingBackpackMusicianFilled
  components:
    - type: StorageFill
      contents:
        - id: BoxSurvival
        - id: AcousticGuitarInstrument
        - id: SaxophoneInstrument

- type: entity
  noSpawn: true
  parent: ClothingBackpack
  id: ClothingBackpackLibrarianFilled
  components:
    - type: StorageFill
      contents:
        - id: BoxSurvival
        - id: BookRandom

- type: entity
  noSpawn: true
  parent: ClothingBackpack
  id: ClothingBackpackDetectiveFilled
  components:
    - type: StorageFill
      contents:
      - id: BoxSurvival
      - id: Lighter
      - id: CigPackBlack
      - id: HandLabeler
      - id: BoxForensicPad

# ERT

- type: entity
  noSpawn: true
  parent: ClothingBackpackERTLeader
  id: ClothingBackpackERTLeaderFilled
  components:
    - type: StorageFill
      contents:
        - id: BoxSurvivalEngineering
        - id: WeaponDisabler
        - id: MedicatedSuture
        - id: RegenerativeMesh
        - id: BoxZiptie
        - id: CrowbarRed
<<<<<<< HEAD
        - id: MagazinePistol
=======
        - id: MagazineMagnum
>>>>>>> dfbf47c3

- type: entity
  noSpawn: true
  parent: ClothingBackpackERTSecurity
  id: ClothingBackpackERTSecurityFilled
  components:
    - type: StorageFill
      contents:
        - id: BoxSurvivalEngineering
        - id: WeaponDisabler
        - id: MedicatedSuture
        - id: RegenerativeMesh
        - id: BoxZiptie
        - id: CrowbarRed
        - id: MagazinePistol

- type: entity
  noSpawn: true
  parent: ClothingBackpackERTMedical
  id: ClothingBackpackERTMedicalFilled
  components:
    - type: StorageFill
      contents:
        - id: BoxSurvivalMedical
        - id: Hypospray
        - id: MedkitAdvancedFilled
        - id: CrowbarRed
        - id: OmnizineChemistryBottle
        - id: EpinephrineChemistryBottle
        - id: EpinephrineChemistryBottle

- type: entity
  noSpawn: true
  parent: ClothingBackpackERTEngineer
  id: ClothingBackpackERTEngineerFilled
  components:
    - type: StorageFill
      contents:
        - id: BoxSurvivalEngineering
        - id: trayScanner
        - id: RCD
        - id: RCDAmmo
          amount: 2
        - id: CableMVStack
        - id: CableHVStack
        - id: CableApcStack
        - id: SheetPlasteel
        - id: SheetSteel
        - id: SheetGlass

- type: entity
  noSpawn: true
  parent: ClothingBackpackERTJanitor
  id: ClothingBackpackERTJanitorFilled
  components:
    - type: StorageFill
      contents:
        - id: BoxSurvivalEngineering
        - id: LightReplacer
        - id: BoxLightMixed
        - id: BoxLightMixed
        - id: Soap
        - id: CrowbarRed
        - id: AdvMopItem

# Death Squad

- type: entity
  noSpawn: false
  parent: ClothingBackpackERTSecurity
  id: ClothingBackpackDeathSquadFilled
  name: death squad backpack
  description: Holds the kit of CentComm's most feared agents.
  components:
<<<<<<< HEAD
=======
    - type: Storage
      grid:
      - 0,0,7,6
>>>>>>> dfbf47c3
    - type: StorageFill
      contents:
        - id: BoxSurvivalEngineering
        - id: WeaponPulseRifle
        - id: WeaponPulsePistol
        - id: WeaponRevolverMateba
        - id: SpeedLoaderMagnumAP
        - id: SpeedLoaderMagnumAP
        - id: BoxFlashbang
        - id: ToolDebug # spanish army knife
        - id: WelderExperimental
        - id: Hypospray
<<<<<<< HEAD
        - id: MicroBombImplanter # crew will try to steal their amazing hardsuits
=======
        - id: DeathAcidifierImplanter # crew will try to steal their amazing hardsuits
>>>>>>> dfbf47c3
        - id: FreedomImplanter

# Cargo

- type: entity
  noSpawn: true
  parent: ClothingBackpackCargo
  id: ClothingBackpackCargoFilled
  components:
    - type: StorageFill
      contents:
        - id: BoxSurvival

- type: entity
  noSpawn: true
  parent: ClothingBackpackSalvage
  id: ClothingBackpackSalvageFilled
  components:
    - type: StorageFill
      contents:
        - id: BoxSurvival

# Pirate

- type: entity
  parent: ClothingBackpackSatchelLeather
  id: ClothingBackpackPirateFilled
  suffix: Filled, Pirate
  components:
    - type: StorageFill
      contents:
        - id: BoxSurvival
        - id: Cutlass
        - id: WeaponRevolverPirate
        - id: ClothingEyesEyepatch

- type: entity
  noSpawn: true
  parent: ClothingBackpackBrigmedic
  id: ClothingBackpackBrigmedicFilled
  components:
  - type: StorageFill
    contents:
      - id: BoxSurvivalBrigmedic
      - id: Flash<|MERGE_RESOLUTION|>--- conflicted
+++ resolved
@@ -259,11 +259,7 @@
         - id: RegenerativeMesh
         - id: BoxZiptie
         - id: CrowbarRed
-<<<<<<< HEAD
         - id: MagazinePistol
-=======
-        - id: MagazineMagnum
->>>>>>> dfbf47c3
 
 - type: entity
   noSpawn: true
@@ -338,12 +334,9 @@
   name: death squad backpack
   description: Holds the kit of CentComm's most feared agents.
   components:
-<<<<<<< HEAD
-=======
     - type: Storage
       grid:
       - 0,0,7,6
->>>>>>> dfbf47c3
     - type: StorageFill
       contents:
         - id: BoxSurvivalEngineering
@@ -356,11 +349,7 @@
         - id: ToolDebug # spanish army knife
         - id: WelderExperimental
         - id: Hypospray
-<<<<<<< HEAD
-        - id: MicroBombImplanter # crew will try to steal their amazing hardsuits
-=======
         - id: DeathAcidifierImplanter # crew will try to steal their amazing hardsuits
->>>>>>> dfbf47c3
         - id: FreedomImplanter
 
 # Cargo
