- type: entity
  parent: ClothingBackpackDuffelMedical
  id: ClothingBackpackDuffelSurgeryFilled
  name: surgical duffel bag
  description: "A large duffel bag for holding extra medical supplies - this one seems to be designed for holding surgical tools."
  components:
  - type: StorageFill
    contents:
      - id: Hemostat
      - id: Saw
      - id: Drill
      - id: Cautery
      - id: Retractor
      - id: Scalpel

- type: entity
  id: ClothingBackpackDuffelCBURN
  parent: ClothingBackpackDuffel
  name: CBURN duffel bag
  description: A duffel bag containing a variety of biological containment equipment.
  components:
  - type: StorageFill
    contents:
      - id: WeaponShotgunDoubleBarreled
      - id: BoxShotgunIncendiary
        amount: 2
      - id: GrenadeFlashBang
        amount: 2
      - id: PillAmbuzolPlus
      - id: PillAmbuzol
        amount: 4

- type: entity
  parent: ClothingBackpackDuffelSyndicateMedicalBundle
  id: ClothingBackpackDuffelSyndicateFilledMedical
  name: syndicate surgical duffel bag
  description: A large duffel bag containing a full suite of surgical tools.
  components:
  - type: StorageFill
    contents:
      - id: Hemostat
      - id: SawAdvanced
      - id: Drill
      - id: Cautery
      - id: Retractor
      - id: ScalpelAdvanced

- type: entity
  parent: ClothingBackpackDuffelSyndicateBundle
  id: ClothingBackpackDuffelSyndicateFilledShotgun
  name: Bulldog bundle
  description: "Lean and mean: Contains the popular Bulldog Shotgun, a 12g beanbag drum and 3 12g buckshot drums." #, and a pair of Thermal Imaging Goggles.
  components:
  - type: StorageFill
    contents:
      - id: WeaponShotgunBulldog
      - id: MagazineShotgun
      - id: MagazineShotgun
      - id: MagazineShotgunBeanbag
#     - id: ThermalImagingGoggles

- type: entity
  parent: ClothingBackpackDuffelSyndicateBundle
  id: ClothingBackpackDuffelSyndicateFilledSMG
  name: C-20r bundle
  description: "Old faithful: The classic C-20r Submachine Gun, bundled with three magazines." #, and a Suppressor.
  components:
  - type: StorageFill
    contents:
      - id: WeaponSubMachineGunC20r
      - id: MagazinePistolSubMachineGun
        amount: 2
#     - id: SMGSuppressor

- type: entity
  parent: ClothingBackpackDuffelSyndicateBundle
  id: ClothingBackpackDuffelSyndicateFilledRevolver
  name: Python bundle
  description: "Go loud and proud with a fully loaded Magnum Python, bundled with two speed loaders."
  components:
  - type: StorageFill
    contents:
      - id: WeaponRevolverPythonAP
      - id: SpeedLoaderMagnumAP
        amount: 2

- type: entity
  parent: ClothingBackpackDuffelSyndicateBundle
  id: ClothingBackpackDuffelSyndicateFilledLMG
  name: L6 Saw bundle
  description: "More dakka: The iconic L6 lightmachinegun, bundled with 2 box magazines."
  components:
  - type: StorageFill
    contents:
      - id: WeaponLightMachineGunL6
      - id: MagazineLightRifleBox

- type: entity
  parent: ClothingBackpackDuffelSyndicateBundle
  id: ClothingBackpackDuffelSyndicateFilledGrenadeLauncher
  name: China-Lake bundle
  description: "An old China-Lake grenade launcher bundled with 11 rounds of various destruction capability."
  components:
  - type: StorageFill
    contents:
      - id: WeaponLauncherChinaLake
      - id: GrenadeBlast
        amount: 4
      - id: GrenadeFrag
        amount: 4

- type: entity
  parent: ClothingBackpackDuffelSyndicateBundle
  id: ClothingBackpackDuffelSyndicateFilledCarbine
  name: M-90gl bundle
  description: "A versatile battle rifle with an attached grenade launcher, bundled with 3 magazines and 6 grenades of various capabilities."
  components:
  - type: StorageFill
    contents:
      - id: WeaponRifleM90GrenadeLauncher
      - id: MagazineRifle
        amount: 2
      - id: GrenadeBlast
        amount: 2
      - id: GrenadeFlash
        amount: 2
      - id: GrenadeFrag
        amount: 2

- type: entity
  parent: ClothingBackpackDuffelSyndicateAmmo
  id: ClothingBackpackDuffelSyndicateAmmoFilled
  name: ammo bundle
  description: "Reloading! Contains 4 magazines for the C-20r, 4 drums for the Bulldog, and 2 ammo boxes for the L6 SAW."
  components:
  - type: StorageFill
    contents:
      - id: MagazinePistolSubMachineGun
        amount: 4
      - id: MagazineShotgun
        amount: 4
      - id: MagazineLightRifleBox
        amount: 2

- type: entity
  parent: ClothingBackpackDuffel
  id: ClothingBackpackDuffelSyndicateCostumeCentcom
  name: CentCom official costume duffel bag
  description: "Contains a full CentCom Official uniform set, headset and clipboard included. The headset comes without an encryption key."
  components:
  - type: Tag
    tags: [] # ignore "WhitelistChameleon" tag
  - type: StorageFill
    contents:
      - id: ClothingHeadHatCaptain
      - id: ClothingEyesGlassesSunglasses
      - id: ClothingUniformJumpsuitCentcomOfficial
      - id: ClothingShoesBootsJack
      - id: ClothingHandsGlovesColorGray
      - id: ClothingHeadsetService
      - id: ClothingOuterArmorBasic
      - id: Paper
      - id: Pen
      - id: CentcomPDA

- type: entity
  parent: ClothingBackpackDuffelClown
  id: ClothingBackpackDuffelSyndicateCostumeClown
  suffix: syndicate
  components:
  - type: Tag
    tags: [] # ignore "WhitelistChameleon" tag
  - type: StorageFill
    contents:
      - id: ClothingUniformJumpsuitClown
      - id: ClothingShoesClown
      - id: ClothingMaskClown
      - id: BikeHorn
      - id: ClownPDA
      - id: ClothingHeadsetService

- type: entity
  parent: ClothingBackpackDuffelSyndicateBundle
  id: ClothingBackpackDuffelSyndicatePyjamaBundle
  name: syndicate pyjama duffel bag
  description: Contains 3 pairs of syndicate pyjamas and 3 plushies for the ultimate sleepover.
  components:
  - type: StorageFill
    contents:
      - id: ClothingUniformJumpsuitPyjamaSyndicateRed
      - id: ClothingUniformJumpsuitPyjamaSyndicateBlack
      - id: ClothingUniformJumpsuitPyjamaSyndicatePink
      - id: ClothingHeadPyjamaSyndicateRed
      - id: ClothingHeadPyjamaSyndicateBlack
      - id: ClothingHeadPyjamaSyndicatePink
      - id: ClothingShoesSlippers
        amount: 3
      - id: BedsheetSyndie
        amount: 3
      - id: PlushieCarp
      - id: PlushieNuke
      - id: PlushieLizard
      - id: PlushieSharkBlue

- type: entity
  parent: ClothingBackpackDuffelSyndicateBundle
  id: ClothingBackpackDuffelSyndicateC4tBundle
  name: syndicate C-4 bundle
  description: "Contains a lot of C-4 charges."
  components:
    - type: StorageFill
      contents:
        - id: C4
          amount: 8

- type: entity
  parent: ClothingBackpackChameleon
  id: ClothingBackpackChameleonFill
  suffix: Fill, Chameleon
  components:
    - type: StorageFill
      contents:
        - id: ClothingUniformJumpsuitChameleon
        - id: ClothingOuterChameleon
        - id: ClothingNeckChameleon
        - id: ClothingMaskGasChameleon
        - id: ClothingHeadHatChameleon
        - id: ClothingHandsChameleon
        - id: ClothingEyesChameleon
        - id: ClothingHeadsetChameleon
        - id: ClothingShoesChameleon
    - type: StaticPrice
      price: 350

- type: entity
  parent: ClothingBackpackDuffelSyndicateBundle
  id: ClothingBackpackDuffelSyndicateEVABundle
  name: syndicate EVA bundle
  description: "Contains the Syndicate approved EVA suit."
  components:
  - type: StorageFill
    contents:
      - id: ClothingHeadHelmetSyndicate
      - id: ClothingOuterHardsuitSyndicate
<<<<<<< HEAD
  - type: StaticPrice
    price: 40
=======
      - id: ClothingMaskGasSyndicate
      - id: DoubleEmergencyOxygenTankFilled
>>>>>>> 947832c6

- type: entity
  parent: ClothingBackpackDuffelSyndicateBundle
  id: ClothingBackpackDuffelSyndicateHardsuitBundle
  name: syndicate hardsuit bundle
  description: "Contains the Syndicate's signature blood red hardsuit."
  components:
  - type: StorageFill
    contents:
      - id: ClothingOuterHardsuitSyndie
      - id: ClothingMaskGasSyndicate
      - id: ClothingHandsGlovesCombat

- type: entity
  parent: ClothingBackpackDuffelSyndicateBundle
  id: ClothingBackpackDuffelZombieBundle
  name: syndicate zombie bundle
  description: "An all-in-one kit for unleashing the undead upon a station."
  components:
  - type: StorageFill
    contents:
      - id: SyringeRomerol
      - id: WeaponRevolverPython
      - id: MagazineBoxMagnumIncendiary
      - id: PillAmbuzolPlus
      - id: PillAmbuzol
        amount: 3

- type: entity
  parent: ClothingBackpackDuffelSyndicateBundle
  id: ClothingBackpackDuffelSyndicateOperative
  name: operative duffelbag
  components:
  - type: StorageFill
    contents:
      - id: BoxSurvivalSyndicate
      - id: WeaponPistolViper
      - id: PinpointerNuclear


- type: entity
  parent: ClothingBackpackDuffelSyndicateMedicalBundle
  id: ClothingBackpackDuffelSyndicateOperativeMedic
  name: operative medic duffelbag
  description: A large duffel bag for holding extra medical supplies.
  components:
  - type: StorageFill
    contents:
      - id: Hemostat
      - id: SawAdvanced
      - id: Drill
      - id: Cautery
      - id: Retractor
      - id: ScalpelAdvanced
      - id: BoxSurvivalSyndicate
      - id: CombatKnife
      - id: WeaponPistolViper
      - id: PinpointerNuclear
      - id: HandheldHealthAnalyzer
      - id: CombatMedipen

- type: entity
  parent: ClothingBackpackDuffelSyndicateMedicalBundle
  id: ClothingBackpackDuffelSyndicateMedicalBundleFilled
  name: medical bundle
  description: "All you need to get your comrades back in the fight."
  components:
  - type: StorageFill
    contents:
      - id: MedkitCombatFilled
      - id: Defibrillator
      - id: CombatMedipen
        amount: 3
      - id: ClothingHandsGlovesLatex
      - id: SyringeTranexamicAcid
      - id: SyringeHyronalin<|MERGE_RESOLUTION|>--- conflicted
+++ resolved
@@ -242,13 +242,10 @@
     contents:
       - id: ClothingHeadHelmetSyndicate
       - id: ClothingOuterHardsuitSyndicate
-<<<<<<< HEAD
+      - id: ClothingMaskGasSyndicate
+      - id: DoubleEmergencyOxygenTankFilled
   - type: StaticPrice
     price: 40
-=======
-      - id: ClothingMaskGasSyndicate
-      - id: DoubleEmergencyOxygenTankFilled
->>>>>>> 947832c6
 
 - type: entity
   parent: ClothingBackpackDuffelSyndicateBundle
