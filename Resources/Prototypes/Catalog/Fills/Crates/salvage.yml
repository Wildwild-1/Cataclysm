- type: entity
  id: CrateSalvageEquipment
  name: "salvage equipment crate"
  description: For the daring.
  suffix: Filled
  parent: CrateGenericSteel
  components:
  - type: StorageFill
    contents:
      - id: ClothingOuterHardsuitSalvage
      - id: ClothingMaskBreath
      - id: OxygenTankFilled
      - id: FireExtinguisher
      - id: ClothingShoesBootsMag
      - id: Pickaxe
      - id: Welder
      - id: Wrench
      - id: Screwdriver
      - id: Crowbar
      - id: Wirecutter
      - id: ClothingBeltUtility
      - id: OreBag
      - id: ClothingBeltSalvageWebbing

- type: entity
  id: CrateSalvageAssortedGoodies
  suffix: Filled, Salvage Random
  noSpawn: true # You should use SalvageMaterialCrateSpawner instead
  parent: CrateGenericSteel
  components:
  - type: StorageFill
    contents:
        # Normal (10%)
      - id: OxygenTankFilled
        prob: 0.1
      - id: SheetPlasma
        prob: 0.1
      - id: IngotGold
        prob: 0.1
      - id: IngotSilver
        prob: 0.1
      - id: SheetPlasma
        prob: 0.1
      - id: WelderIndustrialAdvanced
        prob: 0.1
      - id: ResearchDisk
        prob: 0.1
      - id: SheetUranium
        prob: 0.1
        #  - Service
      - id: CrayonBox
        prob: 0.1
        #  - Medical
      - id: MedkitFilled
        prob: 0.1
      - id: BoxSyringe
        prob: 0.1
      - id: BoxBeaker
        prob: 0.1
        #  - Heh
      - id: SalvageHumanCorpse
        prob: 0.1
        # Interesting (1%)
        #  - Ammo
      - id: MagazineBoxMagnum
        prob: 0.01
      - id: ResearchDisk10000
        prob: 0.01
        # Just no (0.1%)
        #  - Working guns
      - id: WeaponRevolverDeckard
        prob: 0.001
      - id: WeaponRevolverInspector
        prob: 0.001
      - id: ClothingShoesBootsMagBlinding
        prob: 0.001
        #  - Skub
      - id: Skub
<<<<<<< HEAD
        prob: 0.01
      - id: ResearchDisk10000
        prob: 0.005
      - id: ClothingHeadHatCatEars
        prob: 0.001
        #  - Drip
      - id: ClothingNeckLGBTPin
        orGroup: DripLoot
      - id: ClothingNeckAromanticPin
        orGroup: DripLoot
      - id: ClothingNeckAsexualPin
        orGroup: DripLoot
      - id: ClothingNeckBisexualPin
        orGroup: DripLoot
      - id: ClothingNeckIntersexPin
        orGroup: DripLoot
      - id: ClothingNeckLesbianPin
        orGroup: DripLoot
      - id: ClothingNeckNonBinaryPin
        orGroup: DripLoot
      - id: ClothingNeckPansexualPin
        orGroup: DripLoot
      - id: ClothingNeckTransPin
        orGroup: DripLoot
      - id: ClothingBeltStorageWaistbag
        orGroup: DripLoot
      - id: ClothingBeltBandolier
        orGroup: DripLoot
      - id: ClothingBeltSuspenders
        orGroup: DripLoot
      - id: ClothingEyesGlassesGar
        orGroup: DripLoot
      - id: ClothingEyesGlassesGarOrange
        orGroup: DripLoot
      - id: ClothingEyesGlassesGarGiga
        orGroup: DripLoot
      - id: ClothingEyesGlasses
        orGroup: DripLoot
      - id: ClothingEyesGlassesSunglasses
        orGroup: DripLoot
      - id: ClothingEyesEyepatch
        orGroup: DripLoot
      - id: ClothingEyesBlindfold
        orGroup: DripLoot
      - id: ClothingHandsGlovesColorPurple
        orGroup: DripLoot
      - id: ClothingHandsGlovesColorRed
        orGroup: DripLoot
      - id: ClothingHandsGlovesColorBlack
        orGroup: DripLoot
      - id: ClothingHandsGlovesColorBlue
        orGroup: DripLoot
      - id: ClothingHandsGlovesColorBrown
        orGroup: DripLoot
      - id: ClothingHandsGlovesColorGray
        orGroup: DripLoot
      - id: ClothingHandsGlovesColorGreen
        orGroup: DripLoot
      - id: ClothingHandsGlovesColorLightBrown
        orGroup: DripLoot
      - id: ClothingHandsGlovesColorOrange
        orGroup: DripLoot
      - id: ClothingHandsGlovesColorWhite
        orGroup: DripLoot
      - id: ClothingHandsGlovesColorYellowBudget
        orGroup: DripLoot
      - id: ClothingHandsGlovesPowerglove
        orGroup: DripLoot
      - id: ClothingHandsGlovesRobohands
        orGroup: DripLoot
      - id: ClothingHeadHatAnimalCat
        orGroup: DripLoot
      - id: ClothingHeadHatAnimalCatBrown
        orGroup: DripLoot
      - id: ClothingHeadHatAnimalCatBlack
        orGroup: DripLoot
      - id: ClothingHeadHatAnimalHeadslime
        orGroup: DripLoot
      - id: ClothingHeadHatAnimalMonkey
        orGroup: DripLoot
      - id: ClothingHeadBandBlack
        orGroup: DripLoot
      - id: ClothingHeadBandBlue
        orGroup: DripLoot
      - id: ClothingHeadBandGrey
        orGroup: DripLoot
      - id: ClothingHeadBandBrown
        orGroup: DripLoot
      - id: ClothingHeadHatBeaverHat
        orGroup: DripLoot
      - id: ClothingHeadHatBeret
        orGroup: DripLoot
      - id: ClothingHeadHatCasa
        orGroup: DripLoot
      - id: ClothingHeadHatBowlerHat
        orGroup: DripLoot
      - id: ClothingHeadHatCardborg
        orGroup: DripLoot
      - id: ClothingHeadHatFedoraBrown
        orGroup: DripLoot
      - id: ClothingHeadHatFedoraGrey
        orGroup: DripLoot
      - id: ClothingHeadHatFez
        orGroup: DripLoot
      - id: ClothingHeadHatWitch1
        orGroup: DripLoot
      - id: ClothingHeadHatPaper
        orGroup: DripLoot
      - id: ClothingHeadHatPirate
        orGroup: DripLoot
      - id: ClothingHeadHatTophat
        orGroup: DripLoot
      - id: ClothingHeadHatUshanka
        orGroup: DripLoot
      - id: ClothingHeadHatWitch
        orGroup: DripLoot
      - id: ClothingHeadHatTrucker
        orGroup: DripLoot
      - id: ClothingHeadFishCap
        orGroup: DripLoot
      - id: ClothingHeadSafari
        orGroup: DripLoot
      - id: ClothingHeadHatPirateTricord
        orGroup: DripLoot
      - id: ClothingHeadHatHoodGoliathCloak
        orGroup: DripLoot
      - id: ClothingHeadHatBluesoft
        orGroup: DripLoot
      - id: ClothingHeadHatBluesoftFlipped
        orGroup: DripLoot
      - id: ClothingHeadHatCorpsoft
        orGroup: DripLoot
      - id: ClothingHeadHatCorpsoftFlipped
        orGroup: DripLoot
      - id: ClothingHeadHatGreensoft
        orGroup: DripLoot
      - id: ClothingHeadHatGreensoftFlipped
        orGroup: DripLoot
      - id: ClothingHeadHatGreysoft
        orGroup: DripLoot
      - id: ClothingHeadHatGreysoftFlipped
        orGroup: DripLoot
      - id: ClothingHeadHatOrangesoft
        orGroup: DripLoot
      - id: ClothingHeadHatOrangesoftFlipped
        orGroup: DripLoot
      - id: ClothingHeadHatPurplesoft
        orGroup: DripLoot
      - id: ClothingHeadHatPurplesoftFlipped
        orGroup: DripLoot
      - id: ClothingMaskRat
        orGroup: DripLoot
      - id: ClothingMaskFox
        orGroup: DripLoot
      - id: ClothingMaskBee
        orGroup: DripLoot
      - id: ClothingMaskBear
        orGroup: DripLoot
      - id: ClothingMaskRaven
        orGroup: DripLoot
      - id: ClothingMaskJackal
        orGroup: DripLoot
      - id: ClothingMaskBat
        orGroup: DripLoot
      - id: ClothingNeckCloakHerald
        orGroup: DripLoot
      - id: ClothingNeckCloakAdmin
        orGroup: DripLoot
        prob: 0.5
      - id: ClothingNeckCloakTrans
        orGroup: DripLoot
      - id: ClothingNeckCloakPirateCap
        orGroup: DripLoot
        prob: 0.25
      - id: ClothingNeckHeadphones
        orGroup: DripLoot
      - id: ClothingNeckBling
        orGroup: DripLoot
      - id: ClothingNeckTieRed
        orGroup: DripLoot
      - id: ClothingNeckTieSci
        orGroup: DripLoot
      - id: ClothingOuterCoatBomber
        orGroup: DripLoot
      - id: ClothingOuterCoatGentle
        orGroup: DripLoot
      - id: ClothingOuterCoatJensen
        orGroup: DripLoot
      - id: ClothingOuterCoatPirate
        orGroup: DripLoot
      - id: ClothingOuterDameDane
        orGroup: DripLoot
      - id: ClothingOuterDogi
        orGroup: DripLoot
      - id: ClothingOuterHoodieBlack
        orGroup: DripLoot
      - id: ClothingOuterHoodieGrey
        orGroup: DripLoot
      - id: ClothingOuterCardborg
        orGroup: DripLoot
      - id: ClothingOuterGhostSheet
        orGroup: DripLoot
      - id: ClothingShoesBootsWork
        orGroup: DripLoot
      - id: ClothingShoesBootsLaceup
        orGroup: DripLoot
      - id: ClothingShoesColorBlack
        orGroup: DripLoot
      - id: ClothingShoesColorBlue
        orGroup: DripLoot
      - id: ClothingShoesColorBrown
        orGroup: DripLoot
      - id: ClothingShoesColorGreen
        orGroup: DripLoot
      - id: ClothingShoesColorOrange
        orGroup: DripLoot
      - id: ClothingShoesColorPurple
        orGroup: DripLoot
      - id: ClothingShoesColorRed
        orGroup: DripLoot
      - id: ClothingShoesColorWhite
        orGroup: DripLoot
      - id: ClothingShoesColorYellow
        orGroup: DripLoot
      - id: ClothingShoesFlippers
        orGroup: DripLoot
      - id: ClothingShoesLeather
        orGroup: DripLoot
      - id: ClothingShoesSlippers
        orGroup: DripLoot
      - id: ClothingShoeSlippersDuck
        orGroup: DripLoot
      - id: ClothingShoesTourist
        orGroup: DripLoot
      - id: ClothingShoesDameDane
        orGroup: DripLoot
      - id: ClothingUnderSocksBee
        orGroup: DripLoot
      - id: ClothingUnderSocksCoder
        orGroup: DripLoot
      - id: ClothingUniformJumpsuitKimono
        orGroup: DripLoot
      - id: ClothingUniformOveralls
        orGroup: DripLoot
      - id: ClothingUniformJumpsuitSafari
        orGroup: DripLoot
      - id: ClothingUniformJumpsuitDameDane
        orGroup: DripLoot
      - id: ClothingUniformJumpsuitPirate
        orGroup: DripLoot
      - id: ClothingUniformJumpsuitCossack
        orGroup: DripLoot
=======
        prob: 0.001
      - id: ClothingHeadHatCatEars
        prob: 0.01
>>>>>>> 947832c6
        # TRAITOR EQUIPMENT (0.01%)
      - id: Telecrystal10
        prob: 0.0001
      - id: WeaponRevolverPython
        prob: 0.0001
      - id: WeaponRevolverMateba
        prob: 0.0001

- type: entity
  parent: CrateGenericSteel
  id: CratePartsT3
  name: tier 3 parts crate
  description: Contains 5 random tier 3 parts for upgrading machines.
  components:
  - type: StorageFill
    contents:
    - id: SalvagePartsT3Spawner
      amount: 5

- type: entity
  parent: CrateGenericSteel
  id: CratePartsT3T4
  name: tier 3/4 parts crate
  description: Contains 5 random tier 3 or 4 parts for upgrading machines.
  components:
  - type: StorageFill
    contents:
    - id: SalvagePartsT3T4Spawner
      amount: 5

- type: entity
  parent: CrateGenericSteel
  id: CratePartsT4
  name: tier 4 parts crate
  description: Contains 5 random tier 4 parts for upgrading machines.
  components:
  - type: StorageFill
    contents:
    - id: SalvagePartsT4Spawner
      amount: 5<|MERGE_RESOLUTION|>--- conflicted
+++ resolved
@@ -47,6 +47,8 @@
         prob: 0.1
       - id: SheetUranium
         prob: 0.1
+      - id: ClothingBeltStorageWaistbag
+        prob: 0.1
         #  - Service
       - id: CrayonBox
         prob: 0.1
@@ -59,6 +61,8 @@
         prob: 0.1
         #  - Heh
       - id: SalvageHumanCorpse
+        prob: 0.1
+      - id: LidSalami
         prob: 0.1
         # Interesting (1%)
         #  - Ammo
@@ -76,7 +80,6 @@
         prob: 0.001
         #  - Skub
       - id: Skub
-<<<<<<< HEAD
         prob: 0.01
       - id: ResearchDisk10000
         prob: 0.005
@@ -329,11 +332,6 @@
         orGroup: DripLoot
       - id: ClothingUniformJumpsuitCossack
         orGroup: DripLoot
-=======
-        prob: 0.001
-      - id: ClothingHeadHatCatEars
-        prob: 0.01
->>>>>>> 947832c6
         # TRAITOR EQUIPMENT (0.01%)
       - id: Telecrystal10
         prob: 0.0001
