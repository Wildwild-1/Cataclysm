# As opposed to MagazineBox these are boxes of magazines so BoxMagazine
# CaselessRifle
- type: entity
  name: box of magazines
  parent: BoxCardboard
  id: BoxMagazine
  description: A box full of magazines.
  components:
  - type: Sprite
    layers:
      - state: box_security
      - state: magazine

- type: entity
  name: box of .25 caseless magazines
  parent: BoxMagazine
  id: BoxMagazinePistolCaselessRifle
  description: A box full of .25 caseless magazines.
  components:
  - type: StorageFill
    contents:
      - id: MagazinePistolCaselessRifle
        amount: 4

- type: entity
  name: box of .25 caseless (practice) magazines
  parent: BoxMagazine
  id: BoxMagazinePistolCaselessRiflePractice
  description: A box full of .25 caseless practice magazines.
  components:
  - type: StorageFill
    contents:
      - id: MagazinePistolCaselessRiflePractice
        amount: 4

- type: entity
  name: box of .25 caseless (rubber) magazines
  parent: BoxMagazine
  id: BoxMagazineCaselessRifleRubber
  description: A box full of
  components:
  - type: StorageFill
    contents:
      - id: MagazineCaselessRifleRubber
        amount: 4

# LightRifle
- type: entity
  name: box of .30 rifle magazines
  parent: BoxMagazine
  id: BoxMagazineLightRifle
  description: A box full of .30 rifle magazines.
  components:
  - type: StorageFill
    contents:
      - id: MagazineLightRifle
        amount: 4

- type: entity
  name: box of .30 rifle (practice) magazines
  parent: BoxMagazine
  id: BoxMagazineLightRiflePractice
  description: A box full of .30 rifle (practice) magazines.
  components:
  - type: StorageFill
    contents:
      - id: MagazineLightRiflePractice
        amount: 4

- type: entity
  name: box of .30 rifle (rubber) magazines
  parent: BoxMagazine
  id: BoxMagazineLightRifleRubber
  description: A box full of .30 rifle (practice) magazines.
  components:
  - type: StorageFill
    contents:
      - id: MagazineLightRifleRubber
        amount: 4

- type: entity
  name: box of Vector magazines
  parent: BoxMagazine
  id: BoxMagazineMagnumSubMachineGun
  description: A box full of Vector magazines.
  components:
  - type: StorageFill
    contents:
      - id: MagazineMagnumSubMachineGun
        amount: 3

- type: entity
  name: box of Vector (practice) magazines
  parent: BoxMagazine
  id: BoxMagazineMagnumSubMachineGunPractice
  description: A box full of Vector (practice) magazines.
  components:
  - type: StorageFill
    contents:
      - id: MagazineMagnumSubMachineGunPractice
        amount: 3

- type: entity
  name: box of Vector (rubber) magazines
  parent: BoxMagazine
  id: BoxMagazineMagnumSubMachineGunRubber
  description: A box full of Vector (rubber) magazines.
  components:
  - type: StorageFill
    contents:
      - id: MagazineMagnumSubMachineGunRubber
        amount: 3

# Pistol
- type: entity
  name: box of WT550 .35 auto magazines
  parent: BoxMagazine
  id: BoxMagazinePistolSubMachineGunTopMounted
  description: A box full of WT550 .35 auto magazines.
  components:
  - type: StorageFill
    contents:
      - id: MagazinePistolSubMachineGunTopMounted
        amount: 3

- type: entity
  name: box of pistol .35 auto magazines
  parent: BoxMagazine
  id: BoxMagazinePistol
  description: A box full of pistol .35 auto magazines.
  components:
  - type: StorageFill
    contents:
      - id: MagazinePistol
        amount: 4

- type: entity
  name: box of pistol .35 auto (practice) magazines
  parent: BoxMagazine
  id: BoxMagazinePistolPractice
  description: A box full of  magazines.
  components:
  - type: StorageFill
    contents:
      - id: MagazinePistolPractice
        amount: 4

- type: entity
  name: box of pistol .35 auto (rubber) magazines
  parent: BoxMagazine
  id: BoxMagazinePistolRubber
  description: A box full of pistol .35 auto (rubber) magazines.
  components:
  - type: StorageFill
    contents:
      - id: MagazinePistolRubber
        amount: 4

- type: entity
  name: box of machine pistol .35 auto magazines
  parent: BoxMagazine
  id: BoxMagazinePistolHighCapacity
  description: A box full of machine pistol .35 auto magazines.
  components:
  - type: StorageFill
    contents:
      - id: MagazinePistolHighCapacity
        amount: 4

- type: entity
  name: box of machine pistol .35 auto (practice) magazines
  parent: BoxMagazine
  id: BoxMagazinePistolHighCapacityPractice
  description: A box full of machine pistol .35 auto (practice) magazines.
  components:
  - type: StorageFill
    contents:
      - id: MagazinePistolHighCapacityPractice
        amount: 4

- type: entity
  name: box of machine pistol .35 auto (rubber) magazines
  parent: BoxMagazine
  id: BoxMagazinePistolHighCapacityRubber
  description: A box full of machine pistol .35 auto (rubber) magazines.
  components:
  - type: StorageFill
    contents:
      - id: MagazinePistolHighCapacityRubber
        amount: 4


- type: entity
  name: box of SMG .35 auto magazines
  parent: BoxMagazine
  id: BoxMagazinePistolSubMachineGun
  description: A box full of SMG .35 auto magazines.
  components:
  - type: StorageFill
    contents:
      - id: MagazinePistolSubMachineGun
        amount: 3

- type: entity
  name: box of SMG .35 auto (practice) magazines
  parent: BoxMagazine
  id: BoxMagazinePistolSubMachineGunPractice
  description: A box full of SMG .35 auto (practice) magazines.
  components:
  - type: StorageFill
    contents:
      - id: MagazinePistolSubMachineGunPractice
        amount: 3

- type: entity
  name: box of SMG .35 auto (rubber) magazines
  parent: BoxMagazine
  id: BoxMagazinePistolSubMachineGunRubber
  description: A box full of SMG .35 auto (rubber) magazines.
  components:
  - type: StorageFill
    contents:
      - id: MagazinePistolSubMachineGunRubber
        amount: 3

- type: entity
  name: box of SMG .35 auto (emp) magazines
  parent: BoxMagazine
  id: BoxMagazinePistolSubMachineGunEmp
  description: A box full of SMG .35 auto (emp) magazines.
  components:
  - type: StorageFill
    contents:
      - id: MagazinePistolSubMachineGunEmp
        amount: 3

# Shotgun
- type: entity
  name: box of (.50 pellet) ammo drums
  parent: BoxMagazine
  id: BoxMagazineShotgun
  description: A box full of (.50 pellet) ammo drums.
  components:
  - type: StorageFill
    contents:
      - id: MagazineShotgun
        amount: 4

- type: entity
  name: box of (.50 beanbag) ammo drums
  parent: BoxMagazine
  id: BoxMagazineShotgunBeanbag
  description: A box full of (.50 beanbag) ammo drums.
  components:
  - type: StorageFill
    contents:
      - id: MagazineShotgunBeanbag
        amount: 4

- type: entity
  name: box of (.50 slug) ammo drums
  parent: BoxMagazine
  id: BoxMagazineShotgunSlug
  description: A box full of (.50 slug) ammo drums.
  components:
  - type: StorageFill
    contents:
      - id: MagazineShotgunSlug
        amount: 4

- type: entity
  name: box of (.50 incendiary) ammo drums
  parent: BoxMagazine
  id: BoxMagazineShotgunIncendiary
  description: A box full of (.50 incendiary) ammo drums.
  components:
  - type: StorageFill
    contents:
      - id: MagazineShotgunIncendiary
<<<<<<< HEAD
        amount: 6

# base BallisticAmmoProvider dispensers
- type: entity
  parent: BaseItem
  id: BaseAmmoProvider
  abstract: true
  components:
  - type: ContainerContainer
    containers:
      ballistic-ammo: !type:Container
  - type: Item
    size: 20
  - type: Sprite
    sprite: Objects/Storage/boxes.rsi

- type: entity
  parent: BaseAmmoProvider
  id: AmmoProviderShotgunShell
  abstract: true
  components:
    - type: BallisticAmmoProvider
      whitelist:
        tags:
        - ShellShotgun
      capacity: 20

# Shotgun Shells
- type: entity
  name: shotgun beanbag cartridges dispenser
  parent: AmmoProviderShotgunShell
  id: BoxBeanbag
  description: A dispenser box full of beanbag shots, designed for riot shotguns.
  components:
    - type: BallisticAmmoProvider
      proto: ShellShotgunBeanbag
    - type: Sprite
      layers:
        - state: boxwide
        - state: shellbeanbag

- type: entity
  name: shotgun lethal cartridges dispenser
  parent: AmmoProviderShotgunShell
  id: BoxLethalshot
  description: A dispenser box full of lethal pellet shots, designed for riot shotguns.
  components:
    - type: BallisticAmmoProvider
      proto: ShellShotgun
    - type: Sprite
      layers:
        - state: boxwide
        - state: shelllethal

- type: entity
  name: shotgun slug cartridges dispenser
  parent: AmmoProviderShotgunShell
  id: BoxShotgunSlug
  description: A dispenser box full of slugs, designed for riot shotguns.
  components:
    - type: BallisticAmmoProvider
      proto: ShellShotgunSlug
    - type: Sprite
      layers:
        - state: boxwide
        - state: shellslug

- type: entity
  name: shotgun flare cartridges dispenser
  parent: AmmoProviderShotgunShell
  id: BoxShotgunFlare
  description: A dispenser box full of flare cartridges, designed for riot shotguns.
  components:
    - type: BallisticAmmoProvider
      proto: ShellShotgunFlare
    - type: Sprite
      layers:
        - state: boxwide
        - state: shellflare

- type: entity
  name: shotgun incendiary cartridges dispenser
  parent: AmmoProviderShotgunShell
  id: BoxShotgunIncendiary
  description: A dispenser box full of incendiary cartridges, designed for riot shotguns.
  components:
    - type: BallisticAmmoProvider
      proto: ShellShotgunIncendiary
    - type: Sprite
      layers:
        - state: boxwide
        - state: shellincendiary

- type: entity
  name: shotgun practice cartridges dispenser
  parent: AmmoProviderShotgunShell
  id: BoxShotgunPractice
  description: A dispenser box full of practice cartridges, designed for riot shotguns.
  components:
    - type: BallisticAmmoProvider
      proto: ShellShotgunPractice
    - type: Sprite
      layers:
        - state: boxwide
        - state: shellpractice

- type: entity
  name: tranquilizer cartridges dispenser
  parent: AmmoProviderShotgunShell
  id: BoxShellTranquilizer
  description: A dispenser box full of tranquilizer cartridges, designed for riot shotguns.
  components:
    - type: BallisticAmmoProvider
      proto: ShellTranquilizer
    - type: Sprite
      layers:
        - state: boxwide
        - state: shellslug
=======
        amount: 4
>>>>>>> dfbf47c3

# Rifle
- type: entity
  name: box of .20 rifle magazines
  parent: BoxMagazine
  id: BoxMagazineRifle
  description: A box full of .20 rifle magazines.
  components:
  - type: StorageFill
    contents:
      - id: MagazineRifle
        amount: 4

- type: entity
  name: box of .20 rifle (practice) magazines
  parent: BoxMagazine
  id: BoxMagazineRiflePractice
  description: A box full of .20 rifle (practice) magazines.
  components:
  - type: StorageFill
    contents:
      - id: MagazineRiflePractice
        amount: 4

- type: entity
  name: box of .20 rifle (rubber) magazines
  parent: BoxMagazine
  id: BoxMagazineRifleRubber
  description: A box full of .20 rifle (rubber) magazines.
  components:
  - type: StorageFill
    contents:
      - id: MagazineRifleRubber
        amount: 4<|MERGE_RESOLUTION|>--- conflicted
+++ resolved
@@ -277,8 +277,7 @@
   - type: StorageFill
     contents:
       - id: MagazineShotgunIncendiary
-<<<<<<< HEAD
-        amount: 6
+        amount: 4
 
 # base BallisticAmmoProvider dispensers
 - type: entity
@@ -396,9 +395,6 @@
       layers:
         - state: boxwide
         - state: shellslug
-=======
-        amount: 4
->>>>>>> dfbf47c3
 
 # Rifle
 - type: entity
