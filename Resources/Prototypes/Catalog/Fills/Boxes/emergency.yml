- type: entity
  name: survival box
  parent: BoxCardboard
  id: BoxSurvival
  description: It's a box with basic internals inside.
  components:
  - type: StorageFill
    contents:
      - id: ClothingMaskBreath
      - id: EmergencyOxygenTankFilled
      - id: SpaceMedipen
      - id: EmergencyMedipen
<<<<<<< HEAD
      ##- id: Flare
      - id: FoodPSB
=======
      - id: Flare
      - id: FoodSnackNutribrick
>>>>>>> 694ae001
      - id: DrinkWaterBottleFull
      - id: EncryptionKeyTraffic  # Frontier
  - type: Sprite
    layers:
      - state: internals
      - state: emergencytank

- type: entity
  name: extended-capacity survival box
  parent: BoxCardboard
  id: BoxSurvivalEngineering
  description: It's a box with basic internals inside. This one is labelled to contain an extended-capacity tank.
  components:
  - type: StorageFill
    contents:
      - id: ClothingMaskBreath
      - id: ExtendedEmergencyOxygenTankFilled
      - id: SpaceMedipen
      - id: EmergencyMedipen
<<<<<<< HEAD
      ##- id: Flare
      - id: FoodPSB
=======
      - id: Flare
      - id: FoodSnackNutribrick
>>>>>>> 694ae001
      - id: DrinkWaterBottleFull
      - id: EncryptionKeyTraffic  # Frontier
  - type: Sprite
    layers:
      - state: internals
      - state: extendedtank

- type: entity
  name: survival box
  parent: BoxCardboard
  id: BoxSurvivalSecurity
  description: It's a box with basic internals inside. This one is labelled to contain an extended-capacity tank.
  suffix: Security
  components:
  - type: StorageFill
    contents:
      - id: ClothingMaskGasSecurity
#      - id: EmergencyOxygenTankFilled
      - id: ExtendedEmergencyOxygenTankFilled # Frontier
      - id: SpaceMedipen
      - id: EmergencyMedipen
<<<<<<< HEAD
      ##- id: Flare
      - id: FoodPSB
=======
      - id: Flare
      - id: FoodSnackNutribrick
>>>>>>> 694ae001
      - id: DrinkWaterBottleFull
      - id: EncryptionKeyTraffic  # Frontier
  - type: Sprite
    layers:
      - state: internals
      - state: extendedtank # Frontier

- type: entity
  name: survival box
  parent: BoxCardboard
  id: BoxSurvivalBrigmedic
  description: It's a box with basic internals inside. This one is labelled to contain an extended-capacity tank.
  suffix: MedSec
  components:
  - type: StorageFill
    contents:
      - id: ClothingMaskBreathMedicalSecurity
#      - id: EmergencyOxygenTankFilled
      - id: ExtendedEmergencyOxygenTankFilled # Frontier
      - id: SpaceMedipen
      - id: EmergencyMedipen
      ##- id: EmergencyMedipen
      - id: FoodPSB
      - id: DrinkWaterBottleFull
      - id: EncryptionKeyTraffic  # Frontier
  - type: Sprite
    layers:
      - state: internals
      - state: extendedtank # Frontier

- type: entity
  name: survival box
  parent: BoxCardboard
  id: BoxSurvivalMedical
  description: It's a box with basic internals inside.
  suffix: Medical
  components:
  - type: StorageFill
    contents:
      - id: ClothingMaskBreathMedical
      - id: EmergencyOxygenTankFilled
      - id: SpaceMedipen
      - id: EmergencyMedipen
<<<<<<< HEAD
      ##- id: Flare
      - id: FoodPSB
=======
      - id: Flare
      - id: FoodSnackNutribrick
>>>>>>> 694ae001
      - id: DrinkWaterBottleFull
      - id: EncryptionKeyTraffic  # Frontier
  - type: Sprite
    layers:
      - state: internals
      - state: emergencytank

- type: entity
  name: box of hugs
  parent: BoxCardboard
  id: BoxHug
  description: A special box for sensitive people.
  suffix: Emergency
  components:
  - type: Sprite
    layers:
      - state: box_hug
      - state: heart
  - type: Item
    heldPrefix: hug
  - type: StorageFill
    contents:
      - id: ClothingMaskBreath
      - id: EmergencyOxygenTankFilled
      - id: SpaceMedipen
      - id: EmergencyMedipen
<<<<<<< HEAD
      ##- id: Flare
      - id: FoodPSB
=======
      - id: Flare
      - id: FoodSnackNutribrick
>>>>>>> 694ae001
      - id: DrinkWaterBottleFull
      - id: EncryptionKeyTraffic  # Frontier
  - type: Tag
    tags:
      - BoxHug

- type: entity
  name: extended-capacity survival box
  parent: BoxCardboard
  id: BoxSurvivalSyndicate
  description: It's a box with basic internals inside. This one is labelled to contain an extended-capacity tank.
  components:
  - type: StorageFill
    contents:
      - id: ClothingMaskGasSyndicate
      - id: ExtendedEmergencyOxygenTankFilled
      - id: SpaceMedipen
      - id: EmergencyMedipen
<<<<<<< HEAD
      ##- id: Flare
      - id: FoodPSB
      - id: DrinkWaterBottleFull
      - id: EncryptionKeyTraffic  # Frontier
=======
      - id: Flare
      - id: FoodSnackNutribrick
>>>>>>> 694ae001
  - type: Sprite
    layers:
      - state: internals
      - state: extendedtank<|MERGE_RESOLUTION|>--- conflicted
+++ resolved
@@ -10,13 +10,8 @@
       - id: EmergencyOxygenTankFilled
       - id: SpaceMedipen
       - id: EmergencyMedipen
-<<<<<<< HEAD
-      ##- id: Flare
+      ##- id: Flare # Frontier
       - id: FoodPSB
-=======
-      - id: Flare
-      - id: FoodSnackNutribrick
->>>>>>> 694ae001
       - id: DrinkWaterBottleFull
       - id: EncryptionKeyTraffic  # Frontier
   - type: Sprite
@@ -36,13 +31,8 @@
       - id: ExtendedEmergencyOxygenTankFilled
       - id: SpaceMedipen
       - id: EmergencyMedipen
-<<<<<<< HEAD
       ##- id: Flare
       - id: FoodPSB
-=======
-      - id: Flare
-      - id: FoodSnackNutribrick
->>>>>>> 694ae001
       - id: DrinkWaterBottleFull
       - id: EncryptionKeyTraffic  # Frontier
   - type: Sprite
@@ -64,13 +54,8 @@
       - id: ExtendedEmergencyOxygenTankFilled # Frontier
       - id: SpaceMedipen
       - id: EmergencyMedipen
-<<<<<<< HEAD
       ##- id: Flare
       - id: FoodPSB
-=======
-      - id: Flare
-      - id: FoodSnackNutribrick
->>>>>>> 694ae001
       - id: DrinkWaterBottleFull
       - id: EncryptionKeyTraffic  # Frontier
   - type: Sprite
@@ -114,13 +99,8 @@
       - id: EmergencyOxygenTankFilled
       - id: SpaceMedipen
       - id: EmergencyMedipen
-<<<<<<< HEAD
       ##- id: Flare
       - id: FoodPSB
-=======
-      - id: Flare
-      - id: FoodSnackNutribrick
->>>>>>> 694ae001
       - id: DrinkWaterBottleFull
       - id: EncryptionKeyTraffic  # Frontier
   - type: Sprite
@@ -147,13 +127,8 @@
       - id: EmergencyOxygenTankFilled
       - id: SpaceMedipen
       - id: EmergencyMedipen
-<<<<<<< HEAD
       ##- id: Flare
       - id: FoodPSB
-=======
-      - id: Flare
-      - id: FoodSnackNutribrick
->>>>>>> 694ae001
       - id: DrinkWaterBottleFull
       - id: EncryptionKeyTraffic  # Frontier
   - type: Tag
@@ -172,15 +147,10 @@
       - id: ExtendedEmergencyOxygenTankFilled
       - id: SpaceMedipen
       - id: EmergencyMedipen
-<<<<<<< HEAD
       ##- id: Flare
       - id: FoodPSB
       - id: DrinkWaterBottleFull
       - id: EncryptionKeyTraffic  # Frontier
-=======
-      - id: Flare
-      - id: FoodSnackNutribrick
->>>>>>> 694ae001
   - type: Sprite
     layers:
       - state: internals
