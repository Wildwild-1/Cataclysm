- type: vendingMachineInventory
  id: EngiDrobeInventory
  startingInventory:
    ClothingBackpackDuffelEngineering: 3
    ClothingBackpackSatchelEngineering: 3
    ClothingBackpackEngineering: 3
    ClothingUniformJumpsuitEngineering: 3
    ClothingUniformJumpskirtEngineering: 3
    ClothingUniformJumpsuitEngineeringHazard: 3
    ClothingShoesColorBlack: 3
    ClothingOuterVestHazard: 3
    ClothingShoesBootsWork: 3
    ClothingHeadHatHardhatYellow: 3
    ClothingHeadHatHardhatOrange: 3
    ClothingHeadsetEngineering: 3
    EncryptionKeyEngineering: 10
    ClothingMaskGas: 3
    ClothingOuterWinterEngi: 2
    ClothingNeckScarfStripedOrange: 3
<<<<<<< HEAD
# Atmost:
    ClothingBackpackDuffelAtmospherics: 2
    ClothingBackpackSatchelAtmospherics: 2
    ClothingBackpackAtmospherics: 2
    ClothingUniformJumpsuitAtmos: 3
    ClothingUniformJumpskirtAtmos: 3
    ClothingUniformJumpsuitAtmosCasual: 3
    ClothingShoesColorWhite: 3
    ClothingHeadHelmetFire: 2
    ClothingOuterSuitFire: 2
    ClothingOuterWinterAtmos: 2
    ClothingNeckScarfStripedLightBlue: 3
    ClothingMaskGasAtmos: 2
# Senior:
    ClothingUniformJumpsuitSeniorEngineer: 1
    ClothingUniformJumpskirtSeniorEngineer: 1
# CE:
    ClothingUniformJumpsuitChiefEngineerNT: 1
    ClothingUniformJumpsuitChiefEngineer: 1
    ClothingUniformJumpskirtChiefEngineer: 1
    ClothingUniformJumpsuitChiefEngineerTurtle: 1
    ClothingUniformJumpskirtChiefEngineerTurtle: 1
    ClothingOuterWinterCE: 1
    ClothingHeadHatBeretEngineering: 1
    ClothingNeckCloakCe: 1
    ClothingNeckMantleCE: 1
    ClothingHeadsetAltEngineering: 1
    RubberStampCE: 1
  emaggedInventory:
    ClothingUniformJumpsuitChiefEngineerSyndie: 1
=======
    ClothingShoesBootsWinterEngi: 2
>>>>>>> dfbf47c3
<|MERGE_RESOLUTION|>--- conflicted
+++ resolved
@@ -17,7 +17,7 @@
     ClothingMaskGas: 3
     ClothingOuterWinterEngi: 2
     ClothingNeckScarfStripedOrange: 3
-<<<<<<< HEAD
+    ClothingShoesBootsWinterEngi: 2
 # Atmost:
     ClothingBackpackDuffelAtmospherics: 2
     ClothingBackpackSatchelAtmospherics: 2
@@ -47,7 +47,4 @@
     ClothingHeadsetAltEngineering: 1
     RubberStampCE: 1
   emaggedInventory:
-    ClothingUniformJumpsuitChiefEngineerSyndie: 1
-=======
-    ClothingShoesBootsWinterEngi: 2
->>>>>>> dfbf47c3
+    ClothingUniformJumpsuitChiefEngineerSyndie: 1