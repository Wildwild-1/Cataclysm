- type: vendingMachineInventory
  id: HyDrobeInventory
  startingInventory:
    ClothingBackpackHydroponics: 3
    ClothingBackpackSatchelHydroponics: 3
    ClothingBackpackDuffelHydroponics: 3
    ClothingBeltPlant: 3 # Frontier
    ClothingOuterApronBotanist: 3
    ClothingUniformOveralls: 3
    ClothingUniformJumpsuitHydroponics: 3
    ClothingUniformJumpskirtHydroponics: 3
    ClothingNeckScarfStripedGreen: 3
    ClothingHeadBandBotany: 3
<<<<<<< HEAD
    ClothingHeadHatTrucker: 3 # Frontier
    ClothingHeadsetService: 3
    ClothingOuterWinterHydro: 3
    ClothingHandsGlovesLeather: 3 # Frontier
    ClothingShoesColorBrown: 3 # Frontier
=======
    ClothingHeadsetService: 2
    ClothingOuterWinterHydro: 2
>>>>>>> dfbf47c3
<|MERGE_RESOLUTION|>--- conflicted
+++ resolved
@@ -11,13 +11,8 @@
     ClothingUniformJumpskirtHydroponics: 3
     ClothingNeckScarfStripedGreen: 3
     ClothingHeadBandBotany: 3
-<<<<<<< HEAD
     ClothingHeadHatTrucker: 3 # Frontier
     ClothingHeadsetService: 3
     ClothingOuterWinterHydro: 3
     ClothingHandsGlovesLeather: 3 # Frontier
-    ClothingShoesColorBrown: 3 # Frontier
-=======
-    ClothingHeadsetService: 2
-    ClothingOuterWinterHydro: 2
->>>>>>> dfbf47c3
+    ClothingShoesColorBrown: 3 # Frontier