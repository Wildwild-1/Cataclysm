- type: vendingMachineInventory
  id: NutriMaxInventory
  startingInventory:
    HydroponicsToolSpade: 3
    HydroponicsToolMiniHoe: 3
    HydroponicsToolClippers: 3
    HydroponicsToolScythe: 3
    HydroponicsToolHatchet: 3
    PlantBag: 3
    PlantBGoneSpray: 20
    WeedSpray: 20
    PestSpray: 20
    Syringe: 5
<<<<<<< HEAD
    RobustHarvestChemistryBottle: 8
=======
    RobustHarvestChemistryBottle: 3
    EZNutrientChemistryBottle: 3
>>>>>>> 947832c6
    Bucket: 3
    DiseaseSwab: 20
    #TO DO:
    #plant analyzer
  emaggedInventory:
    Left4ZedChemistryBottle: 1<|MERGE_RESOLUTION|>--- conflicted
+++ resolved
@@ -11,12 +11,8 @@
     WeedSpray: 20
     PestSpray: 20
     Syringe: 5
-<<<<<<< HEAD
     RobustHarvestChemistryBottle: 8
-=======
-    RobustHarvestChemistryBottle: 3
     EZNutrientChemistryBottle: 3
->>>>>>> 947832c6
     Bucket: 3
     DiseaseSwab: 20
     #TO DO:
