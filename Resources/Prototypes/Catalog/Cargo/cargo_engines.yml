--- conflicted
+++ resolved
@@ -3,72 +3,52 @@
   icon:
     sprite: Objects/Power/AME/ame_jar.rsi
     state: jar
-<<<<<<< HEAD
   product: CrateEngineeringAMEShielding
   cost: 10000
   category: Engineering
-=======
-  product: CrateEngineeringAMEJar
-  cost: 2000
-  category: cargoproduct-category-name-engineering
->>>>>>> 694ae001
   group: market
 
 - type: cargoProduct
   id: EngineAmeJar
   icon:
-<<<<<<< HEAD
     sprite: Objects/Power/AME/ame_jar.rsi
     state: jar
   product: CrateEngineeringAMEJar
   cost: 2000
-  category: Engineering
-=======
-    sprite: Structures/Power/Generation/Singularity/generator.rsi
-    state: icon
-  product: CrateEngineeringSingularityGenerator
-  cost: 4000
   category: cargoproduct-category-name-engineering
->>>>>>> 694ae001
   group: market
 
 - type: cargoProduct
   id: EngineAmeControl
   icon:
-<<<<<<< HEAD
     sprite: Structures/Power/Generation/ame.rsi
     state: control
   product: CrateEngineeringAMEControl
   cost: 4000
+  category: cargoproduct-category-name-engineering
+  group: market
+
+- type: cargoProduct
+  id: EngineSingularityGenerator
+  abstract: true # Frontier
+  icon:
+    sprite: Structures/Power/Generation/Singularity/generator.rsi
+    state: icon
+  product: CrateEngineeringSingularityGenerator
+  cost: 4000
   category: Engineering
-=======
+  group: market
+
+- type: cargoProduct
+  id: EngineSingularityContainment
+  abstract: true # Frontier
+  icon:
     sprite: Structures/Power/Generation/Singularity/containment.rsi
     state: icon
   product: CrateEngineeringSingularityContainment
   cost: 1000
   category: cargoproduct-category-name-engineering
->>>>>>> 694ae001
   group: market
-
-#- type: cargoProduct
-# id: EngineSingularityGenerator
-#  icon:
-#    sprite: Structures/Power/Generation/Singularity/generator.rsi
-#    state: icon
-#  product: CrateEngineeringSingularityGenerator
-#  cost: 4000
-#  category: Engineering
-#  group: market
-
-#- type: cargoProduct
-#  id: EngineSingularityContainment
-#  icon:
-#    sprite: Structures/Power/Generation/Singularity/containment.rsi
-#    state: icon
-#  product: CrateEngineeringSingularityContainment
-#  cost: 1000
-#  category: Engineering
-#  group: market
 
 #- type: cargoProduct
 #  name: "emitter crate"
@@ -92,19 +72,9 @@
   category: cargoproduct-category-name-engineering
   group: market
 
-<<<<<<< HEAD
-#- type: cargoProduct
-#  id: EngineParticleAccelerator
-#  icon:
-#   sprite: Structures/Power/Generation/PA/control_box.rsi
-#    state: completed
-#  product: CrateEngineeringParticleAccelerator
-#  cost: 2000
-#  category: Engineering
-#  group: market
-=======
 - type: cargoProduct
   id: EngineParticleAccelerator
+  abstract: true # Frontier
   icon:
     sprite: Structures/Power/Generation/PA/control_box.rsi
     state: completed
@@ -112,7 +82,6 @@
   cost: 2000
   category: cargoproduct-category-name-engineering
   group: market
->>>>>>> 694ae001
 
 - type: cargoProduct
   id: EngineSolar
@@ -124,29 +93,9 @@
   category: cargoproduct-category-name-engineering
   group: market
 
-<<<<<<< HEAD
-# - type: cargoProduct
-  # id: EngineTeslaGenerator
-  # icon:
-    # sprite: Structures/Power/Generation/Tesla/generator.rsi
-    # state: icon
-  # product: CrateEngineeringTeslaGenerator
-  # cost: 4000
-  # category: Engineering
-  # group: market
-
-# - type: cargoProduct
-  # id: EngineTeslaCoil
-  # icon:
-    # sprite: Structures/Power/Generation/Tesla/coil.rsi
-    # state: coil
-  # product: CrateEngineeringTeslaCoil
-  # cost: 1200
-  # category: Engineering
-  # group: market
-=======
 - type: cargoProduct
   id: EngineTeslaGenerator
+  abstract: true # Frontier
   icon:
     sprite: Structures/Power/Generation/Tesla/generator.rsi
     state: icon
@@ -157,6 +106,7 @@
 
 - type: cargoProduct
   id: EngineTeslaCoil
+  abstract: true # Frontier
   icon:
     sprite: Structures/Power/Generation/Tesla/coil.rsi
     state: coil
@@ -164,7 +114,6 @@
   cost: 1200
   category: cargoproduct-category-name-engineering
   group: market
->>>>>>> 694ae001
 
 - type: cargoProduct
   id: EngineTeslaGroundingRod
@@ -172,11 +121,6 @@
     sprite: Structures/Power/Generation/Tesla/coil.rsi
     state: grounding_rod
   product: CrateEngineeringTeslaGroundingRod
-<<<<<<< HEAD
-  cost: 1000 # Frontier - 400<1000
-  category: Engineering
-=======
-  cost: 400
+  cost: 1000 # Frontier - set to 1000, original price 400
   category: cargoproduct-category-name-engineering
->>>>>>> 694ae001
   group: market