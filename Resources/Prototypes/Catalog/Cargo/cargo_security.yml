--- conflicted
+++ resolved
@@ -1,24 +1,12 @@
-<<<<<<< HEAD
 # - type: cargoProduct
   # id: SecurityArmor
   # icon:
-    # sprite: Clothing/OuterClothing/Vests/oldarmor.rsi
+    # sprite: Clothing/OuterClothing/Armor/security.rsi
     # state: icon
   # product: CrateSecurityArmor
   # cost: 700
   # category: Security
   # group: market
-=======
-- type: cargoProduct
-  id: SecurityArmor
-  icon:
-    sprite: Clothing/OuterClothing/Armor/security.rsi
-    state: icon
-  product: CrateSecurityArmor
-  cost: 700
-  category: Security
-  group: market
->>>>>>> d7a6baf0
 
 # - type: cargoProduct
   # id: SecurityHelmet
@@ -30,7 +18,6 @@
   # category: Security
   # group: market
 
-<<<<<<< HEAD
 # - type: cargoProduct
   # id: SecurityNonLethal
   # icon:
@@ -50,27 +37,6 @@
   # cost: 2900
   # category: Security
   # group: market
-=======
-- type: cargoProduct
-  id: SecurityNonLethal
-  icon:
-    sprite: Objects/Weapons/Guns/Battery/disabler.rsi
-    state: base
-  product: CrateSecurityNonlethal
-  cost: 4000
-  category: Security
-  group: market
-
-- type: cargoProduct
-  id: SecurityRiot
-  icon:
-    sprite: Clothing/OuterClothing/Armor/riot.rsi
-    state: icon
-  product: CrateSecurityRiot
-  cost: 5500
-  category: Security
-  group: market
->>>>>>> d7a6baf0
 
 # - type: cargoProduct
   # id: SecuritySupplies
