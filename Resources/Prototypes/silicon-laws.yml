﻿# Crewsimov
- type: siliconLaw
  id: Crewsimov1
  order: 1
  lawString: law-crewsimov-1

- type: siliconLaw
  id: Crewsimov2
  order: 2
  lawString: law-crewsimov-2

- type: siliconLaw
  id: Crewsimov3
  order: 3
  lawString: law-crewsimov-3

- type: siliconLawset
  id: Crewsimov
  laws:
  - Crewsimov1
  - Crewsimov2
  - Crewsimov3

# Corporate
- type: siliconLaw
  id: Corporate1
  order: 1
  lawString: law-corporate-1

- type: siliconLaw
  id: Corporate2
  order: 2
  lawString: law-corporate-2

- type: siliconLaw
  id: Corporate3
  order: 3
  lawString: law-corporate-3

- type: siliconLaw
  id: Corporate4
  order: 4
  lawString: law-corporate-4

- type: siliconLawset
  id: Corporate
  laws:
  - Corporate1
  - Corporate2
  - Corporate3
  - Corporate4

# NT Default
- type: siliconLaw
  id: NTDefault1
  order: 1
  lawString: law-ntdefault-1

- type: siliconLaw
  id: NTDefault2
  order: 2
  lawString: law-ntdefault-2

- type: siliconLaw
  id: NTDefault3
  order: 3
  lawString: law-ntdefault-3

- type: siliconLaw
  id: NTDefault4
  order: 4
  lawString: law-ntdefault-4

- type: siliconLawset
  id: NTDefault
  laws:
  - NTDefault1
  - NTDefault2
  - NTDefault3
  - NTDefault4

#Drone
- type: siliconLaw
  id: Drone1
  order: 1
  lawString: law-drone-1

- type: siliconLaw
  id: Drone2
  order: 2
  lawString: law-drone-2

- type: siliconLaw
  id: Drone3
  order: 3
  lawString: law-drone-3

- type: siliconLawset
  id: Drone
  laws:
  - Drone1
  - Drone2
  - Drone3

# Syndicate
- type: siliconLaw
  id: Syndicate1
  order: 1
  lawString: law-syndicate-1

- type: siliconLaw
  id: Syndicate2
  order: 2
  lawString: law-syndicate-2

- type: siliconLaw
  id: Syndicate3
  order: 3
  lawString: law-syndicate-3

- type: siliconLaw
  id: Syndicate4
  order: 4
  lawString: law-syndicate-4

# does not include law 0 since that uses the emagger's name
# intentionally excluded from IonStormLawsets
- type: siliconLawset
  id: SyndicateStatic
  laws:
  - Syndicate1
  - Syndicate2
  - Syndicate3
  - Syndicate4

<<<<<<< HEAD
# Emag
=======
# Ninja conversion laws
- type: siliconLaw
  id: Ninja1
  order: 1
  lawString: law-ninja-1

- type: siliconLaw
  id: Ninja2
  order: 2
  lawString: law-ninja-2

- type: siliconLaw
  id: Ninja3
  order: 3
  lawString: law-ninja-3

- type: siliconLaw
  id: Ninja4
  order: 4
  lawString: law-ninja-4

- type: siliconLawset
  id: Ninja
  laws:
  - Ninja1
  - Ninja2
  - Ninja3
  - Ninja4
>>>>>>> dfbf47c3

# ion storm random lawsets
- type: weightedRandom
  id: IonStormLawsets
  weights:
    # its crewsimov by default dont be lame
    Crewsimov: 0.25
    Corporate: 1
    NTDefault: 1
<<<<<<< HEAD
    Drone: 0.5
=======
    Drone: 0.5
    Ninja: 0.25
>>>>>>> dfbf47c3
<|MERGE_RESOLUTION|>--- conflicted
+++ resolved
@@ -133,9 +133,6 @@
   - Syndicate3
   - Syndicate4
 
-<<<<<<< HEAD
-# Emag
-=======
 # Ninja conversion laws
 - type: siliconLaw
   id: Ninja1
@@ -164,7 +161,6 @@
   - Ninja2
   - Ninja3
   - Ninja4
->>>>>>> dfbf47c3
 
 # ion storm random lawsets
 - type: weightedRandom
@@ -174,9 +170,15 @@
     Crewsimov: 0.25
     Corporate: 1
     NTDefault: 1
-<<<<<<< HEAD
-    Drone: 0.5
-=======
     Drone: 0.5
     Ninja: 0.25
->>>>>>> dfbf47c3
+
+# ion storm random lawsets
+- type: weightedRandom
+  id: IonStormLawsets
+  weights:
+    # its crewsimov by default dont be lame
+    Crewsimov: 0.25
+    Corporate: 1
+    NTDefault: 1
+    Drone: 0.5