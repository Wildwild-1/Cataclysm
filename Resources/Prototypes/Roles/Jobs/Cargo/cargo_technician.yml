- type: job
  id: CargoTechnician
  name: job-name-cargotech
  description: job-description-cargotech
  playTimeTracker: JobCargoTechnician
  setPreference: false # Frontier
  requirements:
    - !type:OverallPlaytimeRequirement
      time: 10800
  startingGear: CargoTechGear
  icon: "JobIconCargoTechnician"
  supervisors: job-supervisors-hire # Frontier
  accessGroups: # Frontier
  - GeneralAccess # Frontier

- type: startingGear
  id: CargoTechGear
  equipment:
    id: CargoPDA
    ears: ClothingHeadsetCargo
<<<<<<< HEAD
    pocket1: AppraisalTool
=======
    pocket1: AppraisalTool
  #storage:
    #back:
    #- Stuff
>>>>>>> 5543689c
<|MERGE_RESOLUTION|>--- conflicted
+++ resolved
@@ -18,11 +18,7 @@
   equipment:
     id: CargoPDA
     ears: ClothingHeadsetCargo
-<<<<<<< HEAD
-    pocket1: AppraisalTool
-=======
     pocket1: AppraisalTool
   #storage:
     #back:
-    #- Stuff
->>>>>>> 5543689c
+    #- Stuff