- type: job
  id: Quartermaster
  name: job-name-qm
  description: job-description-qm
  playTimeTracker: JobQuartermaster
<<<<<<< HEAD
  # requirements:
    # - !type:RoleTimeRequirement
      # role: JobCargoTechnician
      # time: 21600 #6 hrs
    # - !type:RoleTimeRequirement
      # role: JobSalvageSpecialist
      # time: 21600 #6 hrs
    # - !type:DepartmentTimeRequirement
      # department: Cargo
      # time: 108000 # 30 hrs
=======
  requirements:
    - !type:RoleTimeRequirement
      role: JobCargoTechnician
      time: 21600 #6 hrs
    - !type:RoleTimeRequirement
      role: JobSalvageSpecialist
      time: 10800 #3 hrs
    - !type:DepartmentTimeRequirement
      department: Cargo
      time: 36000 #10 hours
    - !type:OverallPlaytimeRequirement
      time: 144000 #40 hrs
>>>>>>> 535b013f
  weight: 10
  startingGear: QuartermasterGear
  icon: "JobIconQuarterMaster"
  supervisors: job-supervisors-captain
  canBeAntag: false
  access:
  - Cargo
  - Salvage
  - Quartermaster
  - Maintenance
  - External
  - Command
  special:
  - !type:AddImplantSpecial
    implants: [ MindShieldImplant ]
  - !type:AddComponentSpecial
    components:
      - type: CommandStaff

- type: startingGear
  id: QuartermasterGear
  equipment:
    head: ClothingHeadHatQMsoft
    jumpsuit: ClothingUniformJumpsuitQM
    back: ClothingBackpackQuartermasterFilled
    shoes: ClothingShoesColorBrown
    id: QuartermasterPDA
    ears: ClothingHeadsetQM
    belt: BoxFolderClipboard
    pocket1: AppraisalTool
  innerclothingskirt: ClothingUniformJumpskirtQM
  satchel: ClothingBackpackSatchelQuartermasterFilled
  duffelbag: ClothingBackpackDuffelQuartermasterFilled<|MERGE_RESOLUTION|>--- conflicted
+++ resolved
@@ -3,7 +3,6 @@
   name: job-name-qm
   description: job-description-qm
   playTimeTracker: JobQuartermaster
-<<<<<<< HEAD
   # requirements:
     # - !type:RoleTimeRequirement
       # role: JobCargoTechnician
@@ -14,20 +13,6 @@
     # - !type:DepartmentTimeRequirement
       # department: Cargo
       # time: 108000 # 30 hrs
-=======
-  requirements:
-    - !type:RoleTimeRequirement
-      role: JobCargoTechnician
-      time: 21600 #6 hrs
-    - !type:RoleTimeRequirement
-      role: JobSalvageSpecialist
-      time: 10800 #3 hrs
-    - !type:DepartmentTimeRequirement
-      department: Cargo
-      time: 36000 #10 hours
-    - !type:OverallPlaytimeRequirement
-      time: 144000 #40 hrs
->>>>>>> 535b013f
   weight: 10
   startingGear: QuartermasterGear
   icon: "JobIconQuarterMaster"
