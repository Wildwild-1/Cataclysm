--- conflicted
+++ resolved
@@ -3,31 +3,18 @@
   name: job-name-ce
   description: job-description-ce
   playTimeTracker: JobChiefEngineer
-<<<<<<< HEAD
-  # requirements:
-    # - !type:RoleTimeRequirement
-      # role: JobAtmosphericTechnician
-      # time: 21600 #6 hrs
-    # - !type:RoleTimeRequirement
-      # role: JobStationEngineer
-      # time: 21600 #6 hrs
-    # - !type:DepartmentTimeRequirement
-      # department: Engineering
-      # time: 108000 # 30 hrs
-=======
-  requirements:
-    - !type:RoleTimeRequirement
-      role: JobAtmosphericTechnician
-      time: 21600 #6 hrs
-    - !type:RoleTimeRequirement
-      role: JobStationEngineer
-      time: 21600 #6 hrs
-    - !type:DepartmentTimeRequirement
-      department: Engineering
-      time: 36000 #10 hrs
-    - !type:OverallPlaytimeRequirement
-      time: 144000 #40 hrs
->>>>>>> 535b013f
+#  requirements:
+#    - !type:RoleTimeRequirement
+#      role: JobAtmosphericTechnician
+#      time: 21600 #6 hrs
+#    - !type:RoleTimeRequirement
+#      role: JobStationEngineer
+#      time: 21600 #6 hrs
+#    - !type:DepartmentTimeRequirement
+#      department: Engineering
+#      time: 36000 #10 hrs
+#    - !type:OverallPlaytimeRequirement
+#      time: 144000 #40 hrs
   weight: 10
   startingGear: ChiefEngineerGear
   icon: "JobIconChiefEngineer"
