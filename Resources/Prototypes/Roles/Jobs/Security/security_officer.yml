--- conflicted
+++ resolved
@@ -4,14 +4,8 @@
   description: job-description-security
   playTimeTracker: JobSecurityOfficer
   requirements:
-<<<<<<< HEAD
     - !type:OverallPlaytimeRequirement
       time: 7200 #2 hr
-=======
-    - !type:DepartmentTimeRequirement
-      department: Security
-      time: 36000 #10 hrs
->>>>>>> d7a6baf0
   startingGear: SecurityOfficerGear
   icon: "SecurityOfficer"
   supervisors: job-supervisors-hos
