--- conflicted
+++ resolved
@@ -5,7 +5,6 @@
   playTimeTracker: JobHeadOfSecurity
   requirements:
     - !type:OverallPlaytimeRequirement
-<<<<<<< HEAD
       time: 50400
     # - !type:RoleTimeRequirement
       # role: JobWarden
@@ -19,9 +18,6 @@
     # - !type:DepartmentTimeRequirement
       # department: Security
       # time: 108000 # 30 hrs
-=======
-      time: 144000 #40 hrs
->>>>>>> 535b013f
   weight: 10
   startingGear: HoSGear
   icon: "JobIconHeadOfSecurity"
@@ -61,7 +57,6 @@
     ears: ClothingHeadsetAltCommand
     belt: ClothingBeltSecurityFilled
     pocket1: WeaponPistolMk58Nonlethal
-    neck: ClothingNeckBodycam
   innerclothingskirt: ClothingUniformJumpskirtHoS
   satchel: ClothingBackpackSatchelHOSFilled
   duffelbag: ClothingBackpackDuffelHOSFilled