#Misc outfit startingGear definitions.

#Skeleton Biker
- type: startingGear
  id: SkeletonBiker
  equipment:
    jumpsuit: ClothingUniformJumpsuitColorBlack
    back: ClothingBackpack
    head: ClothingHeadBandSkull
    eyes: ClothingEyesGlassesSunglasses
    outerClothing: ClothingOuterCoatGentle
    gloves: ClothingHandsGlovesFingerless
    shoes: ClothingShoesBootsJack
    id: PassengerPDA
    ears: ClothingHeadsetGrey
    pocket1: VehicleSkeletonMotorcycle
    pocket2: VehicleKeySkeletonMotorcycle

# Syndicate Operative Outfit - Civilian
- type: startingGear
  id: SyndicateOperativeGearCivilian
  equipment:
    jumpsuit: ClothingUniformJumpsuitSyndieFormal
    back: ClothingBackpackDuffelSyndicate
    shoes: ClothingShoesBootsCombat
    gloves: ClothingHandsGlovesColorBlack
    id: SyndiPDA
    ears: ClothingHeadsetAltSyndicate

# Syndicate Footsoldier Gear - No Headset
- type: startingGear
  id: SyndicateFootsoldierGearRuin
  equipment:
    jumpsuit: ClothingUniformJumpsuitOperative
    head: ClothingHeadHelmetSwatSyndicate
    mask: ClothingMaskGasSyndicate
    outerClothing: ClothingOuterArmorBasic
    gloves: ClothingHandsGlovesCombat
    back: ClothingBackpack
    shoes: ClothingShoesBootsCombat
    id: SyndiPDA
  storage:
    back:
    - BoxSurvival

# Syndicate Footsoldier Gear
- type: startingGear
  id: SyndicateFootsoldierGear
  parent: SyndicateOperativeGearCivilian
  equipment:
    jumpsuit: ClothingUniformJumpsuitOperative
    head: ClothingHeadHelmetSwatSyndicate
    eyes: ClothingEyesHudSyndicate
    outerClothing: ClothingOuterArmorBasic
    gloves: ClothingHandsGlovesCombat
    back: ClothingBackpack
    shoes: ClothingShoesBootsCombatFilled
  storage:
    back:
    - BoxSurvivalSyndicate

- type: startingGear
  id: SyndicateFootsoldierTeamLeaderGear
  parent: SyndicateFootsoldierGear
  equipment:
    jumpsuit: ClothingUniformJumpsuitSyndieFormal
    head: ClothingHeadHatOutlawHat
    outerClothing: ClothingOuterArmorBasicSlim
    back: ClothingBackpackSatchel
    pocket1: BaseUplinkRadio25TC
    pocket2: EnergySword

# Nanotrasen Paramilitary Unit Gear
- type: startingGear
  id: NanotrasenParamilitaryGear
  equipment:
    jumpsuit: ClothingUniformJumpsuitSec
    back: ClothingBackpackSecurity
    shoes: ClothingShoesBootsCombatFilled
    eyes: ClothingEyesGlassesSecurity
    head: ClothingHeadHelmetSwat
    mask: ClothingMaskGasSwat
    outerClothing: ClothingOuterArmorBasicSlim
    ears: ClothingHeadsetSecurity
    gloves: ClothingHandsGlovesCombat
  storage:
    back:
    - BoxSurvivalSecurity
    - Flash
    - MagazinePistol

<<<<<<< HEAD
#CBURN Unit Gear - Full Kit
- type: startingGear
  id: CBURNGear
  equipment:
    jumpsuit: ClothingUniformJumpsuitColorBrown
    back: ClothingBackpackDuffelCBURN
    mask: ClothingMaskGasERT
    eyes: ClothingEyesGlassesSecurity
    ears: ClothingHeadsetAltCentCom
    gloves: ClothingHandsGlovesCombat
    outerClothing: ClothingOuterHardsuitCBURN
    shoes: ClothingShoesBootsCombatFilled
    id: CBURNPDA
    pocket1: RadioHandheldNF # Frontier: RadioHandheld<RadioHandheldNF
    pocket2: WeaponLaserPistolNF # Frontier: WeaponLaserGun<WeaponLaserPistolNF
    belt: ClothingBeltBandolier
  storage:
    back:
    - WeaponShotgunDoubleBarreled
    - BoxShotgunIncendiary
    - GrenadeFlashBang
    - PillAmbuzolPlus
    - PillAmbuzol

=======
>>>>>>> a7e29f28
- type: startingGear
  id: BoxingKangarooGear
  equipment:
    gloves: ClothingHandsGlovesBoxingBlue

- type: startingGear
  id: MobMonkeyGear
  equipment:
    head: ClothingHeadHatTophat
    ears: ClothingHeadsetService
    jumpsuit: ClothingUniformJumpsuitJacketMonkey
    id: PunPunIDCard

# DeathMatch Gear

- type: startingGear
  id: DeathMatchGear
  equipment:
    jumpsuit: ClothingUniformJumpsuitColorWhite
    shoes: ClothingShoesBootsJack
    ears: ClothingHeadsetGrey
    gloves: ClothingHandsGlovesFingerless
  inhand:
    - WeaponMeleeToolboxRobust

# Aghost
- type: startingGear
  id: MobAghostGear
  equipment:
    back: ClothingBackpackSatchelHolding
    id: AdminPDA
  storage:
    back:
    - GasAnalyzer
    - trayScanner
    - AccessConfiguratorUniversal
    - Multitool

#Gladiator with spear
- type: startingGear
  id: GladiatorGear
  equipment:
    jumpsuit: ClothingUniformJumpsuitGladiator
    back: SpearBone
    head: ClothingHeadHatGladiator
    shoes: ClothingShoesCult

#Ash Walker
- type: startingGear
  id: AshWalker
  equipment:
    jumpsuit: ClothingUniformJumpsuitGladiator
    outerClothing: ClothingOuterArmorBone
    back: SpearBone
    head: ClothingHeadHelmetBone
    shoes: ClothingShoesCult

#Banana Clown
- type: startingGear
  id: BananaClown
  equipment:
    id: VisitorPDA
    back: ClothingBackpackClown
    shoes: ClothingShoesClownBanana
    jumpsuit: ClothingUniformJumpsuitClownBanana
    mask: ClothingMaskClownBanana
    pocket1: BikeHorn
    pocket2: ClownRecorder

# Passenger but without the ID, bag, or headset
- type: startingGear
  id: LimitedPassengerGear
  equipment:
    jumpsuit: ClothingUniformJumpsuitColorGrey
    shoes: ClothingShoesColorBlack<|MERGE_RESOLUTION|>--- conflicted
+++ resolved
@@ -89,33 +89,6 @@
     - Flash
     - MagazinePistol
 
-<<<<<<< HEAD
-#CBURN Unit Gear - Full Kit
-- type: startingGear
-  id: CBURNGear
-  equipment:
-    jumpsuit: ClothingUniformJumpsuitColorBrown
-    back: ClothingBackpackDuffelCBURN
-    mask: ClothingMaskGasERT
-    eyes: ClothingEyesGlassesSecurity
-    ears: ClothingHeadsetAltCentCom
-    gloves: ClothingHandsGlovesCombat
-    outerClothing: ClothingOuterHardsuitCBURN
-    shoes: ClothingShoesBootsCombatFilled
-    id: CBURNPDA
-    pocket1: RadioHandheldNF # Frontier: RadioHandheld<RadioHandheldNF
-    pocket2: WeaponLaserPistolNF # Frontier: WeaponLaserGun<WeaponLaserPistolNF
-    belt: ClothingBeltBandolier
-  storage:
-    back:
-    - WeaponShotgunDoubleBarreled
-    - BoxShotgunIncendiary
-    - GrenadeFlashBang
-    - PillAmbuzolPlus
-    - PillAmbuzol
-
-=======
->>>>>>> a7e29f28
 - type: startingGear
   id: BoxingKangarooGear
   equipment:
