--- conflicted
+++ resolved
@@ -23,12 +23,7 @@
     shoes: ClothingShoesColorBlack
     id: ChaplainPDA
     ears: ClothingHeadsetService
-<<<<<<< HEAD
-    pocket1: Bible # Frontier
-    pocket2: RubberStampChaplain # Frontier
-=======
   storage:
     back:
     - Bible
-    - RubberStampChaplain
->>>>>>> 5543689c
+    - RubberStampChaplain