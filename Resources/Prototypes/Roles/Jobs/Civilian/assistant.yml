- type: job
  id: Passenger
  name: job-name-passenger
  description: job-description-passenger
  playTimeTracker: JobPassenger
  startingGear: PassengerGear
  icon: "JobIconPassenger"
#  supervisors: job-supervisors-everyone
  accessGroups: # Frontier
  - GeneralAccess # Frontier

- type: startingGear
  id: PassengerGear
  equipment:
    id: PassengerPDA
<<<<<<< HEAD
    ears: ClothingHeadsetGrey
  innerClothingSkirt: ClothingUniformJumpskirtColorGrey
  satchel: ClothingBackpackSatchelFilled
  duffelbag: ClothingBackpackDuffelFilled
  messenger: ClothingBackpackMessengerFilled # Frontier
=======
    ears: ClothingHeadsetGrey
>>>>>>> 13dbb95d
<|MERGE_RESOLUTION|>--- conflicted
+++ resolved
@@ -13,12 +13,4 @@
   id: PassengerGear
   equipment:
     id: PassengerPDA
-<<<<<<< HEAD
-    ears: ClothingHeadsetGrey
-  innerClothingSkirt: ClothingUniformJumpskirtColorGrey
-  satchel: ClothingBackpackSatchelFilled
-  duffelbag: ClothingBackpackDuffelFilled
-  messenger: ClothingBackpackMessengerFilled # Frontier
-=======
-    ears: ClothingHeadsetGrey
->>>>>>> 13dbb95d
+    ears: ClothingHeadsetGrey