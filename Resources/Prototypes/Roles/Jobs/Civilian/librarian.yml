- type: job
  id: Librarian
  name: job-name-librarian
  description: job-description-librarian
  playTimeTracker: JobLibrarian
  requirements:
    - !type:OverallPlaytimeRequirement
      time: 10800
  startingGear: LibrarianGear
  icon: "JobIconLibrarian"
  supervisors: job-supervisors-hire # Frontier
  accessGroups: # Frontier
  - GeneralAccess # Frontier

- type: startingGear
  id: LibrarianGear
  equipment:
    shoes: ClothingShoesBootsLaceup
    id: LibrarianPDA
    ears: ClothingHeadsetService
    pocket1: d10Dice
<<<<<<< HEAD
    pocket2: HandLabeler # for making named bestsellers
  innerClothingSkirt: ClothingUniformJumpskirtLibrarian
  satchel: ClothingBackpackSatchelLibrarianFilled
  duffelbag: ClothingBackpackDuffelLibrarianFilled
  messenger: ClothingBackpackMessengerLibrarianFilled # Frontier
=======
    pocket2: HandLabeler # for making named bestsellers
>>>>>>> 13dbb95d
<|MERGE_RESOLUTION|>--- conflicted
+++ resolved
@@ -19,12 +19,4 @@
     id: LibrarianPDA
     ears: ClothingHeadsetService
     pocket1: d10Dice
-<<<<<<< HEAD
-    pocket2: HandLabeler # for making named bestsellers
-  innerClothingSkirt: ClothingUniformJumpskirtLibrarian
-  satchel: ClothingBackpackSatchelLibrarianFilled
-  duffelbag: ClothingBackpackDuffelLibrarianFilled
-  messenger: ClothingBackpackMessengerLibrarianFilled # Frontier
-=======
-    pocket2: HandLabeler # for making named bestsellers
->>>>>>> 13dbb95d
+    pocket2: HandLabeler # for making named bestsellers