--- conflicted
+++ resolved
@@ -8,10 +8,7 @@
   - type: Sprite
     sprite: Mobs/Species/Human/organs.rsi
   - type: StaticPrice
-<<<<<<< HEAD
-    price: 5 # Why will anyone pay big money for animal organs
-=======
-    price: 50
+    price: 5
   - type: SolutionContainerManager
     solutions:
       food:
@@ -25,7 +22,6 @@
   - type: Tag
     tags:
       - Meat
->>>>>>> 535b013f
 
 
 - type: entity
