- type: listing
  id: UplinkPirateHardsuit
  name:  uplink-pirate-hardsuit-name
  description: uplink-pirate-hardsuit-desc
  productEntity: ClothingOuterHardsuitPirateEVA
  icon: { sprite: Clothing/OuterClothing/Hardsuits/pirateeva.rsi, state: icon }
  cost:
    Doubloon: 2
  categories:
    - UplinkPirateHardsuits
  conditions:
    - !type:StoreWhitelistCondition
      whitelist:
        tags:
          - PirateUplink
          
- type: listing
  id: UplinkPirateHardsuitCaptain
  name:  uplink-pirate-hardsuit-captain-name
  description: uplink-pirate-hardsuit-captain-desc
  productEntity: ClothingOuterHardsuitPirateCap
  icon: { sprite: Clothing/OuterClothing/Hardsuits/piratecaptain.rsi, state: icon }
  cost:
    Doubloon: 3
  categories:
    - UplinkPirateHardsuits
  conditions:
    - !type:StoreWhitelistCondition
      whitelist:
        tags:
          - PirateUplink
    - !type:BuyerJobCondition
      whitelist:
        - PirateCaptain

- type: listing
  id: UplinkPirateHardsuitElite
  name:  uplink-pirate-hardsuit-elite-name
  description: uplink-pirate-hardsuit-elite-desc
  productEntity: ClothingOuterHardsuitPirateElite
  icon: { sprite: _NF/Clothing/OuterClothing/Hardsuits/pirate_elite.rsi, state: icon }
  cost:
    Doubloon: 10
  categories:
    - UplinkPirateHardsuits
  conditions:
    - !type:StoreWhitelistCondition
      whitelist:
        tags:
          - PirateUplink
    - !type:BuyerJobCondition
      whitelist:
        - PirateCaptain

- type: listing
  id: UplinkPirateCaptainCrateFilled
  name:  uplink-pirate-crate-captain-name
  description: uplink-pirate-crate-captain-desc
  productEntity: CratePirateChestCaptain
  icon: { sprite: Structures/Storage/Crates/piratechest.rsi, state: crate_icon }
  cost:
    Doubloon: 8
  categories:
    - UplinkPirateUtility
  conditions:
    - !type:StoreWhitelistCondition
      whitelist:
        tags:
          - PirateUplink
    - !type:BuyerJobCondition
      whitelist:
        - PirateCaptain

- type: listing
  id: UplinkPirateCrateFilled
  name:  uplink-pirate-crate-name
  description: uplink-pirate-crate-desc
  productEntity: CratePirateChest
  icon: { sprite: _NF/Structures/Storage/Crates/piratechestgrey.rsi, state: crate_icon }
  cost:
    Doubloon: 8
  categories:
    - UplinkPirateUtility
  conditions:
    - !type:StoreWhitelistCondition
      whitelist:
        tags:
          - PirateUplink

- type: listing
  id: UplinkPirateSatchelFilled
  name:  uplink-pirate-satchel-name
  description: uplink-pirate-satchel-desc
  productEntity: ClothingBackpackPirateBundle
  icon: { sprite: Clothing/Back/Satchels/leather.rsi, state: icon }
  cost:
    Doubloon: 6
  categories:
    - UplinkPirateUtility
  conditions:
    - !type:StoreWhitelistCondition
      whitelist:
        tags:
          - PirateUplink

- type: listing
  id: UplinkPirateMagboots
  name:  uplink-pirate-magboots-name
  description: uplink-pirate-magboots-desc
  productEntity: ClothingShoesBootsMagPirate
  icon: { sprite: _NF/Clothing/Shoes/Boots/magboots-pirate.rsi, state: icon }
  cost:
    Doubloon: 2
  categories:
    - UplinkPirateUtility
  conditions:
    - !type:StoreWhitelistCondition
      whitelist:
        tags:
          - PirateUplink

- type: listing
  id: UplinkPirateHoverbike
  name:  uplink-pirate-hoverbike-name
  description: uplink-pirate-hoverbike-desc
  productEntity: VehicleHoverbikePirateKey
  icon: { sprite: _NF/Objects/Vehicles/hoverbike.rsi, state: keys }
  cost:
    Doubloon: 10
  categories:
    - UplinkPirateUtility
  conditions:
    - !type:StoreWhitelistCondition
      whitelist:
        tags:
          - PirateUplink
    - !type:BuyerJobCondition
      whitelist:
        - PirateCaptain

- type: listing
  id: UplinkPirateBlunderbuss
  name:  uplink-pirate-blunderbuss-name
  description: uplink-pirate-blunderbuss-desc
  productEntity: WeaponShotgunBlunderbuss
  icon: { sprite: Objects/Weapons/Guns/Shotguns/blunderbuss.rsi, state: icon }
  cost:
    Doubloon: 2
  categories:
    - UplinkPirateWeapons
  conditions:
    - !type:StoreWhitelistCondition
      whitelist:
        tags:
          - PirateUplink

- type: listing
  id: UplinkPirateRevolver
  name:  uplink-pirate-revolver-name
  description: uplink-pirate-revolver-desc
  productEntity: WeaponRevolverPirate
  icon: { sprite: Objects/Weapons/Guns/Revolvers/pirate_revolver.rsi, state: icon }
  cost:
    Doubloon: 1
  categories:
    - UplinkPirateWeapons
  conditions:
    - !type:StoreWhitelistCondition
      whitelist:
        tags:
          - PirateUplink

- type: listing
  id: UplinkPirateCannon
  name:  uplink-pirate-cannon-name
  description: uplink-pirate-cannon-desc
  productEntity: WeaponLauncherPirateCannon
  icon: { sprite: Objects/Weapons/Guns/Launchers/pirate_cannon.rsi, state: icon }
  cost:
    Doubloon: 6
  categories:
    - UplinkPirateWeapons
  conditions:
    - !type:StoreWhitelistCondition
      whitelist:
        tags:
          - PirateUplink

- type: listing
  id: UplinkFlintlock
  name:  uplink-pirate-flintlock-name
  description: uplink-pirate-flintlock-desc
  productEntity: WeaponPistolFlintlock
  icon: { sprite: Objects/Weapons/Guns/Snipers/flintlock.rsi, state: base }
  cost:
    Doubloon: 2
  categories:
    - UplinkPirateWeapons
  conditions:
    - !type:StoreWhitelistCondition
      whitelist:
        tags:
          - PirateUplink
    - !type:BuyerJobCondition
      whitelist:
        - PirateCaptain

- type: listing
  id: UplinkEnergyCutlass
  name:  uplink-pirate-ecutlass-name
  description: uplink-pirate-ecutlass-desc
  productEntity: EnergyCutlass
  icon: { sprite: Objects/Weapons/Melee/e_cutlass.rsi, state: e_cutlass }
  cost:
    Doubloon: 2
  categories:
    - UplinkPirateWeapons
  conditions:
    - !type:StoreWhitelistCondition
      whitelist:
        tags:
          - PirateUplink
    - !type:BuyerJobCondition
      whitelist:
        - PirateCaptain

- type: listing
  id: UplinkPirateAnchor
  name:  uplink-pirate-anchor-name
  description: uplink-pirate-anchor-desc
  productEntity: PirateBreachingAnchor
  icon: { sprite: _NF/Objects/Weapons/Melee/pirate_anchor.rsi, state: icon }
  cost:
    Doubloon: 4
  categories:
    - UplinkPirateWeapons
  conditions:
    - !type:StoreWhitelistCondition
      whitelist:
        tags:
          - PirateUplink

- type: listing
  id: UplinkPirateRedGrenade
  name:  uplink-pirate-redgrenade-name
  description: uplink-pirate-redgrenade-desc
  productEntity: PirateGrenadeFire
  icon: { sprite: _NF/Objects/Weapons/Bombs/pirate_fire.rsi, state: icon }
  cost:
    Doubloon: 3
  categories:
    - UplinkPirateWeapons
  conditions:
    - !type:StoreWhitelistCondition
      whitelist:
        tags:
          - PirateUplink

- type: listing
  id: UplinkPirateGreenGrenade
  name:  uplink-pirate-greengrenade-name
  description: uplink-pirate-greengrenade-desc
  productEntity: PirateGrenadeRadiation
  icon: { sprite: _NF/Objects/Weapons/Bombs/pirate_caustic.rsi, state: icon }
  cost:
    Doubloon: 3
  categories:
    - UplinkPirateWeapons
  conditions:
    - !type:StoreWhitelistCondition
      whitelist:
        tags:
          - PirateUplink

- type: listing
  id: UplinkPirateGrayGrenade
  name:  uplink-pirate-graygrenade-name
  description: uplink-pirate-graygrenade-desc
  productEntity: PirateGrenadeConcussion
  icon: { sprite: _NF/Objects/Weapons/Bombs/pirate_explosive.rsi, state: icon }
  cost:
    Doubloon: 3
  categories:
    - UplinkPirateWeapons
  conditions:
    - !type:StoreWhitelistCondition
      whitelist:
        tags:
          - PirateUplink

- type: listing
  id: UplinkPirateShotgunAmmo
  name:  uplink-pirate-shotgunammo-name
  description: uplink-pirate-shotgunammo-desc
  productEntity: BoxLethalshot
  icon: { sprite: Objects/Weapons/Guns/Ammunition/Casings/shotgun_shell.rsi, state: base }
  cost:
    Doubloon: 2
  categories:
    - UplinkPirateAmmo
  conditions:
    - !type:StoreWhitelistCondition
      whitelist:
        tags:
          - PirateUplink

- type: listing
  id: UplinkPirateRevolverAmmo
  name:  uplink-pirate-revolverammo-name
  description: uplink-pirate-revolverammo-desc
  productEntity: MagazineBoxMagnum
  icon: { sprite: _NF/Objects/Weapons/Guns/Ammunition/Boxes/magnum.rsi, state: base }
  cost:
    Doubloon: 2
  categories:
    - UplinkPirateAmmo
  conditions:
    - !type:StoreWhitelistCondition
      whitelist:
        tags:
          - PirateUplink

- type: listing
  id: UplinkPirateFlintlockAmmo
  name:  uplink-pirate-flintlockammo-name
  description: uplink-pirate-flintlockammo-desc
  productEntity: MagazineBoxAntiMateriel
  icon: { sprite: _NF/Objects/Weapons/Guns/Ammunition/Boxes/anti_materiel.rsi, state: base }
  cost:
    Doubloon: 2
  categories:
    - UplinkPirateAmmo
  conditions:
    - !type:StoreWhitelistCondition
      whitelist:
        tags:
          - PirateUplink

- type: listing
  id: UplinkPirateCannonball
  name:  uplink-pirate-cannonball-name
  description: uplink-pirate-cannonball-desc
  productEntity: CratePirateChestCannonBall
  icon: { sprite: Objects/Weapons/Guns/Ammunition/Explosives/explosives.rsi, state: ball }
  cost:
    Doubloon: 2
  categories:
    - UplinkPirateAmmo
  conditions:
    - !type:StoreWhitelistCondition
      whitelist:
        tags:
          - PirateUplink

- type: listing
  id: UplinkPirateCannonballEmp
  name:  uplink-pirate-cannonball-emp-name
  description: uplink-pirate-cannonball-emp-desc
  productEntity: CratePirateChestCannonBallEmp
  icon: { sprite: _NF/Objects/Weapons/Guns/Ammunition/Explosives/explosives.rsi, state: ball-emp }
  cost:
    Doubloon: 2
  categories:
    - UplinkPirateAmmo
  conditions:
    - !type:StoreWhitelistCondition
      whitelist:
        tags:
          - PirateUplink

- type: listing
  id: UplinkPirateGrapeshot
  name:  uplink-pirate-grapeshot-name
  description: uplink-pirate-grapeshot-desc
  productEntity: CratePirateChestGrapeShot
  icon: { sprite: Objects/Weapons/Guns/Ammunition/Explosives/explosives.rsi, state: grapeshot }
  cost:
    Doubloon: 2
  categories:
    - UplinkPirateAmmo
  conditions:
    - !type:StoreWhitelistCondition
      whitelist:
        tags:
          - PirateUplink

- type: listing
  id: UplinkPirateGlassshot
  name:  uplink-pirate-glassshot-name
  description: uplink-pirate-glassshot-desc
  productEntity: CratePirateChestGlassShot
  icon: { sprite: Objects/Weapons/Guns/Ammunition/Explosives/explosives.rsi, state: glassshot }
  cost:
    Doubloon: 2
  categories:
    - UplinkPirateAmmo
  conditions:
    - !type:StoreWhitelistCondition
      whitelist:
        tags:
          - PirateUplink
<<<<<<< HEAD

- type: listing
  id: UplinkRadioImplanterFreelance
  name: uplink-pirate-radio-implanter-name
  description: uplink-pirate-radio-implanter-desc
  icon: { sprite: /Textures/Objects/Devices/encryption_keys.rsi, state: pirate_label }
  productEntity: RadioImplanterFreelance
  discountCategory: usualDiscounts
  cost:
    Telecrystal: 2
  categories:
  - UplinkPirateUtility
=======
          
- type: listing
  id: UplinkPirateAccessConfigurator
  name:  uplink-pirate-accessconfigurator-captain-name
  description: uplink-pirate-accessconfigurator-captain-desc
  productEntity: AccessConfiguratorAntag
  icon: { sprite: _NF/Objects/Tools/antag_access_configurator.rsi, state: icon }
  cost:
    Doubloon: 3
  categories:
    - UplinkPirateUtility
>>>>>>> 5fad8b5f
  conditions:
    - !type:StoreWhitelistCondition
      whitelist:
        tags:
<<<<<<< HEAD
          - PirateUplink
=======
          - PirateUplink
    - !type:BuyerJobCondition
      whitelist:
        - PirateCaptain
>>>>>>> 5fad8b5f
<|MERGE_RESOLUTION|>--- conflicted
+++ resolved
@@ -399,7 +399,25 @@
       whitelist:
         tags:
           - PirateUplink
-<<<<<<< HEAD
+          
+- type: listing
+  id: UplinkPirateAccessConfigurator
+  name:  uplink-pirate-accessconfigurator-captain-name
+  description: uplink-pirate-accessconfigurator-captain-desc
+  productEntity: AccessConfiguratorAntag
+  icon: { sprite: _NF/Objects/Tools/antag_access_configurator.rsi, state: icon }
+  cost:
+    Doubloon: 3
+  categories:
+    - UplinkPirateUtility
+  conditions:
+    - !type:StoreWhitelistCondition
+      whitelist:
+        tags:
+          - PirateUplink
+    - !type:BuyerJobCondition
+      whitelist:
+        - PirateCaptain
 
 - type: listing
   id: UplinkRadioImplanterFreelance
@@ -411,29 +429,4 @@
   cost:
     Telecrystal: 2
   categories:
-  - UplinkPirateUtility
-=======
-          
-- type: listing
-  id: UplinkPirateAccessConfigurator
-  name:  uplink-pirate-accessconfigurator-captain-name
-  description: uplink-pirate-accessconfigurator-captain-desc
-  productEntity: AccessConfiguratorAntag
-  icon: { sprite: _NF/Objects/Tools/antag_access_configurator.rsi, state: icon }
-  cost:
-    Doubloon: 3
-  categories:
-    - UplinkPirateUtility
->>>>>>> 5fad8b5f
-  conditions:
-    - !type:StoreWhitelistCondition
-      whitelist:
-        tags:
-<<<<<<< HEAD
-          - PirateUplink
-=======
-          - PirateUplink
-    - !type:BuyerJobCondition
-      whitelist:
-        - PirateCaptain
->>>>>>> 5fad8b5f
+  - UplinkPirateUtility