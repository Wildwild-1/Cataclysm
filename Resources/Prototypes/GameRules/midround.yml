# doesnt spawn a ninja or anything, just stores configuration for it
# see NinjaSpawn event for spawning
<<<<<<< HEAD
# - type: entity
  # id: Ninja
  # parent: BaseGameRule
  # noSpawn: true
  # components:
  # - type: NinjaRule
    # objectives:
    # - StealResearchObjective
    # - DoorjackObjective
    # - SpiderChargeObjective
    # - TerrorObjective
    # - SurviveObjective
    # threats:
    # - announcement: terror-dragon
      # rule: Dragon
    # - announcement: terror-revenant
      # rule: RevenantSpawn

- type: entity
  noSpawn: true
=======
- type: entity
  id: Ninja
  parent: BaseGameRule
  components:
  - type: GenericAntagRule
    agentName: ninja-round-end-agent-name
    objectives:
    - StealResearchObjective
    - DoorjackObjective
    - SpiderChargeObjective
    - TerrorObjective
    - MassArrestObjective
    - NinjaSurviveObjective
  - type: NinjaRule
    threats: NinjaThreats

- type: entity
>>>>>>> 6829630d
  parent: BaseGameRule
  id: Thief
  components:
  - type: ThiefRule
  - type: AntagObjectives
    objectives:
    - EscapeThiefShuttleObjective
  - type: AntagRandomObjectives
    sets:
    - groups: ThiefBigObjectiveGroups
      prob: 0.7
      maxPicks: 1
    - groups: ThiefObjectiveGroups
      maxPicks: 10
    maxDifficulty: 2.5
  - type: AntagSelection
    agentName: thief-round-end-agent-name
    definitions:
    - prefRoles: [ Thief ]
      maxRange:
        min: 1
        max: 3
      playerRatio: 1
      lateJoinAdditional: true
      allowNonHumans: true
      multiAntagSetting: NotExclusive
      startingGear: ThiefGear
      components:
      - type: Pacified
      mindComponents:
      - type: ThiefRole
        prototype: Thief
      briefing:
        sound: "/Audio/Misc/thief_greeting.ogg"<|MERGE_RESOLUTION|>--- conflicted
+++ resolved
@@ -1,45 +1,22 @@
 # doesnt spawn a ninja or anything, just stores configuration for it
 # see NinjaSpawn event for spawning
-<<<<<<< HEAD
 # - type: entity
-  # id: Ninja
-  # parent: BaseGameRule
-  # noSpawn: true
-  # components:
-  # - type: NinjaRule
-    # objectives:
-    # - StealResearchObjective
-    # - DoorjackObjective
-    # - SpiderChargeObjective
-    # - TerrorObjective
-    # - SurviveObjective
-    # threats:
-    # - announcement: terror-dragon
-      # rule: Dragon
-    # - announcement: terror-revenant
-      # rule: RevenantSpawn
+#   id: Ninja
+#   parent: BaseGameRule
+#   components:
+#   - type: GenericAntagRule
+#     agentName: ninja-round-end-agent-name
+#     objectives:
+#     - StealResearchObjective
+#     - DoorjackObjective
+#     - SpiderChargeObjective
+#     - TerrorObjective
+#     - MassArrestObjective
+#     - NinjaSurviveObjective
+#   - type: NinjaRule
+#     threats: NinjaThreats
 
 - type: entity
-  noSpawn: true
-=======
-- type: entity
-  id: Ninja
-  parent: BaseGameRule
-  components:
-  - type: GenericAntagRule
-    agentName: ninja-round-end-agent-name
-    objectives:
-    - StealResearchObjective
-    - DoorjackObjective
-    - SpiderChargeObjective
-    - TerrorObjective
-    - MassArrestObjective
-    - NinjaSurviveObjective
-  - type: NinjaRule
-    threats: NinjaThreats
-
-- type: entity
->>>>>>> 6829630d
   parent: BaseGameRule
   id: Thief
   components:
