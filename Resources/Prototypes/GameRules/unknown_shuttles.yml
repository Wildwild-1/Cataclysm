--- conflicted
+++ resolved
@@ -3,7 +3,6 @@
 - type: entityTable
   id: UnknownShuttlesFriendlyTable
   table: !type:AllSelector # we need to pass a list of rules, since rules have further restrictions to consider via StationEventComp
-<<<<<<< HEAD
     children: [] # Frontier: empty list
     # - id: UnknownShuttleCargoLost
     # - id: UnknownShuttleTravelingCuisine
@@ -21,26 +20,7 @@
     # - id: UnknownShuttleMeatZone
     # - id: UnknownShuttleMicroshuttle
     # - id: UnknownShuttleSpacebus
-=======
-    children:
-    - id: UnknownShuttleCargoLost
-    - id: UnknownShuttleTravelingCuisine
-    - id: UnknownShuttleDisasterEvacPod
-    - id: UnknownShuttleHonki
-    - id: UnknownShuttleNTQuark
-    - id: UnknownShuttleCruiser
-    - id: UnknownShuttleCryptid
-    - id: UnknownShuttleEternal
-    - id: UnknownShuttleFlatline
-    - id: UnknownShuttleGym
-    - id: UnknownShuttleNTIncorporation
-    - id: UnknownShuttleJoe
-    - id: UnknownShuttleLambordeere
-    - id: UnknownShuttleMeatZone
-    - id: UnknownShuttleMicroshuttle
-    - id: UnknownShuttleSpacebus
-    - id: UnknownShuttleInstigator
->>>>>>> d4da9923
+    # - id: UnknownShuttleInstigator
 
 - type: entityTable
   id: UnknownShuttlesFreelanceTable
