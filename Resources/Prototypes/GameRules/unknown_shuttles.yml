# Shuttle Game Rule Tables -- If you dont add your rules to these they wont be used by the games schedulers.

- type: entityTable
  id: UnknownShuttlesFriendlyTable
  table: !type:AllSelector # we need to pass a list of rules, since rules have further restrictions to consider via StationEventComp
<<<<<<< HEAD
    children: [] # Frontier: empty list
    # - id: UnknownShuttleCargoLost # Frontier
    # - id: UnknownShuttleTravelingCuisine # Frontier
    # - id: UnknownShuttleDisasterEvacPod # Frontier
    # - id: UnknownShuttleHonki # Frontier
=======
    children:
    - id: UnknownShuttleCargoLost
    - id: UnknownShuttleTravelingCuisine
    - id: UnknownShuttleDisasterEvacPod
    - id: UnknownShuttleHonki
    - id: UnknownShuttleNTQuark
    - id: UnknownShuttleCruiser
    - id: UnknownShuttleCryptid
    - id: UnknownShuttleEternal
    - id: UnknownShuttleFlatline
    - id: UnknownShuttleGym
    - id: UnknownShuttleNTIncorporation
    - id: UnknownShuttleJoe
    - id: UnknownShuttleLambordeere
    - id: UnknownShuttleMeatZone
    - id: UnknownShuttleMicroshuttle
    - id: UnknownShuttleSpacebus
>>>>>>> a7e29f28

- type: entityTable
  id: UnknownShuttlesFreelanceTable
  table: !type:AllSelector # we need to pass a list of rules, since rules have further restrictions to consider via StationEventComp
    children: [] # Frontier: empty list
    # - id: UnknownShuttleSyndieEvacPod # Frontier

- type: entityTable
  id: UnknownShuttlesHostileTable
  table: !type:AllSelector # we need to pass a list of rules, since rules have further restrictions to consider via StationEventComp
    children: [] # Frontier: empty list
    # - id: LoneOpsSpawn

# Shuttle Game Rules 

- type: entity
  abstract: true
  parent: BaseGameRule
  id: BaseUnknownShuttleRule
  components:
  - type: StationEvent
    startAnnouncement: station-event-unknown-shuttle-incoming
    startAudio:
      path: /Audio/Announcements/attention.ogg
    weight: 10 # 10 default
    reoccurrenceDelay: 30
    duration: 1
    maxOccurrences: 1 # should be the same as [copies] in shuttle_incoming_event.yml
  - type: RuleGrids
  - type: LoadMapRule

<<<<<<< HEAD
# - type: entity
  # parent: BaseUnknownShuttleRule
  # id: UnknownShuttleCargoLost
  # components:
  # - type: LoadMapRule
    # preloadedGrid: ShuttleCargoLost

# - type: entity
  # parent: BaseUnknownShuttleRule
  # id: UnknownShuttleTravelingCuisine
  # components:
  # - type: LoadMapRule
    # preloadedGrid: TravelingCuisine

# - type: entity
  # parent: BaseUnknownShuttleRule
  # id: UnknownShuttleDisasterEvacPod
  # components:
  # - type: LoadMapRule
    # preloadedGrid: DisasterEvacPod

# - type: entity
  # parent: BaseUnknownShuttleRule
  # id: UnknownShuttleHonki
  # components:
  # - type: StationEvent
    # weight: 2
  # - type: LoadMapRule
    # preloadedGrid: Honki

# - type: entity
  # parent: BaseUnknownShuttleRule
  # id: UnknownShuttleSyndieEvacPod
  # components:
  # - type: StationEvent
    # weight: 2
  # - type: LoadMapRule
    # preloadedGrid: SyndieEvacPod
=======
- type: entity
  parent: BaseUnknownShuttleRule
  id: UnknownShuttleCargoLost
  components:
  - type: StationEvent
    maxOccurrences: 2 # should be the same as [copies] in shuttle_incoming_event.yml
  - type: LoadMapRule
    preloadedGrid: ShuttleCargoLost

- type: entity
  parent: BaseUnknownShuttleRule
  id: UnknownShuttleTravelingCuisine
  components:
  - type: StationEvent
    startAnnouncement: station-event-unknown-shuttle-incoming
    maxOccurrences: 2 # should be the same as [copies] in shuttle_incoming_event.yml
  - type: LoadMapRule
    preloadedGrid: TravelingCuisine

- type: entity
  parent: BaseUnknownShuttleRule
  id: UnknownShuttleDisasterEvacPod
  components:
  - type: StationEvent
    startAnnouncement: station-event-unknown-shuttle-incoming
    maxOccurrences: 3 # should be the same as [copies] in shuttle_incoming_event.yml
  - type: LoadMapRule
    preloadedGrid: DisasterEvacPod

# The power of 3 clowns proved too strong for the players and may need to be 1984'ed. Replace this with a more engaging clown shuttle.
- type: entity
  parent: BaseUnknownShuttleRule
  id: UnknownShuttleHonki
  components:
  - type: StationEvent
    startAnnouncement: station-event-unknown-shuttle-incoming #!!
    weight: 2
  - type: LoadMapRule
    preloadedGrid: Honki

- type: entity
  parent: BaseUnknownShuttleRule
  id: UnknownShuttleSyndieEvacPod
  components:
  - type: StationEvent
    startAnnouncement: null # It should be silent.
    weight: 5 # lower because weird freelance roles
    maxOccurrences: 2 # should be the same as [copies] in shuttle_incoming_event.yml
  - type: LoadMapRule
    preloadedGrid: SyndieEvacPod

- type: entity
  id: UnknownShuttleNTQuark
  parent: BaseUnknownShuttleRule
  components:
  - type: StationEvent
    startAnnouncement: null # It should be silent.
    weight: .5 # Hopefully this is uncommon enough, it needs to be uncommon enough that people wont waste time metaknowledging it.
    earliestStart: 45 # late to hopefully have enough ghosts to fill all roles quickly.
    minimumPlayers: 25
  - type: LoadMapRule
    preloadedGrid: NTQuark

- type: entity
  id: UnknownShuttleCruiser
  parent: BaseUnknownShuttleRule
  components:
  - type: StationEvent
    startAnnouncement: station-event-unknown-shuttle-incoming #!!
    weight: 2 # Its just a big ship, so it needs to be rarer to be interesting.
  - type: LoadMapRule
    preloadedGrid: Cruiser

- type: entity
  id: UnknownShuttleCryptid
  parent: BaseUnknownShuttleRule
  components:
  - type: StationEvent
    startAnnouncement: station-event-unknown-shuttle-incoming #!!
  - type: LoadMapRule
    preloadedGrid: Cryptid

- type: entity
  id: UnknownShuttleEternal
  parent: BaseUnknownShuttleRule
  components:
  - type: StationEvent
    startAnnouncement: station-event-unknown-shuttle-incoming #!!
  - type: LoadMapRule
    preloadedGrid: Eternal

- type: entity
  id: UnknownShuttleFlatline
  parent: BaseUnknownShuttleRule
  components:
  - type: StationEvent
    startAnnouncement: station-event-unknown-shuttle-incoming #!!
  - type: LoadMapRule
    preloadedGrid: Flatline

- type: entity
  id: UnknownShuttleGym
  parent: BaseUnknownShuttleRule
  components:
  - type: StationEvent
    startAnnouncement: station-event-unknown-shuttle-incoming #!!
    weight: 5 # Its just a big ship, so it needs to be rarer to be interesting.
  - type: LoadMapRule
    preloadedGrid: Gym

- type: entity
  id: UnknownShuttleNTIncorporation
  parent: BaseUnknownShuttleRule
  components:
  - type: StationEvent
    startAnnouncement: station-event-unknown-shuttle-incoming #!!
    weight: 2 # Its just a big ship, so it needs to be rarer to be interesting.
    earliestStart: 45 # late to hopefully have enough ghosts to fill all roles quickly. (5-6)
  - type: LoadMapRule
    preloadedGrid: NTIncorporation

- type: entity
  id: UnknownShuttleInstigator
  parent: BaseUnknownShuttleRule
  components:
  - type: StationEvent
    startAnnouncement: null #dont nark on antags
    weight: 1 #  lower because antags.
    earliestStart: 50 # late to hopefully have enough ghosts to fill all roles quickly (3) and because antags
  - type: LoadMapRule
    preloadedGrid: Instigator

- type: entity
  id: UnknownShuttleJoe
  parent: BaseUnknownShuttleRule
  components:
  - type: StationEvent
    startAnnouncement: station-event-unknown-shuttle-incoming #!!
  - type: LoadMapRule
    preloadedGrid: Joe

- type: entity
  id: UnknownShuttleLambordeere
  parent: BaseUnknownShuttleRule
  components:
  - type: StationEvent
    startAnnouncement: station-event-unknown-shuttle-incoming #!!
  - type: LoadMapRule
    preloadedGrid: Lambordeere

- type: entity
  id: UnknownShuttleMeatZone
  parent: BaseUnknownShuttleRule
  components:
  - type: StationEvent
    startAnnouncement: station-event-unknown-shuttle-incoming #!!
  - type: LoadMapRule
    preloadedGrid: Meatzone

- type: entity
  id: UnknownShuttleMicroshuttle
  parent: BaseUnknownShuttleRule
  components:
  - type: StationEvent
    startAnnouncement: station-event-unknown-shuttle-incoming #!!
    weight: 11 # this is higher because its just a little generic personal shuttle
    maxOccurrences: 4
  - type: LoadMapRule
    preloadedGrid: Microshuttle

- type: entity
  id: UnknownShuttleSpacebus
  parent: BaseUnknownShuttleRule
  components:
  - type: StationEvent
    startAnnouncement: station-event-unknown-shuttle-incoming #!!
  - type: LoadMapRule
    preloadedGrid: Spacebus
>>>>>>> a7e29f28
<|MERGE_RESOLUTION|>--- conflicted
+++ resolved
@@ -3,31 +3,23 @@
 - type: entityTable
   id: UnknownShuttlesFriendlyTable
   table: !type:AllSelector # we need to pass a list of rules, since rules have further restrictions to consider via StationEventComp
-<<<<<<< HEAD
     children: [] # Frontier: empty list
-    # - id: UnknownShuttleCargoLost # Frontier
-    # - id: UnknownShuttleTravelingCuisine # Frontier
-    # - id: UnknownShuttleDisasterEvacPod # Frontier
-    # - id: UnknownShuttleHonki # Frontier
-=======
-    children:
-    - id: UnknownShuttleCargoLost
-    - id: UnknownShuttleTravelingCuisine
-    - id: UnknownShuttleDisasterEvacPod
-    - id: UnknownShuttleHonki
-    - id: UnknownShuttleNTQuark
-    - id: UnknownShuttleCruiser
-    - id: UnknownShuttleCryptid
-    - id: UnknownShuttleEternal
-    - id: UnknownShuttleFlatline
-    - id: UnknownShuttleGym
-    - id: UnknownShuttleNTIncorporation
-    - id: UnknownShuttleJoe
-    - id: UnknownShuttleLambordeere
-    - id: UnknownShuttleMeatZone
-    - id: UnknownShuttleMicroshuttle
-    - id: UnknownShuttleSpacebus
->>>>>>> a7e29f28
+    # - id: UnknownShuttleCargoLost
+    # - id: UnknownShuttleTravelingCuisine
+    # - id: UnknownShuttleDisasterEvacPod
+    # - id: UnknownShuttleHonki
+    # - id: UnknownShuttleNTQuark
+    # - id: UnknownShuttleCruiser
+    # - id: UnknownShuttleCryptid
+    # - id: UnknownShuttleEternal
+    # - id: UnknownShuttleFlatline
+    # - id: UnknownShuttleGym
+    # - id: UnknownShuttleNTIncorporation
+    # - id: UnknownShuttleJoe
+    # - id: UnknownShuttleLambordeere
+    # - id: UnknownShuttleMeatZone
+    # - id: UnknownShuttleMicroshuttle
+    # - id: UnknownShuttleSpacebus
 
 - type: entityTable
   id: UnknownShuttlesFreelanceTable
@@ -43,238 +35,197 @@
 
 # Shuttle Game Rules 
 
-- type: entity
-  abstract: true
-  parent: BaseGameRule
-  id: BaseUnknownShuttleRule
-  components:
-  - type: StationEvent
-    startAnnouncement: station-event-unknown-shuttle-incoming
-    startAudio:
-      path: /Audio/Announcements/attention.ogg
-    weight: 10 # 10 default
-    reoccurrenceDelay: 30
-    duration: 1
-    maxOccurrences: 1 # should be the same as [copies] in shuttle_incoming_event.yml
-  - type: RuleGrids
-  - type: LoadMapRule
-
-<<<<<<< HEAD
-# - type: entity
-  # parent: BaseUnknownShuttleRule
-  # id: UnknownShuttleCargoLost
-  # components:
-  # - type: LoadMapRule
-    # preloadedGrid: ShuttleCargoLost
-
-# - type: entity
-  # parent: BaseUnknownShuttleRule
-  # id: UnknownShuttleTravelingCuisine
-  # components:
-  # - type: LoadMapRule
-    # preloadedGrid: TravelingCuisine
-
-# - type: entity
-  # parent: BaseUnknownShuttleRule
-  # id: UnknownShuttleDisasterEvacPod
-  # components:
-  # - type: LoadMapRule
-    # preloadedGrid: DisasterEvacPod
-
-# - type: entity
-  # parent: BaseUnknownShuttleRule
-  # id: UnknownShuttleHonki
-  # components:
-  # - type: StationEvent
-    # weight: 2
-  # - type: LoadMapRule
-    # preloadedGrid: Honki
-
-# - type: entity
-  # parent: BaseUnknownShuttleRule
-  # id: UnknownShuttleSyndieEvacPod
-  # components:
-  # - type: StationEvent
-    # weight: 2
-  # - type: LoadMapRule
-    # preloadedGrid: SyndieEvacPod
-=======
-- type: entity
-  parent: BaseUnknownShuttleRule
-  id: UnknownShuttleCargoLost
-  components:
-  - type: StationEvent
-    maxOccurrences: 2 # should be the same as [copies] in shuttle_incoming_event.yml
-  - type: LoadMapRule
-    preloadedGrid: ShuttleCargoLost
-
-- type: entity
-  parent: BaseUnknownShuttleRule
-  id: UnknownShuttleTravelingCuisine
-  components:
-  - type: StationEvent
-    startAnnouncement: station-event-unknown-shuttle-incoming
-    maxOccurrences: 2 # should be the same as [copies] in shuttle_incoming_event.yml
-  - type: LoadMapRule
-    preloadedGrid: TravelingCuisine
-
-- type: entity
-  parent: BaseUnknownShuttleRule
-  id: UnknownShuttleDisasterEvacPod
-  components:
-  - type: StationEvent
-    startAnnouncement: station-event-unknown-shuttle-incoming
-    maxOccurrences: 3 # should be the same as [copies] in shuttle_incoming_event.yml
-  - type: LoadMapRule
-    preloadedGrid: DisasterEvacPod
-
-# The power of 3 clowns proved too strong for the players and may need to be 1984'ed. Replace this with a more engaging clown shuttle.
-- type: entity
-  parent: BaseUnknownShuttleRule
-  id: UnknownShuttleHonki
-  components:
-  - type: StationEvent
-    startAnnouncement: station-event-unknown-shuttle-incoming #!!
-    weight: 2
-  - type: LoadMapRule
-    preloadedGrid: Honki
-
-- type: entity
-  parent: BaseUnknownShuttleRule
-  id: UnknownShuttleSyndieEvacPod
-  components:
-  - type: StationEvent
-    startAnnouncement: null # It should be silent.
-    weight: 5 # lower because weird freelance roles
-    maxOccurrences: 2 # should be the same as [copies] in shuttle_incoming_event.yml
-  - type: LoadMapRule
-    preloadedGrid: SyndieEvacPod
-
-- type: entity
-  id: UnknownShuttleNTQuark
-  parent: BaseUnknownShuttleRule
-  components:
-  - type: StationEvent
-    startAnnouncement: null # It should be silent.
-    weight: .5 # Hopefully this is uncommon enough, it needs to be uncommon enough that people wont waste time metaknowledging it.
-    earliestStart: 45 # late to hopefully have enough ghosts to fill all roles quickly.
-    minimumPlayers: 25
-  - type: LoadMapRule
-    preloadedGrid: NTQuark
-
-- type: entity
-  id: UnknownShuttleCruiser
-  parent: BaseUnknownShuttleRule
-  components:
-  - type: StationEvent
-    startAnnouncement: station-event-unknown-shuttle-incoming #!!
-    weight: 2 # Its just a big ship, so it needs to be rarer to be interesting.
-  - type: LoadMapRule
-    preloadedGrid: Cruiser
-
-- type: entity
-  id: UnknownShuttleCryptid
-  parent: BaseUnknownShuttleRule
-  components:
-  - type: StationEvent
-    startAnnouncement: station-event-unknown-shuttle-incoming #!!
-  - type: LoadMapRule
-    preloadedGrid: Cryptid
-
-- type: entity
-  id: UnknownShuttleEternal
-  parent: BaseUnknownShuttleRule
-  components:
-  - type: StationEvent
-    startAnnouncement: station-event-unknown-shuttle-incoming #!!
-  - type: LoadMapRule
-    preloadedGrid: Eternal
-
-- type: entity
-  id: UnknownShuttleFlatline
-  parent: BaseUnknownShuttleRule
-  components:
-  - type: StationEvent
-    startAnnouncement: station-event-unknown-shuttle-incoming #!!
-  - type: LoadMapRule
-    preloadedGrid: Flatline
-
-- type: entity
-  id: UnknownShuttleGym
-  parent: BaseUnknownShuttleRule
-  components:
-  - type: StationEvent
-    startAnnouncement: station-event-unknown-shuttle-incoming #!!
-    weight: 5 # Its just a big ship, so it needs to be rarer to be interesting.
-  - type: LoadMapRule
-    preloadedGrid: Gym
-
-- type: entity
-  id: UnknownShuttleNTIncorporation
-  parent: BaseUnknownShuttleRule
-  components:
-  - type: StationEvent
-    startAnnouncement: station-event-unknown-shuttle-incoming #!!
-    weight: 2 # Its just a big ship, so it needs to be rarer to be interesting.
-    earliestStart: 45 # late to hopefully have enough ghosts to fill all roles quickly. (5-6)
-  - type: LoadMapRule
-    preloadedGrid: NTIncorporation
-
-- type: entity
-  id: UnknownShuttleInstigator
-  parent: BaseUnknownShuttleRule
-  components:
-  - type: StationEvent
-    startAnnouncement: null #dont nark on antags
-    weight: 1 #  lower because antags.
-    earliestStart: 50 # late to hopefully have enough ghosts to fill all roles quickly (3) and because antags
-  - type: LoadMapRule
-    preloadedGrid: Instigator
-
-- type: entity
-  id: UnknownShuttleJoe
-  parent: BaseUnknownShuttleRule
-  components:
-  - type: StationEvent
-    startAnnouncement: station-event-unknown-shuttle-incoming #!!
-  - type: LoadMapRule
-    preloadedGrid: Joe
-
-- type: entity
-  id: UnknownShuttleLambordeere
-  parent: BaseUnknownShuttleRule
-  components:
-  - type: StationEvent
-    startAnnouncement: station-event-unknown-shuttle-incoming #!!
-  - type: LoadMapRule
-    preloadedGrid: Lambordeere
-
-- type: entity
-  id: UnknownShuttleMeatZone
-  parent: BaseUnknownShuttleRule
-  components:
-  - type: StationEvent
-    startAnnouncement: station-event-unknown-shuttle-incoming #!!
-  - type: LoadMapRule
-    preloadedGrid: Meatzone
-
-- type: entity
-  id: UnknownShuttleMicroshuttle
-  parent: BaseUnknownShuttleRule
-  components:
-  - type: StationEvent
-    startAnnouncement: station-event-unknown-shuttle-incoming #!!
-    weight: 11 # this is higher because its just a little generic personal shuttle
-    maxOccurrences: 4
-  - type: LoadMapRule
-    preloadedGrid: Microshuttle
-
-- type: entity
-  id: UnknownShuttleSpacebus
-  parent: BaseUnknownShuttleRule
-  components:
-  - type: StationEvent
-    startAnnouncement: station-event-unknown-shuttle-incoming #!!
-  - type: LoadMapRule
-    preloadedGrid: Spacebus
->>>>>>> a7e29f28
+# - type: entity
+#   abstract: true
+#   parent: BaseGameRule
+#   id: BaseUnknownShuttleRule
+#   components:
+#   - type: StationEvent
+#     startAnnouncement: station-event-unknown-shuttle-incoming
+#     startAudio:
+#       path: /Audio/Announcements/attention.ogg
+#     weight: 10 # 10 default
+#     reoccurrenceDelay: 30
+#     duration: 1
+#     maxOccurrences: 1 # should be the same as [copies] in shuttle_incoming_event.yml
+#   - type: RuleGrids
+#   - type: LoadMapRule
+
+# - type: entity
+#   parent: BaseUnknownShuttleRule
+#   id: UnknownShuttleCargoLost
+#   components:
+#   - type: StationEvent
+#     maxOccurrences: 2 # should be the same as [copies] in shuttle_incoming_event.yml
+#   - type: LoadMapRule
+#     preloadedGrid: ShuttleCargoLost
+
+# - type: entity
+#   parent: BaseUnknownShuttleRule
+#   id: UnknownShuttleTravelingCuisine
+#   components:
+#   - type: StationEvent
+#     startAnnouncement: station-event-unknown-shuttle-incoming
+#     maxOccurrences: 2 # should be the same as [copies] in shuttle_incoming_event.yml
+#   - type: LoadMapRule
+#     preloadedGrid: TravelingCuisine
+
+# - type: entity
+#   parent: BaseUnknownShuttleRule
+#   id: UnknownShuttleDisasterEvacPod
+#   components:
+#   - type: StationEvent
+#     startAnnouncement: station-event-unknown-shuttle-incoming
+#     maxOccurrences: 3 # should be the same as [copies] in shuttle_incoming_event.yml
+#   - type: LoadMapRule
+#     preloadedGrid: DisasterEvacPod
+
+# # The power of 3 clowns proved too strong for the players and may need to be 1984'ed. Replace this with a more engaging clown shuttle.
+# - type: entity
+#   parent: BaseUnknownShuttleRule
+#   id: UnknownShuttleHonki
+#   components:
+#   - type: StationEvent
+#     startAnnouncement: station-event-unknown-shuttle-incoming #!!
+#     weight: 2
+#   - type: LoadMapRule
+#     preloadedGrid: Honki
+
+# - type: entity
+#   parent: BaseUnknownShuttleRule
+#   id: UnknownShuttleSyndieEvacPod
+#   components:
+#   - type: StationEvent
+#     startAnnouncement: null # It should be silent.
+#     weight: 5 # lower because weird freelance roles
+#     maxOccurrences: 2 # should be the same as [copies] in shuttle_incoming_event.yml
+#   - type: LoadMapRule
+#     preloadedGrid: SyndieEvacPod
+
+# - type: entity
+#   id: UnknownShuttleNTQuark
+#   parent: BaseUnknownShuttleRule
+#   components:
+#   - type: StationEvent
+#     startAnnouncement: null # It should be silent.
+#     weight: .5 # Hopefully this is uncommon enough, it needs to be uncommon enough that people wont waste time metaknowledging it.
+#     earliestStart: 45 # late to hopefully have enough ghosts to fill all roles quickly.
+#     minimumPlayers: 25
+#   - type: LoadMapRule
+#     preloadedGrid: NTQuark
+
+# - type: entity
+#   id: UnknownShuttleCruiser
+#   parent: BaseUnknownShuttleRule
+#   components:
+#   - type: StationEvent
+#     startAnnouncement: station-event-unknown-shuttle-incoming #!!
+#     weight: 2 # Its just a big ship, so it needs to be rarer to be interesting.
+#   - type: LoadMapRule
+#     preloadedGrid: Cruiser
+
+# - type: entity
+#   id: UnknownShuttleCryptid
+#   parent: BaseUnknownShuttleRule
+#   components:
+#   - type: StationEvent
+#     startAnnouncement: station-event-unknown-shuttle-incoming #!!
+#   - type: LoadMapRule
+#     preloadedGrid: Cryptid
+
+# - type: entity
+#   id: UnknownShuttleEternal
+#   parent: BaseUnknownShuttleRule
+#   components:
+#   - type: StationEvent
+#     startAnnouncement: station-event-unknown-shuttle-incoming #!!
+#   - type: LoadMapRule
+#     preloadedGrid: Eternal
+
+# - type: entity
+#   id: UnknownShuttleFlatline
+#   parent: BaseUnknownShuttleRule
+#   components:
+#   - type: StationEvent
+#     startAnnouncement: station-event-unknown-shuttle-incoming #!!
+#   - type: LoadMapRule
+#     preloadedGrid: Flatline
+
+# - type: entity
+#   id: UnknownShuttleGym
+#   parent: BaseUnknownShuttleRule
+#   components:
+#   - type: StationEvent
+#     startAnnouncement: station-event-unknown-shuttle-incoming #!!
+#     weight: 5 # Its just a big ship, so it needs to be rarer to be interesting.
+#   - type: LoadMapRule
+#     preloadedGrid: Gym
+
+# - type: entity
+#   id: UnknownShuttleNTIncorporation
+#   parent: BaseUnknownShuttleRule
+#   components:
+#   - type: StationEvent
+#     startAnnouncement: station-event-unknown-shuttle-incoming #!!
+#     weight: 2 # Its just a big ship, so it needs to be rarer to be interesting.
+#     earliestStart: 45 # late to hopefully have enough ghosts to fill all roles quickly. (5-6)
+#   - type: LoadMapRule
+#     preloadedGrid: NTIncorporation
+
+# - type: entity
+#   id: UnknownShuttleInstigator
+#   parent: BaseUnknownShuttleRule
+#   components:
+#   - type: StationEvent
+#     startAnnouncement: null #dont nark on antags
+#     weight: 1 #  lower because antags.
+#     earliestStart: 50 # late to hopefully have enough ghosts to fill all roles quickly (3) and because antags
+#   - type: LoadMapRule
+#     preloadedGrid: Instigator
+
+# - type: entity
+#   id: UnknownShuttleJoe
+#   parent: BaseUnknownShuttleRule
+#   components:
+#   - type: StationEvent
+#     startAnnouncement: station-event-unknown-shuttle-incoming #!!
+#   - type: LoadMapRule
+#     preloadedGrid: Joe
+
+# - type: entity
+#   id: UnknownShuttleLambordeere
+#   parent: BaseUnknownShuttleRule
+#   components:
+#   - type: StationEvent
+#     startAnnouncement: station-event-unknown-shuttle-incoming #!!
+#   - type: LoadMapRule
+#     preloadedGrid: Lambordeere
+
+# - type: entity
+#   id: UnknownShuttleMeatZone
+#   parent: BaseUnknownShuttleRule
+#   components:
+#   - type: StationEvent
+#     startAnnouncement: station-event-unknown-shuttle-incoming #!!
+#   - type: LoadMapRule
+#     preloadedGrid: Meatzone
+
+# - type: entity
+#   id: UnknownShuttleMicroshuttle
+#   parent: BaseUnknownShuttleRule
+#   components:
+#   - type: StationEvent
+#     startAnnouncement: station-event-unknown-shuttle-incoming #!!
+#     weight: 11 # this is higher because its just a little generic personal shuttle
+#     maxOccurrences: 4
+#   - type: LoadMapRule
+#     preloadedGrid: Microshuttle
+
+# - type: entity
+#   id: UnknownShuttleSpacebus
+#   parent: BaseUnknownShuttleRule
+#   components:
+#   - type: StationEvent
+#     startAnnouncement: station-event-unknown-shuttle-incoming #!!
+#   - type: LoadMapRule
+#     preloadedGrid: Spacebus