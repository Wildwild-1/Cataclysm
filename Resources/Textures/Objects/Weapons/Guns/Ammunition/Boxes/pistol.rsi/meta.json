--- conflicted
+++ resolved
@@ -26,16 +26,13 @@
       "name": "practice"
     },
     {
-<<<<<<< HEAD
+      "name": "uranium"
+    },
+    {
       "name": "rubber"
     },
-	{
+	  {
       "name": "emp"
-    },
-    {
-=======
->>>>>>> 7f8f1bfb
-      "name": "uranium"
     }
   ]
 }