{
  "version": 1,
  "license": "CC-BY-SA-3.0",
<<<<<<< HEAD
  "copyright": "Taken from tgstation at commit https://github.com/tgstation/tgstation/commit/4f6190e2895e09116663ef282d3ce1d8b35c032e | vulpkanin versions taken from Paradise station at https://github.com/ParadiseSS13/Paradise/commit/f0fa4e1fd809482fbc104a310aa34cebf7df157d",
=======
  "copyright": "Taken from tgstation at commit https://github.com/tgstation/tgstation/commit/4f6190e2895e09116663ef282d3ce1d8b35c032e. Vox states by Flareguy for Space Station 14",
>>>>>>> 6829630d
  "size": {
    "x": 32,
    "y": 32
  },
  "states": [
    {
      "name": "icon"
    },
    {
      "name": "icon-flash"
    },
    {
      "name": "off-equipped-HELMET",
      "directions": 4
    },
    {
      "name": "on-equipped-HELMET",
      "directions": 4
    },
    {
      "name": "off-equipped-HELMET-vox",
      "directions": 4
    },
    {
      "name": "on-equipped-HELMET-vox",
      "directions": 4
    },
    {
      "name": "on-equipped-HELMET-vulpkanin",
      "directions": 4
    },
    {
        "name": "off-equipped-HELMET-vulpkanin",
        "directions": 4
    },
        {
      "name": "on-equipped-HELMET-harpy",
      "directions": 4
    },
    {
      "name": "off-equipped-HELMET-harpy",
      "directions": 4
    }
  ]
}<|MERGE_RESOLUTION|>--- conflicted
+++ resolved
@@ -1,11 +1,7 @@
 {
   "version": 1,
   "license": "CC-BY-SA-3.0",
-<<<<<<< HEAD
   "copyright": "Taken from tgstation at commit https://github.com/tgstation/tgstation/commit/4f6190e2895e09116663ef282d3ce1d8b35c032e | vulpkanin versions taken from Paradise station at https://github.com/ParadiseSS13/Paradise/commit/f0fa4e1fd809482fbc104a310aa34cebf7df157d",
-=======
-  "copyright": "Taken from tgstation at commit https://github.com/tgstation/tgstation/commit/4f6190e2895e09116663ef282d3ce1d8b35c032e. Vox states by Flareguy for Space Station 14",
->>>>>>> 6829630d
   "size": {
     "x": 32,
     "y": 32
@@ -26,14 +22,6 @@
       "directions": 4
     },
     {
-      "name": "off-equipped-HELMET-vox",
-      "directions": 4
-    },
-    {
-      "name": "on-equipped-HELMET-vox",
-      "directions": 4
-    },
-    {
       "name": "on-equipped-HELMET-vulpkanin",
       "directions": 4
     },
