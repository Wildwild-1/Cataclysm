--- conflicted
+++ resolved
@@ -227,7 +227,6 @@
         }
 
         /// <summary>
-<<<<<<< HEAD
         ///     Like SetCharge, but checks for conditions like EmpDisabled before executing
         /// </summary>
         public bool TrySetCharge(EntityUid uid, float value, BatteryComponent? battery = null) // Frontier: Upstream - #28984
@@ -240,10 +239,7 @@
         }
 
         /// <summary>
-        /// Returns whether the battery is at least 99% charged, basically full.
-=======
         /// Returns whether the battery is full.
->>>>>>> ae213066
         /// </summary>
         public bool IsFull(EntityUid uid, BatteryComponent? battery = null)
         {
