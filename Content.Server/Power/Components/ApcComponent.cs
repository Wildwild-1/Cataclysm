--- conflicted
+++ resolved
@@ -11,14 +11,10 @@
     [DataField("onReceiveMessageSound")]
     public SoundSpecifier OnReceiveMessageSound = new SoundPathSpecifier("/Audio/Machines/machine_switch.ogg");
 
-<<<<<<< HEAD
     [DataField("apcIgnoreEmp")]
     public bool ApcIgnoreEmp = false;
 
-    [ViewVariables]
-=======
     [DataField("lastChargeState")]
->>>>>>> a7574549
     public ApcChargeState LastChargeState;
     [DataField("lastChargeStateTime", customTypeSerializer: typeof(TimeOffsetSerializer))]
     public TimeSpan LastChargeStateTime;
