using System.Linq;
using System.Numerics;
using Content.Server.Administration.Logs;
using Content.Server.Administration.Managers; // Frontier
using Content.Server.Cargo.Systems; // Frontier
using Content.Server.Chat.Managers;
using Content.Server.GameTicking;
using Content.Server.Ghost.Components;
using Content.Server.Mind;
using Content.Server.Roles.Jobs;
using Content.Server.Warps;
using Content.Shared.Actions;
using Content.Shared.CCVar;
using Content.Shared.Damage;
using Content.Shared.Damage.Prototypes;
using Content.Shared.Database;
using Content.Shared.Examine;
using Content.Shared.Eye;
using Content.Shared.FixedPoint;
using Content.Shared.Follower;
using Content.Shared.Ghost;
using Content.Shared.Mind;
using Content.Shared.Mind.Components;
using Content.Shared.Mobs;
using Content.Shared.Mobs.Components;
using Content.Shared.Mobs.Systems;
using Content.Shared.Movement.Events;
using Content.Shared.Movement.Systems;
using Content.Shared.Popups;
using Content.Shared.Storage.Components;
using Content.Shared.Tag;
using Robust.Server.GameObjects;
using Robust.Server.Player;
using Robust.Shared.Configuration;
using Robust.Shared.Map;
using Robust.Shared.Physics.Components;
using Robust.Shared.Physics.Systems;
using Robust.Shared.Player;
using Robust.Shared.Prototypes;
using Robust.Shared.Random;
using Robust.Shared.Timing;

namespace Content.Server.Ghost
{
    public sealed class GhostSystem : SharedGhostSystem
    {
        [Dependency] private readonly SharedActionsSystem _actions = default!;
        [Dependency] private readonly IAdminLogManager _adminLog = default!;
        [Dependency] private readonly SharedEyeSystem _eye = default!;
        [Dependency] private readonly FollowerSystem _followerSystem = default!;
        [Dependency] private readonly IGameTiming _gameTiming = default!;
        [Dependency] private readonly JobSystem _jobs = default!;
        [Dependency] private readonly EntityLookupSystem _lookup = default!;
        [Dependency] private readonly MindSystem _minds = default!;
        [Dependency] private readonly MobStateSystem _mobState = default!;
        [Dependency] private readonly SharedPhysicsSystem _physics = default!;
        [Dependency] private readonly IPlayerManager _playerManager = default!;
        [Dependency] private readonly TransformSystem _transformSystem = default!;
        [Dependency] private readonly VisibilitySystem _visibilitySystem = default!;
        [Dependency] private readonly MetaDataSystem _metaData = default!;
        [Dependency] private readonly MobThresholdSystem _mobThresholdSystem = default!;
        [Dependency] private readonly IPrototypeManager _prototypeManager = default!;
        [Dependency] private readonly IConfigurationManager _configurationManager = default!;
        [Dependency] private readonly IChatManager _chatManager = default!;
        [Dependency] private readonly SharedMindSystem _mind = default!;
        [Dependency] private readonly GameTicker _gameTicker = default!;
        [Dependency] private readonly DamageableSystem _damageable = default!;
        [Dependency] private readonly SharedPopupSystem _popup = default!;
        [Dependency] private readonly IRobustRandom _random = default!;
<<<<<<< HEAD
        [Dependency] private readonly IAdminManager _admin = default!; // Frontier
=======
        [Dependency] private readonly TagSystem _tag = default!;
>>>>>>> 4dfd3e57

        private EntityQuery<GhostComponent> _ghostQuery;
        private EntityQuery<PhysicsComponent> _physicsQuery;

        public override void Initialize()
        {
            base.Initialize();

            _ghostQuery = GetEntityQuery<GhostComponent>();
            _physicsQuery = GetEntityQuery<PhysicsComponent>();

            SubscribeLocalEvent<GhostComponent, ComponentStartup>(OnGhostStartup);
            SubscribeLocalEvent<GhostComponent, MapInitEvent>(OnMapInit);
            SubscribeLocalEvent<GhostComponent, ComponentShutdown>(OnGhostShutdown);

            SubscribeLocalEvent<GhostComponent, ExaminedEvent>(OnGhostExamine);

            SubscribeLocalEvent<GhostComponent, MindRemovedMessage>(OnMindRemovedMessage);
            SubscribeLocalEvent<GhostComponent, MindUnvisitedMessage>(OnMindUnvisitedMessage);
            SubscribeLocalEvent<GhostComponent, PlayerDetachedEvent>(OnPlayerDetached);

            SubscribeLocalEvent<GhostOnMoveComponent, MoveInputEvent>(OnRelayMoveInput);

            SubscribeNetworkEvent<GhostWarpsRequestEvent>(OnGhostWarpsRequest);
            SubscribeNetworkEvent<GhostReturnToBodyRequest>(OnGhostReturnToBodyRequest);
            SubscribeNetworkEvent<GhostWarpToTargetRequestEvent>(OnGhostWarpToTargetRequest);
            SubscribeNetworkEvent<GhostnadoRequestEvent>(OnGhostnadoRequest);

            SubscribeLocalEvent<GhostComponent, BooActionEvent>(OnActionPerform);
            SubscribeLocalEvent<GhostComponent, ToggleGhostHearingActionEvent>(OnGhostHearingAction);
            SubscribeLocalEvent<GhostComponent, InsertIntoEntityStorageAttemptEvent>(OnEntityStorageInsertAttempt);
            SubscribeLocalEvent<GhostComponent, PriceCalculationEvent>(OnPriceCalculation); // Frontier

            SubscribeLocalEvent<RoundEndTextAppendEvent>(_ => MakeVisible(true));
            SubscribeLocalEvent<ToggleGhostVisibilityToAllEvent>(OnToggleGhostVisibilityToAll);
        }

        private void OnGhostHearingAction(EntityUid uid, GhostComponent component, ToggleGhostHearingActionEvent args)
        {
            args.Handled = true;

            if (HasComp<GhostHearingComponent>(uid))
            {
                RemComp<GhostHearingComponent>(uid);
                _actions.SetToggled(component.ToggleGhostHearingActionEntity, true);
            }
            else
            {
                AddComp<GhostHearingComponent>(uid);
                _actions.SetToggled(component.ToggleGhostHearingActionEntity, false);
            }

            var str = HasComp<GhostHearingComponent>(uid)
                ? Loc.GetString("ghost-gui-toggle-hearing-popup-on")
                : Loc.GetString("ghost-gui-toggle-hearing-popup-off");

            Popup.PopupEntity(str, uid, uid);
            Dirty(uid, component);
        }

        private void OnActionPerform(EntityUid uid, GhostComponent component, BooActionEvent args)
        {
            if (args.Handled)
                return;

            var entities = _lookup.GetEntitiesInRange(args.Performer, component.BooRadius).ToList();
            // Shuffle the possible targets so we don't favor any particular entities
            _random.Shuffle(entities);

            var booCounter = 0;
            foreach (var ent in entities)
            {
                var handled = DoGhostBooEvent(ent);

                if (handled)
                    booCounter++;

                if (booCounter >= component.BooMaxTargets)
                    break;
            }

            if (booCounter == 0)
                _popup.PopupEntity(Loc.GetString("ghost-component-boo-action-failed"), uid, uid);

            args.Handled = true;
        }

        private void OnRelayMoveInput(EntityUid uid, GhostOnMoveComponent component, ref MoveInputEvent args)
        {
            // If they haven't actually moved then ignore it.
            if ((args.Entity.Comp.HeldMoveButtons &
                 (MoveButtons.Down | MoveButtons.Left | MoveButtons.Up | MoveButtons.Right)) == 0x0)
            {
                return;
            }

            // Let's not ghost if our mind is visiting...
            if (HasComp<VisitingMindComponent>(uid))
                return;

            if (!_minds.TryGetMind(uid, out var mindId, out var mind) || mind.IsVisitingEntity)
                return;

            if (component.MustBeDead && (_mobState.IsAlive(uid) || _mobState.IsCritical(uid)))
                return;

            OnGhostAttempt(mindId, component.CanReturn, mind: mind);
        }

        private void OnGhostStartup(EntityUid uid, GhostComponent component, ComponentStartup args)
        {
            // Allow this entity to be seen by other ghosts.
            var visibility = EnsureComp<VisibilityComponent>(uid);

            if (_gameTicker.RunLevel != GameRunLevel.PostRound)
            {
                _visibilitySystem.AddLayer((uid, visibility), (int) VisibilityFlags.Ghost, false);
                _visibilitySystem.RemoveLayer((uid, visibility), (int) VisibilityFlags.Normal, false);
                _visibilitySystem.RefreshVisibility(uid, visibilityComponent: visibility);
            }

            SetCanSeeGhosts(uid, true);

            var time = _gameTiming.CurTime;
            component.TimeOfDeath = time;
            Dirty(uid, component); // Frontier
        }

        private void OnGhostShutdown(EntityUid uid, GhostComponent component, ComponentShutdown args)
        {
            // Perf: If the entity is deleting itself, no reason to change these back.
            if (Terminating(uid))
                return;

            // Entity can't be seen by ghosts anymore.
            if (TryComp(uid, out VisibilityComponent? visibility))
            {
                _visibilitySystem.RemoveLayer((uid, visibility), (int) VisibilityFlags.Ghost, false);
                _visibilitySystem.AddLayer((uid, visibility), (int) VisibilityFlags.Normal, false);
                _visibilitySystem.RefreshVisibility(uid, visibilityComponent: visibility);
            }

            // Entity can't see ghosts anymore.
            SetCanSeeGhosts(uid, false);
            _actions.RemoveAction(uid, component.BooActionEntity);
        }

        private void SetCanSeeGhosts(EntityUid uid, bool canSee, EyeComponent? eyeComponent = null)
        {
            if (!Resolve(uid, ref eyeComponent, false))
                return;

            if (canSee)
                _eye.SetVisibilityMask(uid, eyeComponent.VisibilityMask | (int) VisibilityFlags.Ghost, eyeComponent);
            else
                _eye.SetVisibilityMask(uid, eyeComponent.VisibilityMask & ~(int) VisibilityFlags.Ghost, eyeComponent);
        }

        private void OnMapInit(EntityUid uid, GhostComponent component, MapInitEvent args)
        {
            _actions.AddAction(uid, ref component.BooActionEntity, component.BooAction);
            _actions.AddAction(uid, ref component.ToggleGhostHearingActionEntity, component.ToggleGhostHearingAction);
            _actions.AddAction(uid, ref component.ToggleLightingActionEntity, component.ToggleLightingAction);
            _actions.AddAction(uid, ref component.ToggleFoVActionEntity, component.ToggleFoVAction);
            _actions.AddAction(uid, ref component.ToggleGhostsActionEntity, component.ToggleGhostsAction);
        }

        private void OnGhostExamine(EntityUid uid, GhostComponent component, ExaminedEvent args)
        {
            var timeSinceDeath = _gameTiming.RealTime.Subtract(component.TimeOfDeath);
            var deathTimeInfo = timeSinceDeath.Minutes > 0
                ? Loc.GetString("comp-ghost-examine-time-minutes", ("minutes", timeSinceDeath.Minutes))
                : Loc.GetString("comp-ghost-examine-time-seconds", ("seconds", timeSinceDeath.Seconds));

            args.PushMarkup(deathTimeInfo);
        }

        #region Ghost Deletion

        private void OnMindRemovedMessage(EntityUid uid, GhostComponent component, MindRemovedMessage args)
        {
            DeleteEntity(uid);
        }

        private void OnMindUnvisitedMessage(EntityUid uid, GhostComponent component, MindUnvisitedMessage args)
        {
            DeleteEntity(uid);
        }

        private void OnPlayerDetached(EntityUid uid, GhostComponent component, PlayerDetachedEvent args)
        {
            DeleteEntity(uid);
        }

        private void DeleteEntity(EntityUid uid)
        {
            if (Deleted(uid) || Terminating(uid))
                return;

            QueueDel(uid);
        }

        #endregion

        private void OnGhostReturnToBodyRequest(GhostReturnToBodyRequest msg, EntitySessionEventArgs args)
        {
            if (args.SenderSession.AttachedEntity is not {Valid: true} attached
                || !_ghostQuery.TryComp(attached, out var ghost)
                || !ghost.CanReturnToBody
                || !TryComp(attached, out ActorComponent? actor))
            {
                Log.Warning($"User {args.SenderSession.Name} sent an invalid {nameof(GhostReturnToBodyRequest)}");
                return;
            }

            _mind.UnVisit(actor.PlayerSession);
        }

        #region Warp

        private void OnGhostWarpsRequest(GhostWarpsRequestEvent msg, EntitySessionEventArgs args)
        {
            if (args.SenderSession.AttachedEntity is not {Valid: true} entity
                || !_ghostQuery.HasComp(entity))
            {
                Log.Warning($"User {args.SenderSession.Name} sent a {nameof(GhostWarpsRequestEvent)} without being a ghost.");
                return;
            }

            // Frontier: get admin status for entity.
            bool isAdmin = _admin.IsAdmin(entity);

            var response = new GhostWarpsResponseEvent(GetPlayerWarps(entity).Concat(GetLocationWarps(isAdmin)).ToList()); // Frontier: add isAdmin
            RaiseNetworkEvent(response, args.SenderSession.Channel);
        }

        private void OnGhostWarpToTargetRequest(GhostWarpToTargetRequestEvent msg, EntitySessionEventArgs args)
        {
            if (args.SenderSession.AttachedEntity is not {Valid: true} attached
                || !_ghostQuery.HasComp(attached))
            {
                Log.Warning($"User {args.SenderSession.Name} tried to warp to {msg.Target} without being a ghost.");
                return;
            }

            var target = GetEntity(msg.Target);

            if (!Exists(target))
            {
                Log.Warning($"User {args.SenderSession.Name} tried to warp to an invalid entity id: {msg.Target}");
                return;
            }

            // Frontier: check admin status when warping to admin-only warp points
            if (!_admin.IsAdmin(attached) &&
                TryComp<WarpPointComponent>(target, out var warpPoint) &&
                warpPoint.AdminOnly)
            {
                Log.Warning($"User {args.SenderSession.Name} tried to warp to an admin-only warp point: {msg.Target}");
                _adminLog.Add(LogType.Action, LogImpact.Medium, $"{EntityManager.ToPrettyString(attached):player} tried to warp to admin warp point {EntityManager.ToPrettyString(msg.Target)}");
                return;
            }
            // End Frontier

            WarpTo(attached, target);
        }

        private void OnGhostnadoRequest(GhostnadoRequestEvent msg, EntitySessionEventArgs args)
        {
            if (args.SenderSession.AttachedEntity is not {} uid
                || !_ghostQuery.HasComp(uid))
            {
                Log.Warning($"User {args.SenderSession.Name} tried to ghostnado without being a ghost.");
                return;
            }

            if (_followerSystem.GetMostGhostFollowed() is not {} target)
                return;

            WarpTo(uid, target);
        }

        private void WarpTo(EntityUid uid, EntityUid target)
        {
            _adminLog.Add(LogType.GhostWarp, $"{ToPrettyString(uid)} ghost warped to {ToPrettyString(target)}");

            if ((TryComp(target, out WarpPointComponent? warp) && warp.Follow) || HasComp<MobStateComponent>(target))
            {
                _followerSystem.StartFollowingEntity(uid, target);
                return;
            }

            var xform = Transform(uid);
            _transformSystem.SetCoordinates(uid, xform, Transform(target).Coordinates);
            _transformSystem.AttachToGridOrMap(uid, xform);
            if (_physicsQuery.TryComp(uid, out var physics))
                _physics.SetLinearVelocity(uid, Vector2.Zero, body: physics);
        }

        private IEnumerable<GhostWarp> GetLocationWarps(bool isAdmin) // Frontier: add isAdmin
        {
            var allQuery = AllEntityQuery<WarpPointComponent>();

            while (allQuery.MoveNext(out var uid, out var warp))
            {
                if (warp.AdminOnly && !isAdmin) // Frontier: skip admin-only warp points if not an admin
                    continue; // Frontier

                yield return new GhostWarp(GetNetEntity(uid), warp.Location ?? Name(uid), true);
            }
        }

        private IEnumerable<GhostWarp> GetPlayerWarps(EntityUid except)
        {
            foreach (var player in _playerManager.Sessions)
            {
                if (player.AttachedEntity is not {Valid: true} attached)
                    continue;

                if (attached == except) continue;

                TryComp<MindContainerComponent>(attached, out var mind);

                var jobName = _jobs.MindTryGetJobName(mind?.Mind);
                var playerInfo = $"{Comp<MetaDataComponent>(attached).EntityName} ({jobName})";

                if (_mobState.IsAlive(attached) || _mobState.IsCritical(attached))
                    yield return new GhostWarp(GetNetEntity(attached), playerInfo, false);
            }
        }

        #endregion

        private void OnEntityStorageInsertAttempt(EntityUid uid, GhostComponent comp, ref InsertIntoEntityStorageAttemptEvent args)
        {
            args.Cancelled = true;
        }

        private void OnToggleGhostVisibilityToAll(ToggleGhostVisibilityToAllEvent ev)
        {
            if (ev.Handled)
                return;

            ev.Handled = true;
            MakeVisible(true);
        }

        /// <summary>
        /// When the round ends, make all players able to see ghosts.
        /// </summary>
        public void MakeVisible(bool visible)
        {
            var entityQuery = EntityQueryEnumerator<GhostComponent, VisibilityComponent>();
            while (entityQuery.MoveNext(out var uid, out var _, out var vis))
            {
                if (!_tag.HasTag(uid, "AllowGhostShownByEvent"))
                    continue;

                if (visible)
                {
                    _visibilitySystem.AddLayer((uid, vis), (int) VisibilityFlags.Normal, false);
                    _visibilitySystem.RemoveLayer((uid, vis), (int) VisibilityFlags.Ghost, false);
                }
                else
                {
                    _visibilitySystem.AddLayer((uid, vis), (int) VisibilityFlags.Ghost, false);
                    _visibilitySystem.RemoveLayer((uid, vis), (int) VisibilityFlags.Normal, false);
                }
                _visibilitySystem.RefreshVisibility(uid, visibilityComponent: vis);
            }
        }

        public bool DoGhostBooEvent(EntityUid target)
        {
            var ghostBoo = new GhostBooEvent();
            RaiseLocalEvent(target, ghostBoo, true);

            return ghostBoo.Handled;
        }

        public EntityUid? SpawnGhost(Entity<MindComponent?> mind, EntityUid targetEntity,
            bool canReturn = false)
        {
            _transformSystem.TryGetMapOrGridCoordinates(targetEntity, out var spawnPosition);
            return SpawnGhost(mind, spawnPosition, canReturn);
        }

        private bool IsValidSpawnPosition(EntityCoordinates? spawnPosition)
        {
            if (spawnPosition?.IsValid(EntityManager) != true)
                return false;

            var mapUid = spawnPosition?.GetMapUid(EntityManager);
            var gridUid = spawnPosition?.EntityId;
            // Test if the map is being deleted
            if (mapUid == null || TerminatingOrDeleted(mapUid.Value))
                return false;
            // Test if the grid is being deleted
            if (gridUid != null && TerminatingOrDeleted(gridUid.Value))
                return false;

            return true;
        }

        public EntityUid? SpawnGhost(Entity<MindComponent?> mind, EntityCoordinates? spawnPosition = null,
            bool canReturn = false)
        {
            if (!Resolve(mind, ref mind.Comp))
                return null;

            // Test if the map or grid is being deleted
            if (!IsValidSpawnPosition(spawnPosition))
                spawnPosition = null;

            // If it's bad, look for a valid point to spawn
            spawnPosition ??= _gameTicker.GetObserverSpawnPoint();

            // Make sure the new point is valid too
            if (!IsValidSpawnPosition(spawnPosition))
            {
                Log.Warning($"No spawn valid ghost spawn position found for {mind.Comp.CharacterName}"
                    + $" \"{ToPrettyString(mind)}\"");
                _minds.TransferTo(mind.Owner, null, createGhost: false, mind: mind.Comp);
                return null;
            }

            var ghost = SpawnAtPosition(GameTicker.ObserverPrototypeName, spawnPosition.Value);
            var ghostComponent = Comp<GhostComponent>(ghost);

            // Try setting the ghost entity name to either the character name or the player name.
            // If all else fails, it'll default to the default entity prototype name, "observer".
            // However, that should rarely happen.
            if (!string.IsNullOrWhiteSpace(mind.Comp.CharacterName))
                _metaData.SetEntityName(ghost, mind.Comp.CharacterName);
            else if (!string.IsNullOrWhiteSpace(mind.Comp.Session?.Name))
                _metaData.SetEntityName(ghost, mind.Comp.Session.Name);

            if (mind.Comp.TimeOfDeath.HasValue)
            {
                SetTimeOfDeath(ghost, mind.Comp.TimeOfDeath!.Value, ghostComponent);
            }

            SetCanReturnToBody(ghostComponent, canReturn);

            if (canReturn)
                _minds.Visit(mind.Owner, ghost, mind.Comp);
            else
                _minds.TransferTo(mind.Owner, ghost, mind: mind.Comp);
            Log.Debug($"Spawned ghost \"{ToPrettyString(ghost)}\" for {mind.Comp.CharacterName}.");
            return ghost;
        }

        public bool OnGhostAttempt(EntityUid mindId, bool canReturnGlobal, bool viaCommand = false, MindComponent? mind = null)
        {
            if (!Resolve(mindId, ref mind))
                return false;

            var playerEntity = mind.CurrentEntity;

            if (playerEntity != null && viaCommand)
                _adminLog.Add(LogType.Mind, $"{EntityManager.ToPrettyString(playerEntity.Value):player} is attempting to ghost via command");

            var handleEv = new GhostAttemptHandleEvent(mind, canReturnGlobal);
            RaiseLocalEvent(handleEv);

            // Something else has handled the ghost attempt for us! We return its result.
            if (handleEv.Handled)
                return handleEv.Result;

            if (mind.PreventGhosting)
            {
                if (mind.Session != null) // Logging is suppressed to prevent spam from ghost attempts caused by movement attempts
                {
                    _chatManager.DispatchServerMessage(mind.Session, Loc.GetString("comp-mind-ghosting-prevented"),
                        true);
                }

                return false;
            }

            if (TryComp<GhostComponent>(playerEntity, out var comp) && !comp.CanGhostInteract)
                return false;

            if (mind.VisitingEntity != default)
            {
                _mind.UnVisit(mindId, mind: mind);
            }

            var position = Exists(playerEntity)
                ? Transform(playerEntity.Value).Coordinates
                : _gameTicker.GetObserverSpawnPoint();

            if (position == default)
                return false;

            // Ok, so, this is the master place for the logic for if ghosting is "too cheaty" to allow returning.
            // There's no reason at this time to move it to any other place, especially given that the 'side effects required' situations would also have to be moved.
            // + If CharacterDeadPhysically applies, we're physically dead. Therefore, ghosting OK, and we can return (this is critical for gibbing)
            //   Note that we could theoretically be ICly dead and still physically alive and vice versa.
            //   (For example, a zombie could be dead ICly, but may retain memories and is definitely physically active)
            // + If we're in a mob that is critical, and we're supposed to be able to return if possible,
            //   we're succumbing - the mob is killed. Therefore, character is dead. Ghosting OK.
            //   (If the mob survives, that's a bug. Ghosting is kept regardless.)
            var canReturn = canReturnGlobal && _mind.IsCharacterDeadPhysically(mind);

            if (_configurationManager.GetCVar(CCVars.GhostKillCrit) &&
                canReturnGlobal &&
                TryComp(playerEntity, out MobStateComponent? mobState))
            {
                if (_mobState.IsCritical(playerEntity.Value, mobState))
                {
                    canReturn = true;

                    //todo: what if they dont breathe lol
                    //cry deeply

                    FixedPoint2 dealtDamage = 200;

                    if (TryComp<DamageableComponent>(playerEntity, out var damageable)
                        && TryComp<MobThresholdsComponent>(playerEntity, out var thresholds))
                    {
                        var playerDeadThreshold = _mobThresholdSystem.GetThresholdForState(playerEntity.Value, MobState.Dead, thresholds);
                        dealtDamage = playerDeadThreshold - damageable.TotalDamage;
                    }

                    DamageSpecifier damage = new(_prototypeManager.Index<DamageTypePrototype>("Asphyxiation"), dealtDamage);

                    _damageable.TryChangeDamage(playerEntity, damage, true);
                }
            }

            if (playerEntity != null)
                _adminLog.Add(LogType.Mind, $"{EntityManager.ToPrettyString(playerEntity.Value):player} ghosted{(!canReturn ? " (non-returnable)" : "")}");

            var ghost = SpawnGhost((mindId, mind), position, canReturn);

            if (ghost == null)
                return false;

            return true;
        }

        // Frontier: worthless ghosts
        private void OnPriceCalculation(Entity<GhostComponent> ent, ref PriceCalculationEvent args)
        {
            args.Price = 0;
            args.Handled = true;
        }
        // End Frontier
    }

    public sealed class GhostAttemptHandleEvent(MindComponent mind, bool canReturnGlobal) : HandledEntityEventArgs
    {
        public MindComponent Mind { get; } = mind;
        public bool CanReturnGlobal { get; } = canReturnGlobal;
        public bool Result { get; set; }
    }
}<|MERGE_RESOLUTION|>--- conflicted
+++ resolved
@@ -67,11 +67,8 @@
         [Dependency] private readonly DamageableSystem _damageable = default!;
         [Dependency] private readonly SharedPopupSystem _popup = default!;
         [Dependency] private readonly IRobustRandom _random = default!;
-<<<<<<< HEAD
+        [Dependency] private readonly TagSystem _tag = default!;
         [Dependency] private readonly IAdminManager _admin = default!; // Frontier
-=======
-        [Dependency] private readonly TagSystem _tag = default!;
->>>>>>> 4dfd3e57
 
         private EntityQuery<GhostComponent> _ghostQuery;
         private EntityQuery<PhysicsComponent> _physicsQuery;
