--- conflicted
+++ resolved
@@ -239,7 +239,6 @@
 
             // orderDatabase.Orders.Remove(order); // Frontier
 
-<<<<<<< HEAD
             // Frontier: account balances, taxing vendor purchases
             foreach (var (account, taxCoeff) in component.TaxAccounts)
             {
@@ -251,12 +250,7 @@
             _bankSystem.TryBankWithdraw(player, cost);
             // End Frontier
 
-            UpdateOrders(uid, orderDatabase);
-=======
-            orderDatabase.Orders.Remove(order);
-            UpdateBankAccount(station.Value, bank, -cost);
             UpdateOrders(station.Value);
->>>>>>> 11e5d591
         }
 
         // Frontier - consoleUid is required to find cargo pads
@@ -601,14 +595,6 @@
 
         }
 
-<<<<<<< HEAD
-        public void DeductFunds(StationBankAccountComponent component, int amount)
-        {
-            component.Balance = Math.Max(0, component.Balance - amount);
-        }
-
-=======
->>>>>>> 11e5d591
         #region Station
 
         private StationBankAccountComponent? GetBankAccount(EntityUid uid, CargoOrderConsoleComponent _)
