using System.Diagnostics.CodeAnalysis;
using System.Linq;
using System.Threading;
using System.Threading.Tasks;
using Content.Server.Database;
using Content.Shared.CCVar;
using Content.Shared.Preferences;
using Robust.Server.Player;
using Robust.Shared.Configuration;
using Robust.Shared.Network;
using Robust.Shared.Player;
<<<<<<< HEAD
using Robust.Shared.Prototypes;
using Robust.Shared.Utility;

=======
using Robust.Shared.Utility;
>>>>>>> 6829630d

namespace Content.Server.Preferences.Managers
{
    /// <summary>
    /// Sends <see cref="MsgPreferencesAndSettings"/> before the client joins the lobby.
    /// Receives <see cref="MsgSelectCharacter"/> and <see cref="MsgUpdateCharacter"/> at any time.
    /// </summary>
    public sealed class ServerPreferencesManager : IServerPreferencesManager, IPostInjectInit
    {
        [Dependency] private readonly IServerNetManager _netManager = default!;
        [Dependency] private readonly IConfigurationManager _cfg = default!;
        [Dependency] private readonly IServerDbManager _db = default!;
        [Dependency] private readonly IPlayerManager _playerManager = default!;
        [Dependency] private readonly IDependencyCollection _dependencies = default!;
<<<<<<< HEAD
        [Dependency] private readonly IPrototypeManager _protos = default!;
=======
        [Dependency] private readonly ILogManager _log = default!;
        [Dependency] private readonly UserDbDataManager _userDb = default!;
>>>>>>> 6829630d

        // Cache player prefs on the server so we don't need as much async hell related to them.
        private readonly Dictionary<NetUserId, PlayerPrefData> _cachedPlayerPrefs =
            new();

        private ISawmill _sawmill = default!;

        private int MaxCharacterSlots => _cfg.GetCVar(CCVars.GameMaxCharacterSlots);

        public void Init()
        {
            _netManager.RegisterNetMessage<MsgPreferencesAndSettings>();
            _netManager.RegisterNetMessage<MsgSelectCharacter>(HandleSelectCharacterMessage);
            _netManager.RegisterNetMessage<MsgUpdateCharacter>(HandleUpdateCharacterMessage);
            _netManager.RegisterNetMessage<MsgDeleteCharacter>(HandleDeleteCharacterMessage);
            _sawmill = _log.GetSawmill("prefs");
        }

        private async void HandleSelectCharacterMessage(MsgSelectCharacter message)
        {
            var index = message.SelectedCharacterIndex;
            var userId = message.MsgChannel.UserId;

            if (!_cachedPlayerPrefs.TryGetValue(userId, out var prefsData) || !prefsData.PrefsLoaded)
            {
                Logger.WarningS("prefs", $"User {userId} tried to modify preferences before they loaded.");
                return;
            }

            if (index < 0 || index >= MaxCharacterSlots)
            {
                return;
            }

            var curPrefs = prefsData.Prefs!;

            if (!curPrefs.Characters.ContainsKey(index))
            {
                // Non-existent slot.
                return;
            }

            prefsData.Prefs = new PlayerPreferences(curPrefs.Characters, index, curPrefs.AdminOOCColor);

            if (ShouldStorePrefs(message.MsgChannel.AuthType))
            {
                await _db.SaveSelectedCharacterIndexAsync(message.MsgChannel.UserId, message.SelectedCharacterIndex);
            }
        }

        private async void HandleUpdateCharacterMessage(MsgUpdateCharacter message)
        {
            var userId = message.MsgChannel.UserId;

            // ReSharper disable once ConditionIsAlwaysTrueOrFalseAccordingToNullableAPIContract
            if (message.Profile == null)
                _sawmill.Error($"User {userId} sent a {nameof(MsgUpdateCharacter)} with a null profile in slot {message.Slot}.");
            else
                await SetProfile(userId, message.Slot, message.Profile);
        }

        public async Task SetProfile(NetUserId userId, int slot, ICharacterProfile profile)
        {
            if (!_cachedPlayerPrefs.TryGetValue(userId, out var prefsData) || !prefsData.PrefsLoaded)
            {
                _sawmill.Error($"Tried to modify user {userId} preferences before they loaded.");
                return;
            }

            if (slot < 0 || slot >= MaxCharacterSlots)
                return;

            var curPrefs = prefsData.Prefs!;
            var session = _playerManager.GetSessionById(userId);

            profile.EnsureValid(session, _dependencies);

            var profiles = new Dictionary<int, ICharacterProfile>(curPrefs.Characters)
            {
                [slot] = profile
            };

            prefsData.Prefs = new PlayerPreferences(profiles, slot, curPrefs.AdminOOCColor);

            if (ShouldStorePrefs(session.Channel.AuthType))
                await _db.SaveCharacterSlotAsync(userId, profile, slot);
        }

        private async void HandleDeleteCharacterMessage(MsgDeleteCharacter message)
        {
            var slot = message.Slot;
            var userId = message.MsgChannel.UserId;

            if (!_cachedPlayerPrefs.TryGetValue(userId, out var prefsData) || !prefsData.PrefsLoaded)
            {
                Logger.WarningS("prefs", $"User {userId} tried to modify preferences before they loaded.");
                return;
            }

            if (slot < 0 || slot >= MaxCharacterSlots)
            {
                return;
            }

            var curPrefs = prefsData.Prefs!;

            // If they try to delete the slot they have selected then we switch to another one.
            // Of course, that's only if they HAVE another slot.
            int? nextSlot = null;
            if (curPrefs.SelectedCharacterIndex == slot)
            {
                // That ! on the end is because Rider doesn't like .NET 5.
                var (ns, profile) = curPrefs.Characters.FirstOrDefault(p => p.Key != message.Slot)!;
                if (profile == null)
                {
                    // Only slot left, can't delete.
                    return;
                }

                nextSlot = ns;
            }

            var arr = new Dictionary<int, ICharacterProfile>(curPrefs.Characters);
            arr.Remove(slot);

            prefsData.Prefs = new PlayerPreferences(arr, nextSlot ?? curPrefs.SelectedCharacterIndex, curPrefs.AdminOOCColor);

            if (ShouldStorePrefs(message.MsgChannel.AuthType))
            {
                if (nextSlot != null)
                {
                    await _db.DeleteSlotAndSetSelectedIndex(userId, slot, nextSlot.Value);
                }
                else
                {
                    await _db.SaveCharacterSlotAsync(userId, null, slot);
                }
            }
        }

        // Should only be called via UserDbDataManager.
        public async Task LoadData(ICommonSession session, CancellationToken cancel)
        {
            if (!ShouldStorePrefs(session.Channel.AuthType))
            {
                // Don't store data for guests.
                var prefsData = new PlayerPrefData
                {
                    PrefsLoaded = true,
                    Prefs = new PlayerPreferences(
                        new[] {new KeyValuePair<int, ICharacterProfile>(0, HumanoidCharacterProfile.Random())},
                        0, Color.Transparent)
                };

                _cachedPlayerPrefs[session.UserId] = prefsData;
            }
            else
            {
                var prefsData = new PlayerPrefData();
                var loadTask = LoadPrefs();
                _cachedPlayerPrefs[session.UserId] = prefsData;

                await loadTask;

                async Task LoadPrefs()
                {
                    var prefs = await GetOrCreatePreferencesAsync(session.UserId, cancel);
                    prefsData.Prefs = prefs;
                }
            }
        }

        public void FinishLoad(ICommonSession session)
        {
            // This is a separate step from the actual database load.
            // Sanitizing preferences requires play time info due to loadouts.
            // And play time info is loaded concurrently from the DB with preferences.
            var prefsData = _cachedPlayerPrefs[session.UserId];
            DebugTools.Assert(prefsData.Prefs != null);
            prefsData.Prefs = SanitizePreferences(session, prefsData.Prefs, _dependencies);

            prefsData.PrefsLoaded = true;

            var msg = new MsgPreferencesAndSettings();
            msg.Preferences = prefsData.Prefs;
            msg.Settings = new GameSettings
            {
                MaxCharacterSlots = MaxCharacterSlots
            };
            _netManager.ServerSendMessage(msg, session.Channel);
        }

        public void OnClientDisconnected(ICommonSession session)
        {
            _cachedPlayerPrefs.Remove(session.UserId);
        }

        public bool HavePreferencesLoaded(ICommonSession session)
        {
            return _cachedPlayerPrefs.ContainsKey(session.UserId);
        }


        /// <summary>
        /// Tries to get the preferences from the cache
        /// </summary>
        /// <param name="userId">User Id to get preferences for</param>
        /// <param name="playerPreferences">The user preferences if true, otherwise null</param>
        /// <returns>If preferences are not null</returns>
        public bool TryGetCachedPreferences(NetUserId userId,
            [NotNullWhen(true)] out PlayerPreferences? playerPreferences)
        {
            if (_cachedPlayerPrefs.TryGetValue(userId, out var prefs))
            {
                playerPreferences = prefs.Prefs;
                return prefs.Prefs != null;
            }

            playerPreferences = null;
            return false;
        }

        /// <summary>
        /// Retrieves preferences for the given username from storage.
        /// Creates and saves default preferences if they are not found, then returns them.
        /// </summary>
        public PlayerPreferences GetPreferences(NetUserId userId)
        {
            var prefs = _cachedPlayerPrefs[userId].Prefs;
            if (prefs == null)
            {
                throw new InvalidOperationException("Preferences for this player have not loaded yet.");
            }

            return prefs;
        }

        /// <summary>
        /// Retrieves preferences for the given username from storage or returns null.
        /// Creates and saves default preferences if they are not found, then returns them.
        /// </summary>
        public PlayerPreferences? GetPreferencesOrNull(NetUserId? userId)
        {
            if (userId == null)
                return null;

            if (_cachedPlayerPrefs.TryGetValue(userId.Value, out var pref))
                return pref.Prefs;
            return null;
        }

        private async Task<PlayerPreferences> GetOrCreatePreferencesAsync(NetUserId userId, CancellationToken cancel)
        {
            var prefs = await _db.GetPlayerPreferencesAsync(userId, cancel);
            if (prefs is null)
            {
                return await _db.InitPrefsAsync(userId, HumanoidCharacterProfile.Random(), cancel);
            }

            return prefs;
<<<<<<< HEAD
        }

        public async Task RefreshPreferencesAsync(ICommonSession session, CancellationToken cancel)
        {
            if (!_cachedPlayerPrefs.TryGetValue(session.UserId, out var prefsData))
                return;

            var loadTask = LoadPrefs();
            _cachedPlayerPrefs[session.UserId] = prefsData;

            await loadTask;
            return;

            async Task LoadPrefs()
            {
                var prefs = await _db.GetPlayerPreferencesAsync(session.UserId, cancel);

                if (prefs != null)
                {
                    prefsData.Prefs = prefs;
                    prefsData.PrefsLoaded = true;

                    var msg = new MsgPreferencesAndSettings
                    {
                        Preferences = prefs,
                        Settings = new GameSettings
                        {
                            MaxCharacterSlots = MaxCharacterSlots
                        }
                    };

                    _netManager.ServerSendMessage(msg, session.Channel);
                }
            }
=======
>>>>>>> 6829630d
        }


        private PlayerPreferences SanitizePreferences(ICommonSession session, PlayerPreferences prefs, IDependencyCollection collection)
        {
            // Clean up preferences in case of changes to the game,
            // such as removed jobs still being selected.

            return new PlayerPreferences(prefs.Characters.Select(p =>
            {
                return new KeyValuePair<int, ICharacterProfile>(p.Key, p.Value.Validated(session, collection));
            }), prefs.SelectedCharacterIndex, prefs.AdminOOCColor);
        }

        public IEnumerable<KeyValuePair<NetUserId, ICharacterProfile>> GetSelectedProfilesForPlayers(
            List<NetUserId> usernames)
        {
            return usernames
                .Select(p => (_cachedPlayerPrefs[p].Prefs, p))
                .Where(p => p.Prefs != null)
                .Select(p => new KeyValuePair<NetUserId, ICharacterProfile>(p.p, p.Prefs!.SelectedCharacter));
        }

        internal static bool ShouldStorePrefs(LoginType loginType)
        {
            return loginType.HasStaticUserId();
        }

        private sealed class PlayerPrefData
        {
            public bool PrefsLoaded;
            public PlayerPreferences? Prefs;
        }

        void IPostInjectInit.PostInject()
        {
            _userDb.AddOnLoadPlayer(LoadData);
            _userDb.AddOnFinishLoad(FinishLoad);
            _userDb.AddOnPlayerDisconnect(OnClientDisconnected);
        }
    }
}<|MERGE_RESOLUTION|>--- conflicted
+++ resolved
@@ -9,13 +9,8 @@
 using Robust.Shared.Configuration;
 using Robust.Shared.Network;
 using Robust.Shared.Player;
-<<<<<<< HEAD
 using Robust.Shared.Prototypes;
 using Robust.Shared.Utility;
-
-=======
-using Robust.Shared.Utility;
->>>>>>> 6829630d
 
 namespace Content.Server.Preferences.Managers
 {
@@ -30,12 +25,9 @@
         [Dependency] private readonly IServerDbManager _db = default!;
         [Dependency] private readonly IPlayerManager _playerManager = default!;
         [Dependency] private readonly IDependencyCollection _dependencies = default!;
-<<<<<<< HEAD
         [Dependency] private readonly IPrototypeManager _protos = default!;
-=======
         [Dependency] private readonly ILogManager _log = default!;
         [Dependency] private readonly UserDbDataManager _userDb = default!;
->>>>>>> 6829630d
 
         // Cache player prefs on the server so we don't need as much async hell related to them.
         private readonly Dictionary<NetUserId, PlayerPrefData> _cachedPlayerPrefs =
@@ -296,7 +288,6 @@
             }
 
             return prefs;
-<<<<<<< HEAD
         }
 
         public async Task RefreshPreferencesAsync(ICommonSession session, CancellationToken cancel)
@@ -331,8 +322,6 @@
                     _netManager.ServerSendMessage(msg, session.Channel);
                 }
             }
-=======
->>>>>>> 6829630d
         }
 
 
