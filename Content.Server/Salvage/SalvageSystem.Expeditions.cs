--- conflicted
+++ resolved
@@ -19,11 +19,8 @@
 using Content.Shared.Salvage;
 using Content.Shared.Salvage.Expeditions;
 using Robust.Shared.GameStates;
-<<<<<<< HEAD
 using Robust.Shared.Random;
-=======
 using Robust.Shared.Map;
->>>>>>> 694ae001
 
 namespace Content.Server.Salvage;
 
@@ -298,11 +295,8 @@
             _shuttle,
             _stationSystem,
             _metaData,
-<<<<<<< HEAD
             this,
-=======
             _transform,
->>>>>>> 694ae001
             station,
             coordinatesDisk,
             missionParams,
