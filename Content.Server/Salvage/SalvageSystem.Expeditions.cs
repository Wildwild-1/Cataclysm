--- conflicted
+++ resolved
@@ -283,12 +283,9 @@
             _anchorable,
             _biome,
             _dungeon,
-<<<<<<< HEAD
             _shuttle,
             _stationSystem,
-=======
             _metaData,
->>>>>>> a7574549
             this,
             station,
             missionParams,
