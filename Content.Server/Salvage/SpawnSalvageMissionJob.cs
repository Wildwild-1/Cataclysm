using System.Linq;
using System.Numerics;
using System.Threading;
using System.Threading.Tasks;
using Content.Server.Atmos;
using Content.Server.Atmos.Components;
using Content.Server.Atmos.EntitySystems;
using Robust.Shared.CPUJob.JobQueues;
using Content.Server.Ghost.Roles.Components;
using Content.Server.Parallax;
using Content.Server.Procedural;
using Content.Server.Salvage.Expeditions;
using Content.Server.Salvage.Expeditions.Structure;
using Content.Server.Shuttles.Components;
using Content.Server.Shuttles.Systems;
using Content.Server.Station.Components;
using Content.Server.Station.Systems;
using Content.Shared.Atmos;
using Content.Shared.Construction.EntitySystems;
using Content.Shared.Dataset;
using Content.Shared.Gravity;
using Content.Shared.Parallax.Biomes;
using Content.Shared.Physics;
using Content.Shared.Procedural;
using Content.Shared.Procedural.Loot;
using Content.Shared.Salvage;
using Content.Shared.Salvage.Expeditions;
using Content.Shared.Salvage.Expeditions.Modifiers;
using Content.Shared.Shuttles.Components;
using Content.Shared.Storage;
using Robust.Shared.Collections;
using Robust.Shared.Map;
using Robust.Shared.Map.Components;
using Robust.Shared.Prototypes;
using Robust.Shared.Random;
using Robust.Shared.Timing;
<<<<<<< HEAD
=======
using Robust.Shared.Utility;
using Content.Server.Shuttles.Components;
using Content.Shared.Coordinates;
using Content.Shared.Shuttles.Components;
>>>>>>> 694ae001

namespace Content.Server.Salvage;

public sealed class SpawnSalvageMissionJob : Job<bool>
{
    private readonly IEntityManager _entManager;
    private readonly IGameTiming _timing;
    private readonly IMapManager _mapManager;
    private readonly IPrototypeManager _prototypeManager;
    private readonly AnchorableSystem _anchorable;
    private readonly BiomeSystem _biome;
    private readonly DungeonSystem _dungeon;
    private readonly MetaDataSystem _metaData;
<<<<<<< HEAD
    private readonly ShuttleSystem _shuttle;
    private readonly StationSystem _stationSystem;
    private readonly SalvageSystem _salvage;
=======
    private readonly SharedTransformSystem _xforms;
>>>>>>> 694ae001

    public readonly EntityUid Station;
    public readonly EntityUid? CoordinatesDisk;
    private readonly SalvageMissionParams _missionParams;

    public SpawnSalvageMissionJob(
        double maxTime,
        IEntityManager entManager,
        IGameTiming timing,
        IMapManager mapManager,
        IPrototypeManager protoManager,
        AnchorableSystem anchorable,
        BiomeSystem biome,
        DungeonSystem dungeon,
        ShuttleSystem shuttle,
        StationSystem stationSystem,
        MetaDataSystem metaData,
<<<<<<< HEAD
        SalvageSystem salvage,
=======
        SharedTransformSystem xform,
>>>>>>> 694ae001
        EntityUid station,
        EntityUid? coordinatesDisk,
        SalvageMissionParams missionParams,
        CancellationToken cancellation = default) : base(maxTime, cancellation)
    {
        _entManager = entManager;
        _timing = timing;
        _mapManager = mapManager;
        _prototypeManager = protoManager;
        _anchorable = anchorable;
        _biome = biome;
        _dungeon = dungeon;
        _shuttle = shuttle;
        _stationSystem = stationSystem;
        _metaData = metaData;
<<<<<<< HEAD
        _salvage = salvage;
=======
        _xforms = xform;
>>>>>>> 694ae001
        Station = station;
        CoordinatesDisk = coordinatesDisk;
        _missionParams = missionParams;
    }

    protected override async Task<bool> Process()
    {
        Logger.DebugS("salvage", $"Spawning salvage mission with seed {_missionParams.Seed}");
        var config = _missionParams.MissionType;
        var mapId = _mapManager.CreateMap();
        var mapUid = _mapManager.GetMapEntityId(mapId);
        _mapManager.AddUninitializedMap(mapId);
        MetaDataComponent? metadata = null;
        var grid = _entManager.EnsureComponent<MapGridComponent>(mapUid);
        var random = new Random(_missionParams.Seed);
        var destComp = _entManager.AddComponent<FTLDestinationComponent>(mapUid);
        destComp.BeaconsOnly = true;
        destComp.RequireCoordinateDisk = true;
        destComp.Enabled = true;
        _metaData.SetEntityName(mapUid, SharedSalvageSystem.GetFTLName(_prototypeManager.Index<DatasetPrototype>("names_borer"), _missionParams.Seed));
        _entManager.AddComponent<FTLBeaconComponent>(mapUid);

        // Saving the mission mapUid to a CD is made optional, in case one is somehow made in a process without a CD entity
        if (CoordinatesDisk.HasValue)
        {
            var cd = _entManager.EnsureComponent<ShuttleDestinationCoordinatesComponent>(CoordinatesDisk.Value);
            cd.Destination = mapUid;
            _entManager.Dirty(CoordinatesDisk.Value, cd);
        }

        // Setup mission configs
        // As we go through the config the rating will deplete so we'll go for most important to least important.

        var mission = _entManager.System<SharedSalvageSystem>()
            .GetMission(_missionParams.MissionType, _missionParams.Difficulty, _missionParams.Seed);

        var missionBiome = _prototypeManager.Index<SalvageBiomeMod>(mission.Biome);
        BiomeComponent? biome = null;

        if (missionBiome.BiomePrototype != null)
        {
            biome = _entManager.AddComponent<BiomeComponent>(mapUid);
            var biomeSystem = _entManager.System<BiomeSystem>();
            biomeSystem.SetTemplate(mapUid, biome, _prototypeManager.Index<BiomeTemplatePrototype>(missionBiome.BiomePrototype));
            biomeSystem.SetSeed(mapUid, biome, mission.Seed);
            _entManager.Dirty(biome);

            // Gravity
            var gravity = _entManager.EnsureComponent<GravityComponent>(mapUid);
            gravity.Enabled = true;
            _entManager.Dirty(gravity, metadata);

            // Atmos
            var air = _prototypeManager.Index<SalvageAirMod>(mission.Air);
            // copy into a new array since the yml deserialization discards the fixed length
            var moles = new float[Atmospherics.AdjustedNumberOfGases];
            air.Gases.CopyTo(moles, 0);
            var atmos = _entManager.EnsureComponent<MapAtmosphereComponent>(mapUid);
            _entManager.System<AtmosphereSystem>().SetMapSpace(mapUid, air.Space, atmos);
            _entManager.System<AtmosphereSystem>().SetMapGasMixture(mapUid, new GasMixture(moles, mission.Temperature), atmos);

            if (mission.Color != null)
            {
                var lighting = _entManager.EnsureComponent<MapLightComponent>(mapUid);
                lighting.AmbientLightColor = mission.Color.Value;
                _entManager.Dirty(lighting);
            }
        }

        _mapManager.DoMapInitialize(mapId);
        _mapManager.SetMapPaused(mapId, true);

        // Setup expedition
        var expedition = _entManager.AddComponent<SalvageExpeditionComponent>(mapUid);
        expedition.Station = Station;
        expedition.EndTime = _timing.CurTime + mission.Duration;
        expedition.MissionParams = _missionParams;
        expedition.Difficulty = _missionParams.Difficulty;
        expedition.Rewards = mission.Rewards;

<<<<<<< HEAD
        // On Frontier, we cant share our locations it breaks ftl in a bad bad way
        // Don't want consoles to have the incorrect name until refreshed.
        /*var ftlUid = _entManager.CreateEntityUninitialized("FTLPoint", new EntityCoordinates(mapUid, grid.TileSizeHalfVector));
        _metaData.SetEntityName(ftlUid, SharedSalvageSystem.GetFTLName(_prototypeManager.Index<DatasetPrototype>("names_borer"), _missionParams.Seed));
        _entManager.InitializeAndStartEntity(ftlUid);*/

        // so we just gunna yeet them there instead why not. they chose this life.
        var stationData = _entManager.GetComponent<StationDataComponent>(Station);
        var shuttleUid = _stationSystem.GetLargestGrid(stationData);
        if (shuttleUid is { Valid : true } vesselUid)
        {
            var shuttle = _entManager.GetComponent<ShuttleComponent>(vesselUid);
            _shuttle.FTLTravel(vesselUid, shuttle, new EntityCoordinates(mapUid, Vector2.Zero), 5.5f, 50f);
        }

        var landingPadRadius = 38; //we go a liiitle bigger for the shipses
=======
        var landingPadRadius = 24;
>>>>>>> 694ae001
        var minDungeonOffset = landingPadRadius + 4;

        // We'll use the dungeon rotation as the spawn angle
        var dungeonRotation = _dungeon.GetDungeonRotation(_missionParams.Seed);

        Dungeon dungeon = default!;

        if (config != SalvageMissionType.Mining)
        {
            var maxDungeonOffset = minDungeonOffset + 12;
            var dungeonOffsetDistance = minDungeonOffset + (maxDungeonOffset - minDungeonOffset) * random.NextFloat();
            var dungeonOffset = new Vector2(0f, dungeonOffsetDistance);
            dungeonOffset = dungeonRotation.RotateVec(dungeonOffset);
            var dungeonMod = _prototypeManager.Index<SalvageDungeonModPrototype>(mission.Dungeon);
            var dungeonConfig = _prototypeManager.Index<DungeonConfigPrototype>(dungeonMod.Proto);
            dungeon =
                await WaitAsyncTask(_dungeon.GenerateDungeonAsync(dungeonConfig, mapUid, grid, (Vector2i) dungeonOffset,
                    _missionParams.Seed));

            // Aborty
            if (dungeon.Rooms.Count == 0)
            {
                return false;
            }

            expedition.DungeonLocation = dungeonOffset;
        }

        List<Vector2i> reservedTiles = new();

        foreach (var tile in grid.GetTilesIntersecting(new Circle(Vector2.Zero, landingPadRadius), false))
        {
            if (!_biome.TryGetBiomeTile(mapUid, grid, tile.GridIndices, out _))
                continue;

            reservedTiles.Add(tile.GridIndices);
        }

        // Mission setup
        switch (config)
        {
            case SalvageMissionType.Mining:
                await SetupMining(mission, mapUid);
                break;
            case SalvageMissionType.Destruction:
                await SetupStructure(mission, dungeon, mapUid, grid, random);
                break;
            case SalvageMissionType.Elimination:
                await SetupElimination(mission, dungeon, mapUid, grid, random);
                break;
            default:
                throw new NotImplementedException();
        }

        // Handle loot
        // We'll always add this loot if possible
        foreach (var lootProto in _prototypeManager.EnumeratePrototypes<SalvageLootPrototype>())

        {
            if (!lootProto.Guaranteed)
                continue;
            await SpawnDungeonLoot(dungeon, missionBiome, lootProto, mapUid, grid, random, reservedTiles);
        }
        return true;
    }

    private async Task SpawnDungeonLoot(Dungeon? dungeon, SalvageBiomeMod biomeMod, SalvageLootPrototype loot, EntityUid gridUid, MapGridComponent grid, Random random, List<Vector2i> reservedTiles)
    {
        for (var i = 0; i < loot.LootRules.Count; i++)
        {
            var rule = loot.LootRules[i];

            switch (rule)
            {
                case BiomeMarkerLoot biomeLoot:
                    {
                        if (_entManager.TryGetComponent<BiomeComponent>(gridUid, out var biome) &&
                            biomeLoot.Prototype.TryGetValue(biomeMod.ID, out var mod))
                        {
                            _biome.AddMarkerLayer(gridUid, biome, mod);
                        }
                    }
                    break;
                case BiomeTemplateLoot biomeLoot:
                    {
                        if (_entManager.TryGetComponent<BiomeComponent>(gridUid, out var biome))
                        {
                            _biome.AddTemplate(gridUid, biome, "Loot", _prototypeManager.Index<BiomeTemplatePrototype>(biomeLoot.Prototype), i);
                        }
                    }
                    break;
            }
        }
    }

    #region Mission Specific

    private async Task SetupMining(
        SalvageMission mission,
        EntityUid gridUid)
    {
        var faction = _prototypeManager.Index<SalvageFactionPrototype>(mission.Faction);

        if (_entManager.TryGetComponent<BiomeComponent>(gridUid, out var biome))
        {
            // TODO: Better
            for (var i = 0; i < _salvage.GetDifficulty(mission.Difficulty); i++)
            {
                _biome.AddMarkerLayer(gridUid, biome, faction.Configs["Mining"]);
            }
        }
    }

    private async Task SetupStructure(
        SalvageMission mission,
        Dungeon dungeon,
        EntityUid gridUid,
        MapGridComponent grid,
        Random random)
    {
        var structureComp = _entManager.EnsureComponent<SalvageStructureExpeditionComponent>(gridUid);
        var availableRooms = dungeon.Rooms.ToList();
        var faction = _prototypeManager.Index<SalvageFactionPrototype>(mission.Faction);
        await SpawnMobsRandomRooms(mission, dungeon, faction, grid, random);

        var structureCount = _salvage.GetStructureCount(mission.Difficulty);
        var shaggy = faction.Configs["DefenseStructure"];
        var validSpawns = new List<Vector2i>();

        // Spawn the objectives
        for (var i = 0; i < structureCount; i++)
        {
            var structureRoom = availableRooms[random.Next(availableRooms.Count)];
            validSpawns.Clear();
            validSpawns.AddRange(structureRoom.Tiles);
            random.Shuffle(validSpawns);

            while (validSpawns.Count > 0)
            {
                var spawnTile = validSpawns[^1];
                validSpawns.RemoveAt(validSpawns.Count - 1);

                if (!_anchorable.TileFree(grid, spawnTile, (int) CollisionGroup.MachineLayer,
                        (int) CollisionGroup.MachineLayer))
                {
                    continue;
                }

                var spawnPosition = grid.GridTileToLocal(spawnTile);
                var uid = _entManager.SpawnEntity(shaggy, spawnPosition);
                _entManager.AddComponent<SalvageStructureComponent>(uid);
                structureComp.Structures.Add(uid);
                break;
            }
        }
    }

    private async Task SetupElimination(
        SalvageMission mission,
        Dungeon dungeon,
        EntityUid gridUid,
        MapGridComponent grid,
        Random random)
    {
        // spawn megafauna in a random place
        var roomIndex = random.Next(dungeon.Rooms.Count);
        var room = dungeon.Rooms[roomIndex];
        var tile = room.Tiles.ElementAt(random.Next(room.Tiles.Count));
        var position = grid.GridTileToLocal(tile);

        var faction = _prototypeManager.Index<SalvageFactionPrototype>(mission.Faction);
        var prototype = faction.Configs["Megafauna"];
        var uid = _entManager.SpawnEntity(prototype, position);
        // not removing ghost role since its 1 megafauna, expect that you won't be able to cheese it.
        var eliminationComp = _entManager.EnsureComponent<SalvageEliminationExpeditionComponent>(gridUid);
        eliminationComp.Megafauna.Add(uid);

        // spawn less mobs than usual since there's megafauna to deal with too
        await SpawnMobsRandomRooms(mission, dungeon, faction, grid, random, 0.5f);
    }

    private async Task SpawnMobsRandomRooms(SalvageMission mission, Dungeon dungeon, SalvageFactionPrototype faction, MapGridComponent grid, Random random, float scale = 1f)
    {
        // scale affects how many groups are spawned, not the size of the groups themselves
        var groupSpawns = _salvage.GetSpawnCount(mission.Difficulty) * scale;
        var groupSum = faction.MobGroups.Sum(o => o.Prob);
        var validSpawns = new List<Vector2i>();

        for (var i = 0; i < groupSpawns; i++)
        {
            var roll = random.NextFloat() * groupSum;
            var value = 0f;

            foreach (var group in faction.MobGroups)
            {
                value += group.Prob;

                if (value < roll)
                    continue;

                var mobGroupIndex = random.Next(faction.MobGroups.Count);
                var mobGroup = faction.MobGroups[mobGroupIndex];

                var spawnRoomIndex = random.Next(dungeon.Rooms.Count);
                var spawnRoom = dungeon.Rooms[spawnRoomIndex];
                validSpawns.Clear();
                validSpawns.AddRange(spawnRoom.Tiles);
                random.Shuffle(validSpawns);

                foreach (var entry in EntitySpawnCollection.GetSpawns(mobGroup.Entries, random))
                {
                    while (validSpawns.Count > 0)
                    {
                        var spawnTile = validSpawns[^1];
                        validSpawns.RemoveAt(validSpawns.Count - 1);

                        if (!_anchorable.TileFree(grid, spawnTile, (int) CollisionGroup.MachineLayer,
                                (int) CollisionGroup.MachineLayer))
                        {
                            continue;
                        }

                        var spawnPosition = grid.GridTileToLocal(spawnTile);

                        var uid = _entManager.CreateEntityUninitialized(entry, spawnPosition);
                        _entManager.RemoveComponent<GhostTakeoverAvailableComponent>(uid);
                        _entManager.RemoveComponent<GhostRoleComponent>(uid);
                        _entManager.InitializeAndStartEntity(uid);

                        break;
                    }
                }

                await SuspendIfOutOfTime();
                break;
            }
        }
    }

    #endregion
}<|MERGE_RESOLUTION|>--- conflicted
+++ resolved
@@ -34,13 +34,10 @@
 using Robust.Shared.Prototypes;
 using Robust.Shared.Random;
 using Robust.Shared.Timing;
-<<<<<<< HEAD
-=======
 using Robust.Shared.Utility;
 using Content.Server.Shuttles.Components;
 using Content.Shared.Coordinates;
 using Content.Shared.Shuttles.Components;
->>>>>>> 694ae001
 
 namespace Content.Server.Salvage;
 
@@ -54,13 +51,10 @@
     private readonly BiomeSystem _biome;
     private readonly DungeonSystem _dungeon;
     private readonly MetaDataSystem _metaData;
-<<<<<<< HEAD
     private readonly ShuttleSystem _shuttle;
     private readonly StationSystem _stationSystem;
     private readonly SalvageSystem _salvage;
-=======
     private readonly SharedTransformSystem _xforms;
->>>>>>> 694ae001
 
     public readonly EntityUid Station;
     public readonly EntityUid? CoordinatesDisk;
@@ -78,11 +72,8 @@
         ShuttleSystem shuttle,
         StationSystem stationSystem,
         MetaDataSystem metaData,
-<<<<<<< HEAD
         SalvageSystem salvage,
-=======
         SharedTransformSystem xform,
->>>>>>> 694ae001
         EntityUid station,
         EntityUid? coordinatesDisk,
         SalvageMissionParams missionParams,
@@ -98,11 +89,8 @@
         _shuttle = shuttle;
         _stationSystem = stationSystem;
         _metaData = metaData;
-<<<<<<< HEAD
         _salvage = salvage;
-=======
         _xforms = xform;
->>>>>>> 694ae001
         Station = station;
         CoordinatesDisk = coordinatesDisk;
         _missionParams = missionParams;
@@ -183,7 +171,6 @@
         expedition.Difficulty = _missionParams.Difficulty;
         expedition.Rewards = mission.Rewards;
 
-<<<<<<< HEAD
         // On Frontier, we cant share our locations it breaks ftl in a bad bad way
         // Don't want consoles to have the incorrect name until refreshed.
         /*var ftlUid = _entManager.CreateEntityUninitialized("FTLPoint", new EntityCoordinates(mapUid, grid.TileSizeHalfVector));
@@ -200,9 +187,6 @@
         }
 
         var landingPadRadius = 38; //we go a liiitle bigger for the shipses
-=======
-        var landingPadRadius = 24;
->>>>>>> 694ae001
         var minDungeonOffset = landingPadRadius + 4;
 
         // We'll use the dungeon rotation as the spawn angle
