using System.Linq;
using System.Numerics;
using System.Threading;
using System.Threading.Tasks;
using Content.Server.Atmos;
using Content.Server.Atmos.Components;
using Content.Server.Atmos.EntitySystems;
using Robust.Shared.CPUJob.JobQueues;
using Content.Server.Ghost.Roles.Components;
using Content.Server.Parallax;
using Content.Server.Procedural;
using Content.Server.Salvage.Expeditions;
using Content.Server.Salvage.Expeditions.Structure;
using Content.Server.Shuttles.Components;
using Content.Server.Shuttles.Systems;
using Content.Server.Station.Components;
using Content.Server.Station.Systems;
using Content.Shared.Atmos;
using Content.Shared.Construction.EntitySystems;
using Content.Shared.Dataset;
using Content.Shared.Gravity;
using Content.Shared.Parallax.Biomes;
using Content.Shared.Physics;
using Content.Shared.Procedural;
using Content.Shared.Procedural.Loot;
using Content.Shared.Salvage;
using Content.Shared.Salvage.Expeditions;
using Content.Shared.Salvage.Expeditions.Modifiers;
using Content.Shared.Storage;
using Robust.Shared.Collections;
using Robust.Shared.Map;
using Robust.Shared.Map.Components;
using Robust.Shared.Prototypes;
using Robust.Shared.Random;
using Robust.Shared.Timing;

namespace Content.Server.Salvage;

public sealed class SpawnSalvageMissionJob : Job<bool>
{
    private readonly IEntityManager _entManager;
    private readonly IGameTiming _timing;
    private readonly IMapManager _mapManager;
    private readonly IPrototypeManager _prototypeManager;
    private readonly AnchorableSystem _anchorable;
    private readonly BiomeSystem _biome;
    private readonly DungeonSystem _dungeon;
    private readonly MetaDataSystem _metaData;
    private readonly SalvageSystem _salvage;
    private readonly ShuttleSystem _shuttle;
    private readonly StationSystem _stationSystem;
    public readonly EntityUid Station;
    private readonly SalvageMissionParams _missionParams;

    public SpawnSalvageMissionJob(
        double maxTime,
        IEntityManager entManager,
        IGameTiming timing,
        IMapManager mapManager,
        IPrototypeManager protoManager,
        AnchorableSystem anchorable,
        BiomeSystem biome,
        DungeonSystem dungeon,
<<<<<<< HEAD
        ShuttleSystem shuttle,
        StationSystem stationSystem,
=======
        MetaDataSystem metaData,
>>>>>>> a7574549
        SalvageSystem salvage,
        EntityUid station,
        SalvageMissionParams missionParams,
        CancellationToken cancellation = default) : base(maxTime, cancellation)
    {
        _entManager = entManager;
        _timing = timing;
        _mapManager = mapManager;
        _prototypeManager = protoManager;
        _anchorable = anchorable;
        _biome = biome;
        _dungeon = dungeon;
<<<<<<< HEAD
        _shuttle = shuttle;
        _stationSystem = stationSystem;
=======
        _metaData = metaData;
>>>>>>> a7574549
        _salvage = salvage;
        Station = station;
        _missionParams = missionParams;
    }

    protected override async Task<bool> Process()
    {
        Logger.DebugS("salvage", $"Spawning salvage mission with seed {_missionParams.Seed}");
        var config = _missionParams.MissionType;
        var mapId = _mapManager.CreateMap();
        var mapUid = _mapManager.GetMapEntityId(mapId);
        _mapManager.AddUninitializedMap(mapId);
        MetaDataComponent? metadata = null;
        var grid = _entManager.EnsureComponent<MapGridComponent>(mapUid);
        var random = new Random(_missionParams.Seed);

        // Setup mission configs
        // As we go through the config the rating will deplete so we'll go for most important to least important.

        var mission = _entManager.System<SharedSalvageSystem>()
            .GetMission(_missionParams.MissionType, _missionParams.Difficulty, _missionParams.Seed);

        var missionBiome = _prototypeManager.Index<SalvageBiomeMod>(mission.Biome);
        BiomeComponent? biome = null;

        if (missionBiome.BiomePrototype != null)
        {
            biome = _entManager.AddComponent<BiomeComponent>(mapUid);
            var biomeSystem = _entManager.System<BiomeSystem>();
            biomeSystem.SetTemplate(biome, _prototypeManager.Index<BiomeTemplatePrototype>(missionBiome.BiomePrototype));
            biomeSystem.SetSeed(biome, mission.Seed);
            _entManager.Dirty(biome);

            // Gravity
            var gravity = _entManager.EnsureComponent<GravityComponent>(mapUid);
            gravity.Enabled = true;
            _entManager.Dirty(gravity, metadata);

            // Atmos
            var air = _prototypeManager.Index<SalvageAirMod>(mission.Air);
            // copy into a new array since the yml deserialization discards the fixed length
            var moles = new float[Atmospherics.AdjustedNumberOfGases];
            air.Gases.CopyTo(moles, 0);
            var atmos = _entManager.EnsureComponent<MapAtmosphereComponent>(mapUid);
            _entManager.System<AtmosphereSystem>().SetMapSpace(mapUid, air.Space, atmos);
            _entManager.System<AtmosphereSystem>().SetMapGasMixture(mapUid, new GasMixture(2500)
            {
                Temperature = mission.Temperature,
                Moles = moles,
            }, atmos);

            if (mission.Color != null)
            {
                var lighting = _entManager.EnsureComponent<MapLightComponent>(mapUid);
                lighting.AmbientLightColor = mission.Color.Value;
                _entManager.Dirty(lighting);
            }
        }

        _mapManager.DoMapInitialize(mapId);
        _mapManager.SetMapPaused(mapId, true);

        // Setup expedition
        var expedition = _entManager.AddComponent<SalvageExpeditionComponent>(mapUid);
        expedition.Station = Station;
        expedition.EndTime = _timing.CurTime + mission.Duration;
        expedition.MissionParams = _missionParams;
        expedition.Difficulty = _missionParams.Difficulty;
        expedition.Rewards = mission.Rewards;

<<<<<<< HEAD
        // On Frontier, we cant share our locations it breaks ftl in a bad bad way
        /*var ftlUid = _entManager.CreateEntityUninitialized("FTLPoint", new EntityCoordinates(mapUid, Vector2.Zero));
        _entManager.GetComponent<MetaDataComponent>(ftlUid).EntityName = SharedSalvageSystem.GetFTLName(_prototypeManager.Index<DatasetPrototype>("names_borer"), _missionParams.Seed);
        _entManager.InitializeAndStartEntity(ftlUid);*/

        // so we just gunna yeet them there instead why not. they chose this life.
        var stationData = _entManager.GetComponent<StationDataComponent>(Station);
        var shuttleUid = _stationSystem.GetLargestGrid(stationData);
        if (shuttleUid is { Valid : true } vesselUid)
        {
            var shuttle = _entManager.GetComponent<ShuttleComponent>(vesselUid);
            _shuttle.FTLTravel(vesselUid, shuttle, new EntityCoordinates(mapUid, Vector2.Zero), 5.5f, 50f);
        }
=======
        // Don't want consoles to have the incorrect name until refreshed.
        var ftlUid = _entManager.CreateEntityUninitialized("FTLPoint", new EntityCoordinates(mapUid, grid.TileSizeHalfVector));
        _metaData.SetEntityName(ftlUid, SharedSalvageSystem.GetFTLName(_prototypeManager.Index<DatasetPrototype>("names_borer"), _missionParams.Seed));
        _entManager.InitializeAndStartEntity(ftlUid);
>>>>>>> a7574549

        var landingPadRadius = 38; //we go a liiitle bigger for the shipses
        var minDungeonOffset = landingPadRadius + 4;

        // We'll use the dungeon rotation as the spawn angle
        var dungeonRotation = _dungeon.GetDungeonRotation(_missionParams.Seed);

        Dungeon dungeon = default!;

        if (config != SalvageMissionType.Mining)
        {
            var maxDungeonOffset = minDungeonOffset + 12;
            var dungeonOffsetDistance = minDungeonOffset + (maxDungeonOffset - minDungeonOffset) * random.NextFloat();
            var dungeonOffset = new Vector2(0f, dungeonOffsetDistance);
            dungeonOffset = dungeonRotation.RotateVec(dungeonOffset);
            var dungeonMod = _prototypeManager.Index<SalvageDungeonMod>(mission.Dungeon);
            var dungeonConfig = _prototypeManager.Index<DungeonConfigPrototype>(dungeonMod.Proto);
            dungeon =
                await WaitAsyncTask(_dungeon.GenerateDungeonAsync(dungeonConfig, mapUid, grid, (Vector2i) dungeonOffset,
                    _missionParams.Seed));

            // Aborty
            if (dungeon.Rooms.Count == 0)
            {
                return false;
            }

            expedition.DungeonLocation = dungeonOffset;
        }

        List<Vector2i> reservedTiles = new();

        foreach (var tile in grid.GetTilesIntersecting(new Circle(Vector2.Zero, landingPadRadius), false))
        {
            if (!_biome.TryGetBiomeTile(mapUid, grid, tile.GridIndices, out _))
                continue;

            reservedTiles.Add(tile.GridIndices);
        }

        // Mission setup
        switch (config)
        {
            case SalvageMissionType.Mining:
                await SetupMining(mission, mapUid);
                break;
            case SalvageMissionType.Destruction:
                await SetupStructure(mission, dungeon, mapUid, grid, random);
                break;
            case SalvageMissionType.Elimination:
                await SetupElimination(mission, dungeon, mapUid, grid, random);
                break;
            default:
                throw new NotImplementedException();
        }

        // Handle loot
        // We'll always add this loot if possible
        foreach (var lootProto in _prototypeManager.EnumeratePrototypes<SalvageLootPrototype>())
        {
            if (!lootProto.Guaranteed)
                continue;

            await SpawnDungeonLoot(dungeon, missionBiome, lootProto, mapUid, grid, random, reservedTiles);
        }

        return true;
    }

    private async Task SpawnDungeonLoot(Dungeon? dungeon, SalvageBiomeMod biomeMod, SalvageLootPrototype loot, EntityUid gridUid, MapGridComponent grid, Random random, List<Vector2i> reservedTiles)
    {
        for (var i = 0; i < loot.LootRules.Count; i++)
        {
            var rule = loot.LootRules[i];

            switch (rule)
            {
                case BiomeMarkerLoot biomeLoot:
                    {
                        if (_entManager.TryGetComponent<BiomeComponent>(gridUid, out var biome) &&
                            biomeLoot.Prototype.TryGetValue(biomeMod.ID, out var mod))
                        {
                            _biome.AddMarkerLayer(biome, mod);
                        }
                    }
                    break;
                case BiomeTemplateLoot biomeLoot:
                    {
                        if (_entManager.TryGetComponent<BiomeComponent>(gridUid, out var biome))
                        {
                            _biome.AddTemplate(biome, "Loot", _prototypeManager.Index<BiomeTemplatePrototype>(biomeLoot.Prototype), i);
                        }
                    }
                    break;
            }
        }
    }

    #region Mission Specific

    private async Task SetupMining(
        SalvageMission mission,
        EntityUid gridUid)
    {
        var faction = _prototypeManager.Index<SalvageFactionPrototype>(mission.Faction);

        if (_entManager.TryGetComponent<BiomeComponent>(gridUid, out var biome))
        {
            // TODO: Better
            for (var i = 0; i < _salvage.GetDifficulty(mission.Difficulty); i++)
            {
                _biome.AddMarkerLayer(biome, faction.Configs["Mining"]);
            }
        }
    }

    private async Task SetupStructure(
        SalvageMission mission,
        Dungeon dungeon,
        EntityUid gridUid,
        MapGridComponent grid,
        Random random)
    {
        var structureComp = _entManager.EnsureComponent<SalvageStructureExpeditionComponent>(gridUid);
        var availableRooms = dungeon.Rooms.ToList();
        var faction = _prototypeManager.Index<SalvageFactionPrototype>(mission.Faction);
        await SpawnMobsRandomRooms(mission, dungeon, faction, grid, random);

        var structureCount = _salvage.GetStructureCount(mission.Difficulty);
        var shaggy = faction.Configs["DefenseStructure"];
        var validSpawns = new List<Vector2i>();

        // Spawn the objectives
        for (var i = 0; i < structureCount; i++)
        {
            var structureRoom = availableRooms[random.Next(availableRooms.Count)];
            validSpawns.Clear();
            validSpawns.AddRange(structureRoom.Tiles);
            random.Shuffle(validSpawns);

            while (validSpawns.Count > 0)
            {
                var spawnTile = validSpawns[^1];
                validSpawns.RemoveAt(validSpawns.Count - 1);

                if (!_anchorable.TileFree(grid, spawnTile, (int) CollisionGroup.MachineLayer,
                        (int) CollisionGroup.MachineLayer))
                {
                    continue;
                }

                var spawnPosition = grid.GridTileToLocal(spawnTile);
                var uid = _entManager.SpawnEntity(shaggy, spawnPosition);
                _entManager.AddComponent<SalvageStructureComponent>(uid);
                structureComp.Structures.Add(uid);
                break;
            }
        }
    }

    private async Task SetupElimination(
        SalvageMission mission,
        Dungeon dungeon,
        EntityUid gridUid,
        MapGridComponent grid,
        Random random)
    {
        // spawn megafauna in a random place
        var roomIndex = random.Next(dungeon.Rooms.Count);
        var room = dungeon.Rooms[roomIndex];
        var tile = room.Tiles.ElementAt(random.Next(room.Tiles.Count));
        var position = grid.GridTileToLocal(tile);

        var faction = _prototypeManager.Index<SalvageFactionPrototype>(mission.Faction);
        var prototype = faction.Configs["Megafauna"];
        var uid = _entManager.SpawnEntity(prototype, position);
        // not removing ghost role since its 1 megafauna, expect that you won't be able to cheese it.
        var eliminationComp = _entManager.EnsureComponent<SalvageEliminationExpeditionComponent>(gridUid);
        eliminationComp.Megafauna.Add(uid);

        // spawn less mobs than usual since there's megafauna to deal with too
        await SpawnMobsRandomRooms(mission, dungeon, faction, grid, random, 0.5f);
    }

    private async Task SpawnMobsRandomRooms(SalvageMission mission, Dungeon dungeon, SalvageFactionPrototype faction, MapGridComponent grid, Random random, float scale = 1f)
    {
        // scale affects how many groups are spawned, not the size of the groups themselves
        var groupSpawns = _salvage.GetSpawnCount(mission.Difficulty) * scale;
        var groupSum = faction.MobGroups.Sum(o => o.Prob);
        var validSpawns = new List<Vector2i>();

        for (var i = 0; i < groupSpawns; i++)
        {
            var roll = random.NextFloat() * groupSum;
            var value = 0f;

            foreach (var group in faction.MobGroups)
            {
                value += group.Prob;

                if (value < roll)
                    continue;

                var mobGroupIndex = random.Next(faction.MobGroups.Count);
                var mobGroup = faction.MobGroups[mobGroupIndex];

                var spawnRoomIndex = random.Next(dungeon.Rooms.Count);
                var spawnRoom = dungeon.Rooms[spawnRoomIndex];
                validSpawns.Clear();
                validSpawns.AddRange(spawnRoom.Tiles);
                random.Shuffle(validSpawns);

                foreach (var entry in EntitySpawnCollection.GetSpawns(mobGroup.Entries, random))
                {
                    while (validSpawns.Count > 0)
                    {
                        var spawnTile = validSpawns[^1];
                        validSpawns.RemoveAt(validSpawns.Count - 1);

                        if (!_anchorable.TileFree(grid, spawnTile, (int) CollisionGroup.MachineLayer,
                                (int) CollisionGroup.MachineLayer))
                        {
                            continue;
                        }

                        var spawnPosition = grid.GridTileToLocal(spawnTile);

                        var uid = _entManager.CreateEntityUninitialized(entry, spawnPosition);
                        _entManager.RemoveComponent<GhostTakeoverAvailableComponent>(uid);
                        _entManager.RemoveComponent<GhostRoleComponent>(uid);
                        _entManager.InitializeAndStartEntity(uid);

                        break;
                    }
                }

                await SuspendIfOutOfTime();
                break;
            }
        }
    }

    #endregion
}<|MERGE_RESOLUTION|>--- conflicted
+++ resolved
@@ -61,12 +61,9 @@
         AnchorableSystem anchorable,
         BiomeSystem biome,
         DungeonSystem dungeon,
-<<<<<<< HEAD
         ShuttleSystem shuttle,
         StationSystem stationSystem,
-=======
         MetaDataSystem metaData,
->>>>>>> a7574549
         SalvageSystem salvage,
         EntityUid station,
         SalvageMissionParams missionParams,
@@ -79,12 +76,9 @@
         _anchorable = anchorable;
         _biome = biome;
         _dungeon = dungeon;
-<<<<<<< HEAD
         _shuttle = shuttle;
         _stationSystem = stationSystem;
-=======
         _metaData = metaData;
->>>>>>> a7574549
         _salvage = salvage;
         Station = station;
         _missionParams = missionParams;
@@ -155,10 +149,10 @@
         expedition.Difficulty = _missionParams.Difficulty;
         expedition.Rewards = mission.Rewards;
 
-<<<<<<< HEAD
         // On Frontier, we cant share our locations it breaks ftl in a bad bad way
-        /*var ftlUid = _entManager.CreateEntityUninitialized("FTLPoint", new EntityCoordinates(mapUid, Vector2.Zero));
-        _entManager.GetComponent<MetaDataComponent>(ftlUid).EntityName = SharedSalvageSystem.GetFTLName(_prototypeManager.Index<DatasetPrototype>("names_borer"), _missionParams.Seed);
+        // Don't want consoles to have the incorrect name until refreshed.
+        /*var ftlUid = _entManager.CreateEntityUninitialized("FTLPoint", new EntityCoordinates(mapUid, grid.TileSizeHalfVector));
+        _metaData.SetEntityName(ftlUid, SharedSalvageSystem.GetFTLName(_prototypeManager.Index<DatasetPrototype>("names_borer"), _missionParams.Seed));
         _entManager.InitializeAndStartEntity(ftlUid);*/
 
         // so we just gunna yeet them there instead why not. they chose this life.
@@ -169,12 +163,6 @@
             var shuttle = _entManager.GetComponent<ShuttleComponent>(vesselUid);
             _shuttle.FTLTravel(vesselUid, shuttle, new EntityCoordinates(mapUid, Vector2.Zero), 5.5f, 50f);
         }
-=======
-        // Don't want consoles to have the incorrect name until refreshed.
-        var ftlUid = _entManager.CreateEntityUninitialized("FTLPoint", new EntityCoordinates(mapUid, grid.TileSizeHalfVector));
-        _metaData.SetEntityName(ftlUid, SharedSalvageSystem.GetFTLName(_prototypeManager.Index<DatasetPrototype>("names_borer"), _missionParams.Seed));
-        _entManager.InitializeAndStartEntity(ftlUid);
->>>>>>> a7574549
 
         var landingPadRadius = 38; //we go a liiitle bigger for the shipses
         var minDungeonOffset = landingPadRadius + 4;
