using Content.Server.Database;
using Content.Shared.GameTicking;
using Content.Shared.GameWindow;
using Content.Shared.Players;
using Content.Shared.Preferences;
using JetBrains.Annotations;
using Robust.Server.GameObjects;
using Robust.Server.Player;
using Robust.Shared.Enums;
using Robust.Shared.Player;
using Robust.Shared.Timing;
using Robust.Shared.Utility;

namespace Content.Server.GameTicking
{
    [UsedImplicitly]
    public sealed partial class GameTicker
    {
        [Dependency] private readonly IPlayerManager _playerManager = default!;
        [Dependency] private readonly IServerDbManager _dbManager = default!;
        [Dependency] private readonly ActorSystem _actor = default!;

        private void InitializePlayer()
        {
            _playerManager.PlayerStatusChanged += PlayerStatusChanged;
        }

        private async void PlayerStatusChanged(object? sender, SessionStatusEventArgs args)
        {
            var session = args.Session;

            if (_mind.TryGetMind(session.UserId, out var mindId, out var mind))
            {
                if (args.NewStatus != SessionStatus.Disconnected)
                {
                    mind.Session = session;
                    _pvsOverride.AddSessionOverride(GetNetEntity(mindId.Value), session);
                }

                DebugTools.Assert(mind.Session == session);
            }

            DebugTools.Assert(session.GetMind() == mindId);

            switch (args.NewStatus)
            {
                case SessionStatus.Connected:
                {
                    AddPlayerToDb(args.Session.UserId.UserId);

                    // Always make sure the client has player data.
                    if (session.Data.ContentDataUncast == null)
                    {
                        var data = new ContentPlayerData(session.UserId, args.Session.Name);
                        data.Mind = mindId;
                        data.Whitelisted = await _db.GetWhitelistStatusAsync(session.UserId); // Nyanotrasen - Whitelist
                        session.Data.ContentDataUncast = data;
                    }

                    // Make the player actually join the game.
                    // timer time must be > tick length
                    Timer.Spawn(0, () => _playerManager.JoinGame(args.Session));

                    var record = await _dbManager.GetPlayerRecordByUserId(args.Session.UserId);
                    var firstConnection = record != null &&
                                          Math.Abs((record.FirstSeenTime - record.LastSeenTime).TotalMinutes) < 1;

                    _chatManager.SendAdminAnnouncement(firstConnection
                        ? Loc.GetString("player-first-join-message", ("name", args.Session.Name))
                        : Loc.GetString("player-join-message", ("name", args.Session.Name)));

                    RaiseNetworkEvent(GetConnectionStatusMsg(), session.Channel);

                    if (LobbyEnabled && _roundStartCountdownHasNotStartedYetDueToNoPlayers)
                    {
                        _roundStartCountdownHasNotStartedYetDueToNoPlayers = false;
                        _roundStartTime = _gameTiming.CurTime + LobbyDuration;
                    }

                    break;
                }

                case SessionStatus.InGame:
                {
                    _userDb.ClientConnected(session);

                    if (mind == null)
                    {
                        if (LobbyEnabled)
                            PlayerJoinLobby(session);
                        else
                            SpawnWaitDb();

                        break;
                    }

                    if (mind.CurrentEntity == null || Deleted(mind.CurrentEntity))
                    {
                        DebugTools.Assert(mind.CurrentEntity == null, "a mind's current entity was deleted without updating the mind");

                        // This player is joining the game with an existing mind, but the mind has no entity.
                        // Their entity was probably deleted sometime while they were disconnected, or they were an observer.
                        // Instead of allowing them to spawn in, we will dump and their existing mind in an observer ghost.
                        SpawnObserverWaitDb();
                    }
                    else
                    {
<<<<<<< HEAD
                        if (_actor.Attach(mind.CurrentEntity, session))
=======
                        if (_playerManager.SetAttachedEntity(session, mind.CurrentEntity))
>>>>>>> dfbf47c3
                        {
                            PlayerJoinGame(session);
                        }
                        else
                        {
                            Log.Error(
                                $"Failed to attach player {session} with mind {ToPrettyString(mindId)} to its current entity {ToPrettyString(mind.CurrentEntity)}");
                            SpawnObserverWaitDb();
                        }
                    }

                    break;
                }

                case SessionStatus.Disconnected:
                {
                    _chatManager.SendAdminAnnouncement(Loc.GetString("player-leave-message", ("name", args.Session.Name)));
                    if (mind != null)
                    {
                        _pvsOverride.ClearOverride(GetNetEntity(mindId!.Value));
                        mind.Session = null;
                    }

                    _userDb.ClientDisconnected(session);
                    break;
                }
            }
            //When the status of a player changes, update the server info text
            UpdateInfoText();

            async void SpawnWaitDb()
            {
                await _userDb.WaitLoadComplete(session);

                SpawnPlayer(session, EntityUid.Invalid);
            }

            async void SpawnObserverWaitDb()
            {
                await _userDb.WaitLoadComplete(session);
                JoinAsObserver(session);
            }

            async void AddPlayerToDb(Guid id)
            {
                if (RoundId != 0 && _runLevel != GameRunLevel.PreRoundLobby)
                {
                    await _db.AddRoundPlayers(RoundId, id);
                }
            }
        }

<<<<<<< HEAD
        private HumanoidCharacterProfile GetPlayerProfile(ICommonSession p)
=======
        public HumanoidCharacterProfile GetPlayerProfile(ICommonSession p)
>>>>>>> dfbf47c3
        {
            return (HumanoidCharacterProfile) _prefsManager.GetPreferences(p.UserId).SelectedCharacter;
        }

        public void PlayerJoinGame(ICommonSession session, bool silent = false)
        {
            if (!silent)
                _chatManager.DispatchServerMessage(session, Loc.GetString("game-ticker-player-join-game-message"));

            _playerGameStatuses[session.UserId] = PlayerGameStatus.JoinedGame;
            _db.AddRoundPlayers(RoundId, session.UserId);

            RaiseNetworkEvent(new TickerJoinGameEvent(), session.ConnectedClient);
        }

        private void PlayerJoinLobby(ICommonSession session)
        {
            _playerGameStatuses[session.UserId] = LobbyEnabled ? PlayerGameStatus.NotReadyToPlay : PlayerGameStatus.ReadyToPlay;
            _db.AddRoundPlayers(RoundId, session.UserId);

            var client = session.ConnectedClient;
            RaiseNetworkEvent(new TickerJoinLobbyEvent(), client);
            RaiseNetworkEvent(GetStatusMsg(session), client);
            RaiseNetworkEvent(GetInfoMsg(), client);
            RaiseLocalEvent(new PlayerJoinedLobbyEvent(session));
        }

        private void ReqWindowAttentionAll()
        {
            RaiseNetworkEvent(new RequestWindowAttentionEvent());
        }
    }

    public sealed class PlayerJoinedLobbyEvent : EntityEventArgs
    {
        public readonly ICommonSession PlayerSession;

        public PlayerJoinedLobbyEvent(ICommonSession playerSession)
        {
            PlayerSession = playerSession;
        }
    }
}<|MERGE_RESOLUTION|>--- conflicted
+++ resolved
@@ -105,11 +105,7 @@
                     }
                     else
                     {
-<<<<<<< HEAD
-                        if (_actor.Attach(mind.CurrentEntity, session))
-=======
                         if (_playerManager.SetAttachedEntity(session, mind.CurrentEntity))
->>>>>>> dfbf47c3
                         {
                             PlayerJoinGame(session);
                         }
@@ -162,11 +158,7 @@
             }
         }
 
-<<<<<<< HEAD
-        private HumanoidCharacterProfile GetPlayerProfile(ICommonSession p)
-=======
         public HumanoidCharacterProfile GetPlayerProfile(ICommonSession p)
->>>>>>> dfbf47c3
         {
             return (HumanoidCharacterProfile) _prefsManager.GetPreferences(p.UserId).SelectedCharacter;
         }
