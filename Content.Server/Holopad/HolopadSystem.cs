--- conflicted
+++ resolved
@@ -37,11 +37,8 @@
     [Dependency] private readonly ChatSystem _chatSystem = default!;
     [Dependency] private readonly PopupSystem _popupSystem = default!;
     [Dependency] private readonly IGameTiming _timing = default!;
-<<<<<<< HEAD
+    [Dependency] private readonly PvsOverrideSystem _pvs = default!;
     [Dependency] private readonly StationRenameHolopadsSystem _renameHolopads = default!; // Frontier
-=======
-    [Dependency] private readonly PvsOverrideSystem _pvs = default!;
->>>>>>> 11e5d591
 
     private float _updateTimer = 1.0f;
     private const float UpdateTime = 1.0f;
