--- conflicted
+++ resolved
@@ -42,14 +42,9 @@
 
         if (_mobState.IsDead(ent) && _mindSystem.TryGetMind(ent, out var mindId, out var mind))
         {
-<<<<<<< HEAD
             // mind.TimeOfDeath ??= _gameTiming.RealTime;
             mind.TimeOfDeath ??= _gameTiming.CurTime; // Frontier - fix returning to body messing with the your TOD
-            _ticker.OnGhostAttempt(mindId, true, mind: mind);
-=======
-            mind.TimeOfDeath ??= _gameTiming.RealTime;
             _ticker.OnGhostAttempt(mindId, canReturnGlobal: true, mind: mind);
->>>>>>> 694ae001
         }
     }
 
