using System.Threading.Tasks;
using Content.Server.Parallax;
using Content.Shared.Maps;
using Content.Shared.Parallax.Biomes;
using Content.Shared.Procedural;
using Content.Shared.Procedural.PostGeneration;
using Robust.Shared.Map;
using Robust.Shared.Utility;

namespace Content.Server.Procedural.DungeonJob;

public sealed partial class DungeonJob
{
    /// <summary>
    /// <see cref="BiomeDunGen"/>
    /// </summary>
    private async Task PostGen(BiomeDunGen dunGen, DungeonData data, Dungeon dungeon, HashSet<Vector2i> reservedTiles, Random random)
    {
        if (!_prototype.TryIndex(dunGen.BiomeTemplate, out var indexedBiome))
            return;

        var biomeSystem = _entManager.System<BiomeSystem>();

        var seed = random.Next();
        var xformQuery = _entManager.GetEntityQuery<TransformComponent>();

        var tiles = _maps.GetAllTilesEnumerator(_gridUid, _grid);
        while (tiles.MoveNext(out var tileRef))
        {
            var node = tileRef.Value.GridIndices;

            if (reservedTiles.Contains(node))
                continue;
            
            if (dunGen.TileMask is not null)
            {
                if (!dunGen.TileMask.Contains(((ContentTileDefinition) _tileDefManager[tileRef.Value.Tile.TypeId]).ID))
                    continue;
            }

            // Need to set per-tile to override data.
            if (biomeSystem.TryGetTile(node, indexedBiome.Layers, seed, _grid, out var tile))
            {
                _maps.SetTile(_gridUid, _grid, node, tile.Value);
            }

            if (biomeSystem.TryGetDecals(node, indexedBiome.Layers, seed, _grid, out var decals))
            {
                foreach (var decal in decals)
                {
                    _decals.TryAddDecal(decal.ID, new EntityCoordinates(_gridUid, decal.Position), out _);
                }
            }

<<<<<<< HEAD
            if (tile is not null && biomeSystem.TryGetEntity(node, indexedBiome.Layers, tile.Value, seed, _grid, out var entityProto))
=======
            if (biomeSystem.TryGetEntity(node, indexedBiome.Layers, tile ?? tileRef.Value.Tile, seed, _grid, out var entityProto))
>>>>>>> e0163fb0
            {
                var ent = _entManager.SpawnEntity(entityProto, new EntityCoordinates(_gridUid, node + _grid.TileSizeHalfVector));
                var xform = xformQuery.Get(ent);

                if (!xform.Comp.Anchored)
                {
                    _transform.AnchorEntity(ent, xform);
                }

                // TODO: Engine bug with SpawnAtPosition
                DebugTools.Assert(xform.Comp.Anchored);
            }

            await SuspendDungeon();
            if (!ValidateResume())
                return;
        }
    }
}<|MERGE_RESOLUTION|>--- conflicted
+++ resolved
@@ -52,11 +52,7 @@
                 }
             }
 
-<<<<<<< HEAD
-            if (tile is not null && biomeSystem.TryGetEntity(node, indexedBiome.Layers, tile.Value, seed, _grid, out var entityProto))
-=======
             if (biomeSystem.TryGetEntity(node, indexedBiome.Layers, tile ?? tileRef.Value.Tile, seed, _grid, out var entityProto))
->>>>>>> e0163fb0
             {
                 var ent = _entManager.SpawnEntity(entityProto, new EntityCoordinates(_gridUid, node + _grid.TileSizeHalfVector));
                 var xform = xformQuery.Get(ent);
