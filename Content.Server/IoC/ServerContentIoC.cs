using Content.Server._NF.Auth;
using Content.Server.Administration;
using Content.Server.Administration.Logs;
using Content.Server.Administration.Managers;
using Content.Server.Administration.Notes;
using Content.Server.Afk;
using Content.Server.Chat.Managers;
using Content.Server.Connection;
using Content.Server.Database;
using Content.Server.Discord;
using Content.Server.Discord.WebhookMessages;
using Content.Server.EUI;
using Content.Server.GhostKick;
using Content.Server.Info;
using Content.Server.Mapping;
using Content.Server.Maps;
using Content.Server.MoMMI;
using Content.Server.NodeContainer.NodeGroups;
using Content.Server.Players.JobWhitelist;
using Content.Server.Players.PlayTimeTracking;
using Content.Server.Players.RateLimiting;
using Content.Server.Preferences.Managers;
using Content.Server.ServerInfo;
using Content.Server.ServerUpdates;
using Content.Server.Voting.Managers;
using Content.Server.Worldgen.Tools;
using Content.Shared.Administration.Logs;
using Content.Shared.Administration.Managers;
using Content.Shared.Chat;
using Content.Shared.Kitchen;
using Content.Shared.Players.PlayTimeTracking;
using Content.Shared.Players.RateLimiting;

namespace Content.Server.IoC
{
    internal static class ServerContentIoC
    {
        public static void Register()
        {
            IoCManager.Register<IChatManager, ChatManager>();
            IoCManager.Register<ISharedChatManager, ChatManager>();
            IoCManager.Register<IChatSanitizationManager, ChatSanitizationManager>();
            IoCManager.Register<IMoMMILink, MoMMILink>();
            IoCManager.Register<IServerPreferencesManager, ServerPreferencesManager>();
            IoCManager.Register<IServerDbManager, ServerDbManager>();
            IoCManager.Register<RecipeManager, RecipeManager>();
            IoCManager.Register<INodeGroupFactory, NodeGroupFactory>();
            IoCManager.Register<IConnectionManager, ConnectionManager>();
            IoCManager.Register<ServerUpdateManager>();
            IoCManager.Register<IAdminManager, AdminManager>();
            IoCManager.Register<ISharedAdminManager, AdminManager>();
            IoCManager.Register<EuiManager, EuiManager>();
            IoCManager.Register<IVoteManager, VoteManager>();
            IoCManager.Register<IPlayerLocator, PlayerLocator>();
            IoCManager.Register<IAfkManager, AfkManager>();
            IoCManager.Register<IGameMapManager, GameMapManager>();
            IoCManager.Register<RulesManager, RulesManager>();
            IoCManager.Register<IBanManager, BanManager>();
            IoCManager.Register<ContentNetworkResourceManager>();
            IoCManager.Register<IAdminNotesManager, AdminNotesManager>();
            IoCManager.Register<GhostKickManager>();
            IoCManager.Register<ISharedAdminLogManager, AdminLogManager>();
            IoCManager.Register<IAdminLogManager, AdminLogManager>();
            IoCManager.Register<PlayTimeTrackingManager>();
            IoCManager.Register<UserDbDataManager>();
            IoCManager.Register<ServerInfoManager>();
            IoCManager.Register<PoissonDiskSampler>();
            IoCManager.Register<DiscordWebhook>();
            IoCManager.Register<VoteWebhooks>();
            IoCManager.Register<ServerDbEntryManager>();
            IoCManager.Register<ISharedPlaytimeManager, PlayTimeTrackingManager>();
            IoCManager.Register<ServerApi>();
            IoCManager.Register<JobWhitelistManager>();
            IoCManager.Register<PlayerRateLimitManager>();
            IoCManager.Register<SharedPlayerRateLimitManager, PlayerRateLimitManager>();
            IoCManager.Register<MappingManager>();
<<<<<<< HEAD
            IoCManager.Register<MiniAuthManager>(); //Frontier
=======
            IoCManager.Register<IWatchlistWebhookManager, WatchlistWebhookManager>();
            IoCManager.Register<ConnectionManager>();
>>>>>>> ae213066
        }
    }
}<|MERGE_RESOLUTION|>--- conflicted
+++ resolved
@@ -74,12 +74,9 @@
             IoCManager.Register<PlayerRateLimitManager>();
             IoCManager.Register<SharedPlayerRateLimitManager, PlayerRateLimitManager>();
             IoCManager.Register<MappingManager>();
-<<<<<<< HEAD
-            IoCManager.Register<MiniAuthManager>(); //Frontier
-=======
             IoCManager.Register<IWatchlistWebhookManager, WatchlistWebhookManager>();
             IoCManager.Register<ConnectionManager>();
->>>>>>> ae213066
+            IoCManager.Register<MiniAuthManager>(); //Frontier
         }
     }
 }