using System.Numerics;
using Content.Client.UserInterface.Controls;
using Content.Shared.Shuttles.BUIStates;
using Content.Shared.Shuttles.Components;
using JetBrains.Annotations;
using Content.Shared.Shuttles.Systems;
using Robust.Client.Graphics;
using Robust.Client.Input;
using Robust.Client.UserInterface;
using Robust.Client.UserInterface.Controls;
using Robust.Shared.Collections;
using Robust.Shared.Input;
using Robust.Shared.Map;
using Robust.Shared.Map.Components;
using Robust.Shared.Physics;
using Robust.Shared.Physics.Collision.Shapes;
using Robust.Shared.Physics.Components;
using Robust.Shared.Utility;

namespace Content.Client.Shuttles.UI;

/// <summary>
/// Displays nearby grids inside of a control.
/// </summary>
public sealed class RadarControl : MapGridControl
{
    [Dependency] private readonly IEntityManager _entManager = default!;
    [Dependency] private readonly IMapManager _mapManager = default!;
    private SharedTransformSystem _transform;

    private const float GridLinesDistance = 32f;

    /// <summary>
    /// Used to transform all of the radar objects. Typically is a shuttle console parented to a grid.
    /// </summary>
    private EntityCoordinates? _coordinates;

    private Angle? _rotation;

    /// <summary>
    /// Shows a label on each radar object.
    /// </summary>
    private Dictionary<EntityUid, Control> _iffControls = new();

    private Dictionary<EntityUid, List<DockingInterfaceState>> _docks = new();

    public bool ShowIFF { get; set; } = true;
    public bool ShowDocks { get; set; } = true;

    /// <summary>
    /// Currently hovered docked to show on the map.
    /// </summary>
    public EntityUid? HighlightedDock;

    /// <summary>
    /// Raised if the user left-clicks on the radar control with the relevant entitycoordinates.
    /// </summary>
    public Action<EntityCoordinates>? OnRadarClick;

    public RadarControl() : base(64f, 256f, 256f)
    {
        _transform = _entManager.System<SharedTransformSystem>();
    }

    public void SetMatrix(EntityCoordinates? coordinates, Angle? angle)
    {
        _coordinates = coordinates;
        _rotation = angle;
    }

    protected override void KeyBindUp(GUIBoundKeyEventArgs args)
    {
        base.KeyBindUp(args);

        if (_coordinates == null || _rotation == null || args.Function != EngineKeyFunctions.UIClick ||
            OnRadarClick == null)
        {
            return;
        }

        var a = InverseScalePosition(args.RelativePosition);
        var relativeWorldPos = new Vector2(a.X, -a.Y);
        relativeWorldPos = _rotation.Value.RotateVec(relativeWorldPos);
        var coords = _coordinates.Value.Offset(relativeWorldPos);
        OnRadarClick?.Invoke(coords);
    }

    /// <summary>
    /// Gets the entitycoordinates of where the mouseposition is, relative to the control.
    /// </summary>
    [PublicAPI]
    public EntityCoordinates GetMouseCoordinates(ScreenCoordinates screen)
    {
        if (_coordinates == null || _rotation == null)
        {
            return EntityCoordinates.Invalid;
        }

        var pos = screen.Position / UIScale - GlobalPosition;

        var a = InverseScalePosition(pos);
        var relativeWorldPos = new Vector2(a.X, -a.Y);
        relativeWorldPos = _rotation.Value.RotateVec(relativeWorldPos);
        var coords = _coordinates.Value.Offset(relativeWorldPos);
        return coords;
    }

    public void UpdateState(RadarConsoleBoundInterfaceState ls)
    {
        WorldMaxRange = ls.MaxRange;

        if (WorldMaxRange < WorldRange)
        {
            ActualRadarRange = WorldMaxRange;
        }

        if (WorldMaxRange < WorldMinRange)
            WorldMinRange = WorldMaxRange;

        ActualRadarRange = Math.Clamp(ActualRadarRange, WorldMinRange, WorldMaxRange);

        _docks.Clear();

        foreach (var state in ls.Docks)
        {
            var coordinates = state.Coordinates;
            var grid = _docks.GetOrNew(coordinates.EntityId);
            grid.Add(state);
        }
    }

    protected override void Draw(DrawingHandleScreen handle)
    {
        base.Draw(handle);

        var fakeAA = new Color(0.08f, 0.08f, 0.08f);

        handle.DrawCircle(new Vector2(MidPoint, MidPoint), ScaledMinimapRadius + 1, fakeAA);
        handle.DrawCircle(new Vector2(MidPoint, MidPoint), ScaledMinimapRadius, Color.Black);

        // No data
        if (_coordinates == null || _rotation == null)
        {
            Clear();
            return;
        }

        var gridLines = new Color(0.08f, 0.08f, 0.08f);
        var gridLinesRadial = 8;
        var gridLinesEquatorial = (int) Math.Floor(WorldRange / GridLinesDistance);

        for (var i = 1; i < gridLinesEquatorial + 1; i++)
        {
            handle.DrawCircle(new Vector2(MidPoint, MidPoint), GridLinesDistance * MinimapScale * i, gridLines, false);
        }

        for (var i = 0; i < gridLinesRadial; i++)
        {
            Angle angle = (Math.PI / gridLinesRadial) * i;
            var aExtent = angle.ToVec() * ScaledMinimapRadius;
            handle.DrawLine(new Vector2(MidPoint, MidPoint) - aExtent, new Vector2(MidPoint, MidPoint) + aExtent, gridLines);
        }

        var metaQuery = _entManager.GetEntityQuery<MetaDataComponent>();
        var xformQuery = _entManager.GetEntityQuery<TransformComponent>();
        var fixturesQuery = _entManager.GetEntityQuery<FixturesComponent>();
        var bodyQuery = _entManager.GetEntityQuery<PhysicsComponent>();

        if (!xformQuery.TryGetComponent(_coordinates.Value.EntityId, out var xform)
            || xform.MapID == MapId.Nullspace)
        {
            Clear();
            return;
        }

        var (pos, rot) = _transform.GetWorldPositionRotation(xform);
        var offset = _coordinates.Value.Position;
        var offsetMatrix = Matrix3.CreateInverseTransform(pos, rot + _rotation.Value);

        var shown = new HashSet<EntityUid>();

        // Draw our grid in detail
        var ourGridId = xform.GridUid;
        if (_entManager.TryGetComponent<MapGridComponent>(ourGridId, out var ourGrid) &&
            fixturesQuery.HasComponent(ourGridId.Value))
        {
            var ourGridMatrix = _transform.GetWorldMatrix(ourGridId.Value);
            Matrix3.Multiply(in ourGridMatrix, in offsetMatrix, out var matrix);

            DrawGrid(handle, matrix, ourGrid, Color.MediumSpringGreen, true);
            DrawDocks(handle, ourGridId.Value, matrix, shown);
        }

        var invertedPosition = _coordinates.Value.Position - offset;
        invertedPosition.Y = -invertedPosition.Y;
        // Don't need to transform the InvWorldMatrix again as it's already offset to its position.

        // Draw radar position on the station
        handle.DrawCircle(ScalePosition(invertedPosition), 5f, Color.Lime);

        // Draw other grids... differently
        foreach (var grid in _mapManager.FindGridsIntersecting(xform.MapID,
                     new Box2(pos - MaxRadarRangeVector, pos + MaxRadarRangeVector)))
        {
            var gUid = grid.Owner;
            if (gUid == ourGridId || !fixturesQuery.HasComponent(gUid))
                continue;

            var gridBody = bodyQuery.GetComponent(gUid);
            if (gridBody.Mass < 10f)
            {
                ClearLabel(gUid);
                continue;
            }

            _entManager.TryGetComponent<IFFComponent>(gUid, out var iff);

            // Hide it entirely.
            if (iff != null &&
                (iff.Flags & IFFFlags.Hide) != 0x0)
            {
                continue;
            }

            shown.Add(gUid);
            var name = metaQuery.GetComponent(gUid).EntityName;

            if (name == string.Empty)
                name = Loc.GetString("shuttle-console-unknown");

            var gridMatrix = _transform.GetWorldMatrix(gUid);
            Matrix3.Multiply(in gridMatrix, in offsetMatrix, out var matty);
            var color = iff?.Color ?? Color.Gold;

            // Others default:
            // Color.FromHex("#FFC000FF")
            // Hostile default: Color.Firebrick

            if (ShowIFF &&
                (iff == null && IFFComponent.ShowIFFDefault ||
                 (iff.Flags & IFFFlags.HideLabel) == 0x0))
            {
                var gridBounds = grid.LocalAABB;
                Label label;

                if (!_iffControls.TryGetValue(gUid, out var control))
                {
                    label = new Label()
                    {
                        HorizontalAlignment = HAlignment.Left,
                    };

                    _iffControls[gUid] = label;
                    AddChild(label);
                }
                else
                {
                    label = (Label) control;
                }

                label.FontColorOverride = color;
                var gridCentre = matty.Transform(gridBody.LocalCenter);
                gridCentre.Y = -gridCentre.Y;
                var distance = gridCentre.Length();

                // y-offset the control to always render below the grid (vertically)
                var yOffset = Math.Max(gridBounds.Height, gridBounds.Width) * MinimapScale / 1.8f / UIScale;

                // The actual position in the UI. We offset the matrix position to render it off by half its width
                // plus by the offset.
                var uiPosition = ScalePosition(gridCentre) / UIScale - new Vector2(label.Width / 2f, -yOffset);

                // Look this is uggo so feel free to cleanup. We just need to clamp the UI position to within the viewport.
                uiPosition = new Vector2(Math.Clamp(uiPosition.X, 0f, Width - label.Width),
                    Math.Clamp(uiPosition.Y, 10f, Height - label.Height));

                label.Visible = true;
                label.Text = Loc.GetString("shuttle-console-iff-label", ("name", name), ("distance", $"{distance:0.0}"));
                LayoutContainer.SetPosition(label, uiPosition);
            }
            else
            {
                ClearLabel(gUid);
            }

            // Detailed view
            DrawGrid(handle, matty, grid, color, true);

<<<<<<< HEAD
            DrawDocks(handle, grid.Owner, matty, shown);
=======
            DrawDocks(handle, gUid, matty);
>>>>>>> d7a6baf0
        }

        foreach (var (ent, _) in _iffControls)
        {
            if (shown.Contains(ent)) continue;
            ClearLabel(ent);
        }
    }

    private void Clear()
    {
        foreach (var (_, label) in _iffControls)
        {
            label.Dispose();
        }

        _iffControls.Clear();
    }

    private void ClearLabel(EntityUid uid)
    {
        if (!_iffControls.TryGetValue(uid, out var label)) return;
        label.Dispose();
        _iffControls.Remove(uid);
    }

    private void DrawDocks(DrawingHandleScreen handle, EntityUid uid, Matrix3 matrix, HashSet<EntityUid> shown)
    {
        if (!ShowDocks)
            return;

        const float DockScale = 1f;

        if (_docks.TryGetValue(uid, out var docks))
        {
            // Keep track of which logical docks we've already drawn labels on, to prevent
            // duplicating labels for each group of docks.
            var labeled = new HashSet<string>();
            foreach (var state in docks)
            {
                var ent = state.Entity;
                var position = state.Coordinates.Position;
                var uiPosition = matrix.Transform(position);

                if (uiPosition.Length() > WorldRange - DockScale)
                    continue;

                var color = HighlightedDock == ent ? state.HighlightedColor : state.Color;

                uiPosition.Y = -uiPosition.Y;

                var verts = new[]
                {
                    matrix.Transform(position + new Vector2(-DockScale, -DockScale)),
                    matrix.Transform(position + new Vector2(DockScale, -DockScale)),
                    matrix.Transform(position + new Vector2(DockScale, DockScale)),
                    matrix.Transform(position + new Vector2(-DockScale, DockScale)),
                };

                for (var i = 0; i < verts.Length; i++)
                {
                    var vert = verts[i];
                    vert.Y = -vert.Y;
                    verts[i] = ScalePosition(vert);
                }

                handle.DrawPrimitives(DrawPrimitiveTopology.TriangleFan, verts, color.WithAlpha(0.8f));
                handle.DrawPrimitives(DrawPrimitiveTopology.LineStrip, verts, color);

                // draw dock label
                if (state.Name != null && !labeled.Contains(state.Name))
                {
                    labeled.Add(state.Name);
                    Label label;
                    if (!_iffControls.TryGetValue(ent, out var control))
                    {
                        label = new Label();
                        _iffControls[ent] = label;
                        AddChild(label);
                    }
                    else
                    {
                        label = (Label) control;
                    }
                    shown.Add(ent);
                    label.Visible = true;
                    label.Text = state.Name;
                    LayoutContainer.SetPosition(label, ScalePosition(uiPosition));
                }
            }
        }
    }

    private void DrawGrid(DrawingHandleScreen handle, Matrix3 matrix, MapGridComponent grid, Color color, bool drawInterior)
    {
        var rator = grid.GetAllTilesEnumerator();
        var edges = new ValueList<Vector2>();

        while (rator.MoveNext(out var tileRef))
        {
            // TODO: Short-circuit interior chunk nodes
            // This can be optimised a lot more if required.
            Vector2? tileVec = null;

            // Iterate edges and see which we can draw
            for (var i = 0; i < 4; i++)
            {
                var dir = (DirectionFlag) Math.Pow(2, i);
                var dirVec = dir.AsDir().ToIntVec();

                if (!grid.GetTileRef(tileRef.Value.GridIndices + dirVec).Tile.IsEmpty)
                    continue;

                Vector2 start;
                Vector2 end;
                tileVec ??= (Vector2) tileRef.Value.GridIndices * grid.TileSize;

                // Draw line
                // Could probably rotate this but this might be faster?
                switch (dir)
                {
                    case DirectionFlag.South:
                        start = tileVec.Value;
                        end = tileVec.Value + new Vector2(grid.TileSize, 0f);
                        break;
                    case DirectionFlag.East:
                        start = tileVec.Value + new Vector2(grid.TileSize, 0f);
                        end = tileVec.Value + new Vector2(grid.TileSize, grid.TileSize);
                        break;
                    case DirectionFlag.North:
                        start = tileVec.Value + new Vector2(grid.TileSize, grid.TileSize);
                        end = tileVec.Value + new Vector2(0f, grid.TileSize);
                        break;
                    case DirectionFlag.West:
                        start = tileVec.Value + new Vector2(0f, grid.TileSize);
                        end = tileVec.Value;
                        break;
                    default:
                        throw new NotImplementedException();
                }

                var adjustedStart = matrix.Transform(start);
                var adjustedEnd = matrix.Transform(end);

                if (adjustedStart.Length() > ActualRadarRange || adjustedEnd.Length() > ActualRadarRange)
                    continue;

                start = ScalePosition(new Vector2(adjustedStart.X, -adjustedStart.Y));
                end = ScalePosition(new Vector2(adjustedEnd.X, -adjustedEnd.Y));

                edges.Add(start);
                edges.Add(end);
            }
        }

        handle.DrawPrimitives(DrawPrimitiveTopology.LineList, edges.Span, color);
    }

    private Vector2 ScalePosition(Vector2 value)
    {
        return value * MinimapScale + MidpointVector;
    }

    private Vector2 InverseScalePosition(Vector2 value)
    {
        return (value - MidpointVector) / MinimapScale;
    }
}<|MERGE_RESOLUTION|>--- conflicted
+++ resolved
@@ -286,11 +286,7 @@
             // Detailed view
             DrawGrid(handle, matty, grid, color, true);
 
-<<<<<<< HEAD
-            DrawDocks(handle, grid.Owner, matty, shown);
-=======
-            DrawDocks(handle, gUid, matty);
->>>>>>> d7a6baf0
+            DrawDocks(handle, gUid, matty, shown);
         }
 
         foreach (var (ent, _) in _iffControls)
