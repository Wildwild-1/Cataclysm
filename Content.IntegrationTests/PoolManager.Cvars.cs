--- conflicted
+++ resolved
@@ -37,12 +37,9 @@
         (CCVars.AdminLogsEnabled.Name, "false"),
         (CCVars.AutosaveEnabled.Name, "false"),
         (CVars.NetBufferSize.Name, "0"),
-<<<<<<< HEAD
         (CCVars.InteractionRateLimitCount.Name, "9999999"),
         (CCVars.InteractionRateLimitPeriod.Name, "0.1"),
-=======
         (CCVars.GameLobbyDefaultPreset.Name, "secret")// Frontier: Adventure takes ages, default to secret
->>>>>>> 3089bc3e
     };
 
     public static async Task SetupCVars(RobustIntegrationTest.IntegrationInstance instance, PoolSettings settings)
