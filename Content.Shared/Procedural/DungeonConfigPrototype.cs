using Content.Shared.Procedural.PostGeneration;
using Robust.Shared.Prototypes;

namespace Content.Shared.Procedural;

<<<<<<< HEAD
[Prototype("dungeonConfig")]
public sealed class DungeonConfigPrototype : IPrototype
=======
[Prototype]
public sealed partial class DungeonConfigPrototype : IPrototype
>>>>>>> f969fd2b
{
    [IdDataField]
    public string ID { get; private set; } = default!;

    /// <summary>
    /// <see cref="Data"/>
    /// </summary>
    [DataField]
    public DungeonData Data = DungeonData.Empty;

    /// <summary>
    /// The secret sauce, procedural generation layers that get run.
    /// </summary>
    [DataField(required: true)]
    public List<IDunGenLayer> Layers = new();

    /// <summary>
    /// Should we reserve the tiles generated by this config so no other dungeons can spawn on it within the same job?
    /// </summary>
    [DataField]
    public bool ReserveTiles;

    /// <summary>
    /// Minimum times to run the config.
    /// </summary>
    [DataField]
    public int MinCount = 1;

    /// <summary>
    /// Maximum times to run the config.
    /// </summary>
    [DataField]
    public int MaxCount = 1;

    /// <summary>
    /// Minimum amount we can offset the dungeon by.
    /// </summary>
    [DataField]
    public int MinOffset;

    /// <summary>
    /// Maximum amount we can offset the dungeon by.
    /// </summary>
    [DataField]
    public int MaxOffset;
}<|MERGE_RESOLUTION|>--- conflicted
+++ resolved
@@ -3,13 +3,8 @@
 
 namespace Content.Shared.Procedural;
 
-<<<<<<< HEAD
-[Prototype("dungeonConfig")]
-public sealed class DungeonConfigPrototype : IPrototype
-=======
-[Prototype]
+[Prototype("dungeonConfig")] // FRONTIER MERGE: kept "dungeonConfig"
 public sealed partial class DungeonConfigPrototype : IPrototype
->>>>>>> f969fd2b
 {
     [IdDataField]
     public string ID { get; private set; } = default!;
