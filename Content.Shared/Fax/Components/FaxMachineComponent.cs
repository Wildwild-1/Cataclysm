using Content.Shared.Containers.ItemSlots;
using Content.Shared.Paper;
using Robust.Shared.Audio;
using Robust.Shared.GameStates;
using Robust.Shared.Prototypes;
using Robust.Shared.Serialization.TypeSerializers.Implementations.Custom.Prototype;

namespace Content.Shared.Fax.Components;

[RegisterComponent, NetworkedComponent, AutoGenerateComponentState]
public sealed partial class FaxMachineComponent : Component
{
    /// <summary>
    /// Name with which the fax will be visible to others on the network
    /// </summary>
    [ViewVariables(VVAccess.ReadWrite)]
    [DataField("name")]
    public string FaxName { get; set; } = "Unknown";

    /// <summary>
    /// Sprite to use when inserting an object.
    /// </summary>
    [ViewVariables(VVAccess.ReadWrite)]
    [DataField, AutoNetworkedField]
    public string InsertingState = "inserting";

    /// <summary>
    /// Device address of fax in network to which data will be send
    /// </summary>
    [ViewVariables(VVAccess.ReadWrite)]
    [DataField("destinationAddress")]
    public string? DestinationFaxAddress { get; set; }

    /// <summary>
    /// Contains the item to be sent, assumes it's paper...
    /// </summary>
    [DataField(required: true)]
    public ItemSlot PaperSlot = new();

    /// <summary>
    /// Is fax machine should respond to pings in network
    /// This will make it visible to others on the network
    /// </summary>
    [ViewVariables(VVAccess.ReadWrite)]
    [DataField]
    public bool ResponsePings { get; set; } = true;

    /// <summary>
    /// Should admins be notified on message receive
    /// </summary>
    [ViewVariables(VVAccess.ReadWrite)]
    [DataField]
    public bool NotifyAdmins { get; set; } = false;

    /// <summary>
    /// Should that fax receive nuke codes send by admins. Probably should be captain fax only
    /// </summary>
    [ViewVariables(VVAccess.ReadWrite)]
    [DataField]
    public bool ReceiveNukeCodes { get; set; } = false;

    /// <summary>
    /// Sound to play when fax has been emagged
    /// </summary>
    [DataField]
    public SoundSpecifier EmagSound = new SoundCollectionSpecifier("sparks");

    /// <summary>
    /// Sound to play when fax printing new message
    /// </summary>
    [DataField]
    public SoundSpecifier PrintSound = new SoundPathSpecifier("/Audio/Machines/printer.ogg");

    /// <summary>
    /// Sound to play when fax successfully send message
    /// </summary>
    [DataField]
    public SoundSpecifier SendSound = new SoundPathSpecifier("/Audio/Machines/high_tech_confirm.ogg");

    /// <summary>
    /// Known faxes in network by address with fax names
    /// </summary>
    [ViewVariables]
    public Dictionary<string, string> KnownFaxes { get; } = new();

    /// <summary>
    /// Print queue of the incoming message
    /// </summary>
    [ViewVariables]
    [DataField]
    public Queue<FaxPrintout> PrintingQueue { get; private set; } = new();

    /// <summary>
    /// Message sending timeout
    /// </summary>
    [ViewVariables]
    [DataField]
    public float SendTimeoutRemaining;

    /// <summary>
    /// Message copying timeout
    /// </summary>
    [ViewVariables]
    [DataField]
    public float CopyTimeoutRemaining;

    /// <summary>
    /// Message sending timeout
    /// </summary>
    [ViewVariables]
    [DataField]
    public float SendTimeout = 5f;

    /// <summary>
    /// Message copying timeout
    /// </summary>
    [ViewVariables]
    [DataField]
    public float CopyTimeout = 5f;

    /// <summary>
    /// Remaining time of inserting animation
    /// </summary>
    [DataField]
    public float InsertingTimeRemaining;

    /// <summary>
    /// How long the inserting animation will play
    /// </summary>
    [ViewVariables]
    public float InsertionTime = 1.88f; // 0.02 off for correct animation

    /// <summary>
    /// Remaining time of printing animation
    /// </summary>
    [DataField]
    public float PrintingTimeRemaining;

    /// <summary>
    /// How long the printing animation will play
    /// </summary>
    [ViewVariables]
    public float PrintingTime = 2.3f;

    /// <summary>
<<<<<<< HEAD
    /// Frontier - If true, will sync fax name with a station name.
    /// </summary>
    [ViewVariables]
    [DataField]
    public bool UseStationName { get; set; }

    /// <summary>
    /// Frontier - If added with UseStationName will add a Prefix to the name
    /// </summary>
    [ViewVariables]
    [DataField]
    public string? StationNamePrefix { get; set; } = null;

    /// <summary>
    /// Frontier - If added with UseStationName will add a suffix to the name
    /// </summary>
    [ViewVariables]
    [DataField]
    public string? StationNameSuffix { get; set; } = null;
=======
    ///     The prototype ID to use for faxed or copied entities if we can't get one from
    ///     the paper entity for whatever reason.
    /// </summary>
    [DataField]
    public EntProtoId PrintPaperId = "Paper";

    /// <summary>
    ///     The prototype ID to use for faxed or copied entities if we can't get one from
    ///     the paper entity for whatever reason of the Office type.
    /// </summary>
    [DataField]
    public EntProtoId PrintOfficePaperId = "PaperOffice";
>>>>>>> 9a68cf0b
}

[DataDefinition]
public sealed partial class FaxPrintout
{
    [DataField(required: true)]
    public string Name { get; private set; } = default!;

    [DataField]
    public string? Label { get; private set; }

    [DataField(required: true)]
    public string Content { get; private set; } = default!;

    [DataField(customTypeSerializer: typeof(PrototypeIdSerializer<EntityPrototype>), required: true)]
    public string PrototypeId { get; private set; } = default!;

    [DataField("stampState")]
    public string? StampState { get; private set; }

    [DataField("stampedBy")]
    public List<StampDisplayInfo> StampedBy { get; private set; } = new();

    [DataField]
    public bool Locked { get; private set; }

    private FaxPrintout()
    {
    }

    public FaxPrintout(string content, string name, string? label = null, string? prototypeId = null, string? stampState = null, List<StampDisplayInfo>? stampedBy = null, bool locked = false)
    {
        Content = content;
        Name = name;
        Label = label;
        PrototypeId = prototypeId ?? "";
        StampState = stampState;
        StampedBy = stampedBy ?? new List<StampDisplayInfo>();
        Locked = locked;
    }
}<|MERGE_RESOLUTION|>--- conflicted
+++ resolved
@@ -143,27 +143,6 @@
     public float PrintingTime = 2.3f;
 
     /// <summary>
-<<<<<<< HEAD
-    /// Frontier - If true, will sync fax name with a station name.
-    /// </summary>
-    [ViewVariables]
-    [DataField]
-    public bool UseStationName { get; set; }
-
-    /// <summary>
-    /// Frontier - If added with UseStationName will add a Prefix to the name
-    /// </summary>
-    [ViewVariables]
-    [DataField]
-    public string? StationNamePrefix { get; set; } = null;
-
-    /// <summary>
-    /// Frontier - If added with UseStationName will add a suffix to the name
-    /// </summary>
-    [ViewVariables]
-    [DataField]
-    public string? StationNameSuffix { get; set; } = null;
-=======
     ///     The prototype ID to use for faxed or copied entities if we can't get one from
     ///     the paper entity for whatever reason.
     /// </summary>
@@ -176,7 +155,27 @@
     /// </summary>
     [DataField]
     public EntProtoId PrintOfficePaperId = "PaperOffice";
->>>>>>> 9a68cf0b
+
+    /// <summary>
+    /// Frontier - If true, will sync fax name with a station name.
+    /// </summary>
+    [ViewVariables]
+    [DataField]
+    public bool UseStationName { get; set; }
+
+    /// <summary>
+    /// Frontier - If added with UseStationName will add a Prefix to the name
+    /// </summary>
+    [ViewVariables]
+    [DataField]
+    public string? StationNamePrefix { get; set; } = null;
+
+    /// <summary>
+    /// Frontier - If added with UseStationName will add a suffix to the name
+    /// </summary>
+    [ViewVariables]
+    [DataField]
+    public string? StationNameSuffix { get; set; } = null;
 }
 
 [DataDefinition]
